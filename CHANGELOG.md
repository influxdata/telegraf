--- conflicted
+++ resolved
@@ -2,7 +2,6 @@
 
 ### Release Notes
 
-<<<<<<< HEAD
 - Ceph: the `ceph_pgmap_state` metric content has been modified to use a unique field `count`, with each state expressed as a `state` tag.
 
 Telegraf < 1.3:
@@ -20,30 +19,26 @@
 count           123         state=active+clean
 count           3           state=active+clean+scrubbing
 ```
-=======
+
 - The [Riemann output plugin](./plugins/outputs/riemann) has been rewritten
 and the previous riemann plugin is _incompatible_ with the new one. The reasons
 for this are outlined in issue [#1878](https://github.com/influxdata/telegraf/issues/1878).
 The previous riemann output will still be available using
 `outputs.riemann_legacy` if needed, but that will eventually be deprecated.
 It is highly recommended that all users migrate to the new riemann output plugin.
->>>>>>> 97050e96
 
 ### Features
 
 - [#2204](https://github.com/influxdata/telegraf/pull/2204): Extend http_response to support searching for a substring in response. Return 1 if found, else 0.
 - [#2137](https://github.com/influxdata/telegraf/pull/2137): Added userstats to mysql input plugin.
 - [#2179](https://github.com/influxdata/telegraf/pull/2179): Added more InnoDB metric to MySQL plugin.
-<<<<<<< HEAD
 - [#2229](https://github.com/influxdata/telegraf/pull/2229): `ceph_pgmap_state` metric now uses a single field `count`, with PG state published as `state` tag. 
-=======
 - [#2251](https://github.com/influxdata/telegraf/pull/2251): InfluxDB output: use own client for improved through-put and less allocations.
 - [#2330](https://github.com/influxdata/telegraf/pull/2330): Keep -config-directory when running as Windows service.
 - [#1900](https://github.com/influxdata/telegraf/pull/1900): Riemann plugin rewrite.
 - [#1453](https://github.com/influxdata/telegraf/pull/1453): diskio: add support for name templates and udev tags.
 - [#2277](https://github.com/influxdata/telegraf/pull/2277): add integer metrics for Consul check health state.
 - [#2201](https://github.com/influxdata/telegraf/pull/2201): Add lock option to the IPtables input plugin.
->>>>>>> 97050e96
 
 ### Bugfixes
 
