## v1.0 [unreleased]

<<<<<<< HEAD
### Features

- [#1413](https://github.com/influxdata/telegraf/issues/1413): Separate container_version from container_image tag.
- [#1525](https://github.com/influxdata/telegraf/pull/1525): Support setting per-device and total metrics for Docker network and blockio.
- [#860](https://github.com/influxdata/telegraf/issues/860): Make Telegraf run as a Windows service
- [#1466](https://github.com/influxdata/telegraf/pull/1466): MongoDB input plugin: adding per DB stats from db.stats()

### Bugfixes

- [#1519](https://github.com/influxdata/telegraf/pull/1519): Fix error race conditions and partial failures.
- [#1477](https://github.com/influxdata/telegraf/issues/1477): nstat: fix inaccurate config panic.
- [#1481](https://github.com/influxdata/telegraf/issues/1481): jolokia: fix handling multiple multi-dimensional attributes.
- [#1430](https://github.com/influxdata/telegraf/issues/1430): Fix prometheus character sanitizing. Sanitize more win_perf_counters characters.
- [#1534](https://github.com/influxdata/telegraf/pull/1534): Add diskio io_time to FreeBSD & report timing metrics as ms (as linux does).

## v1.0 beta 3 [2016-07-18]

=======
>>>>>>> d3bb1e70
### Release Notes

**Breaking Change**: Aerospike main server node measurements have been renamed
aerospike_node. Aerospike namespace measurements have been renamed to
aerospike_namespace. They will also now be tagged with the node_name
that they correspond to. This has been done to differentiate measurements
that pertain to node vs. namespace statistics.

**Breaking Change**: users of github_webhooks must change to the new
`[[inputs.webhooks]]` plugin.

This means that the default github_webhooks config:

```
# A Github Webhook Event collector
[[inputs.github_webhooks]]
  ## Address and port to host Webhook listener on
  service_address = ":1618"
```

should now look like:

```
# A Webhooks Event collector
[[inputs.webhooks]]
  ## Address and port to host Webhook listener on
  service_address = ":1618"

  [inputs.webhooks.github]
    path = "/"
```

- `flush_jitter` behavior has been changed. The random jitter will now be
evaluated at every flush interval, rather than once at startup. This makes it
consistent with the behavior of `collection_jitter`.

### Features

- [#1413](https://github.com/influxdata/telegraf/issues/1413): Separate container_version from container_image tag.
- [#1525](https://github.com/influxdata/telegraf/pull/1525): Support setting per-device and total metrics for Docker network and blockio.
- [#1466](https://github.com/influxdata/telegraf/pull/1466): MongoDB input plugin: adding per DB stats from db.stats()
- [#1503](https://github.com/influxdata/telegraf/pull/1503): Add tls support for certs to RabbitMQ input plugin
- [#1289](https://github.com/influxdata/telegraf/pull/1289): webhooks input plugin. Thanks @francois2metz and @cduez!
- [#1247](https://github.com/influxdata/telegraf/pull/1247): rollbar webhook plugin.
- [#1408](https://github.com/influxdata/telegraf/pull/1408): mandrill webhook plugin.
- [#1402](https://github.com/influxdata/telegraf/pull/1402): docker-machine/boot2docker no longer required for unit tests.
- [#1350](https://github.com/influxdata/telegraf/pull/1350): cgroup input plugin.
- [#1369](https://github.com/influxdata/telegraf/pull/1369): Add input plugin for consuming metrics from NSQD.
- [#1369](https://github.com/influxdata/telegraf/pull/1480): add ability to read redis from a socket.
- [#1387](https://github.com/influxdata/telegraf/pull/1387): **Breaking Change** - Redis `role` tag renamed to `replication_role` to avoid global_tags override
- [#1437](https://github.com/influxdata/telegraf/pull/1437): Fetching Galera status metrics in MySQL
- [#1500](https://github.com/influxdata/telegraf/pull/1500): Aerospike plugin refactored to use official client lib.
- [#1434](https://github.com/influxdata/telegraf/pull/1434): Add measurement name arg to logparser plugin.
- [#1479](https://github.com/influxdata/telegraf/pull/1479): logparser: change resp_code from a field to a tag.
- [#1411](https://github.com/influxdata/telegraf/pull/1411): Implement support for fetching hddtemp data
- [#1340](https://github.com/influxdata/telegraf/issues/1340): statsd: do not log every dropped metric.
- [#1368](https://github.com/influxdata/telegraf/pull/1368): Add precision rounding to all metrics on collection.
- [#1390](https://github.com/influxdata/telegraf/pull/1390): Add support for Tengine
- [#1320](https://github.com/influxdata/telegraf/pull/1320): Logparser input plugin for parsing grok-style log patterns.
- [#1397](https://github.com/influxdata/telegraf/issues/1397): ElasticSearch: now supports connecting to ElasticSearch via SSL
- [#1262](https://github.com/influxdata/telegraf/pull/1261): Add graylog input pluging.
- [#1294](https://github.com/influxdata/telegraf/pull/1294): consul input plugin. Thanks @harnash
- [#1164](https://github.com/influxdata/telegraf/pull/1164): conntrack input plugin. Thanks @robinpercy!
- [#1165](https://github.com/influxdata/telegraf/pull/1165): vmstat input plugin. Thanks @jshim-xm!
- [#1208](https://github.com/influxdata/telegraf/pull/1208): Standardized AWS credentials evaluation & wildcard CloudWatch dimensions. Thanks @johnrengelman!
- [#1264](https://github.com/influxdata/telegraf/pull/1264): Add SSL config options to http_response plugin.
- [#1272](https://github.com/influxdata/telegraf/pull/1272): graphite parser: add ability to specify multiple tag keys, for consistency with influxdb parser.
- [#1265](https://github.com/influxdata/telegraf/pull/1265): Make dns lookups for chrony configurable. Thanks @zbindenren!
- [#1275](https://github.com/influxdata/telegraf/pull/1275): Allow wildcard filtering of varnish stats.
- [#1142](https://github.com/influxdata/telegraf/pull/1142): Support for glob patterns in exec plugin commands configuration.
- [#1278](https://github.com/influxdata/telegraf/pull/1278): RabbitMQ input: made url parameter optional by using DefaultURL (http://localhost:15672) if not specified
- [#1197](https://github.com/influxdata/telegraf/pull/1197): Limit AWS GetMetricStatistics requests to 10 per second.
- [#1278](https://github.com/influxdata/telegraf/pull/1278) & [#1288](https://github.com/influxdata/telegraf/pull/1288) & [#1295](https://github.com/influxdata/telegraf/pull/1295): RabbitMQ/Apache/InfluxDB inputs: made url(s) parameter optional by using reasonable input defaults if not specified
- [#1296](https://github.com/influxdata/telegraf/issues/1296): Refactor of flush_jitter argument.
- [#1213](https://github.com/influxdata/telegraf/issues/1213): Add inactive & active memory to mem plugin.

### Bugfixes

- [#1519](https://github.com/influxdata/telegraf/pull/1519): Fix error race conditions and partial failures.
- [#1477](https://github.com/influxdata/telegraf/issues/1477): nstat: fix inaccurate config panic.
- [#1481](https://github.com/influxdata/telegraf/issues/1481): jolokia: fix handling multiple multi-dimensional attributes.
- [#1430](https://github.com/influxdata/telegraf/issues/1430): Fix prometheus character sanitizing. Sanitize more win_perf_counters characters.
- [#1534](https://github.com/influxdata/telegraf/pull/1534): Add diskio io_time to FreeBSD & report timing metrics as ms (as linux does).
- [#1379](https://github.com/influxdata/telegraf/issues/1379): Fix covering Amazon Linux for post remove flow.
- [#1584](https://github.com/influxdata/telegraf/issues/1584): procstat missing fields: read/write bytes & count
- [#1472](https://github.com/influxdata/telegraf/pull/1472): diskio input plugin: set 'skip_serial_number = true' by default to avoid high cardinality.
- [#1426](https://github.com/influxdata/telegraf/pull/1426): nil metrics panic fix.
- [#1384](https://github.com/influxdata/telegraf/pull/1384): Fix datarace in apache input plugin.
- [#1399](https://github.com/influxdata/telegraf/issues/1399): Add `read_repairs` statistics to riak plugin.
- [#1405](https://github.com/influxdata/telegraf/issues/1405): Fix memory/connection leak in prometheus input plugin.
- [#1378](https://github.com/influxdata/telegraf/issues/1378): Trim BOM from config file for Windows support.
- [#1339](https://github.com/influxdata/telegraf/issues/1339): Prometheus client output panic on service reload.
- [#1461](https://github.com/influxdata/telegraf/pull/1461): Prometheus parser, protobuf format header fix.
- [#1334](https://github.com/influxdata/telegraf/issues/1334): Prometheus output, metric refresh and caching fixes.
- [#1432](https://github.com/influxdata/telegraf/issues/1432): Panic fix for multiple graphite outputs under very high load.
- [#1412](https://github.com/influxdata/telegraf/pull/1412): Instrumental output has better reconnect behavior
- [#1460](https://github.com/influxdata/telegraf/issues/1460): Remove PID from procstat plugin to fix cardinality issues.
- [#1427](https://github.com/influxdata/telegraf/issues/1427): Cassandra input: version 2.x "column family" fix.
- [#1463](https://github.com/influxdata/telegraf/issues/1463): Shared WaitGroup in Exec plugin
- [#1436](https://github.com/influxdata/telegraf/issues/1436): logparser: honor modifiers in "pattern" config.
- [#1418](https://github.com/influxdata/telegraf/issues/1418): logparser: error and exit on file permissions/missing errors.
- [#1499](https://github.com/influxdata/telegraf/pull/1499): Make the user able to specify full path for HAproxy stats
- [#1521](https://github.com/influxdata/telegraf/pull/1521): Fix Redis url, an extra "tcp://" was added.
- [#1330](https://github.com/influxdata/telegraf/issues/1330): Fix exec plugin panic when using single binary.
- [#1336](https://github.com/influxdata/telegraf/issues/1336): Fixed incorrect prometheus metrics source selection.
- [#1112](https://github.com/influxdata/telegraf/issues/1112): Set default Zookeeper chroot to empty string.
- [#1335](https://github.com/influxdata/telegraf/issues/1335): Fix overall ping timeout to be calculated based on per-ping timeout.
- [#1374](https://github.com/influxdata/telegraf/pull/1374): Change "default" retention policy to "".
- [#1377](https://github.com/influxdata/telegraf/issues/1377): Graphite output mangling '%' character.
- [#1396](https://github.com/influxdata/telegraf/pull/1396): Prometheus input plugin now supports x509 certs authentication
- [#1252](https://github.com/influxdata/telegraf/pull/1252) & [#1279](https://github.com/influxdata/telegraf/pull/1279): Fix systemd service. Thanks @zbindenren & @PierreF!
- [#1221](https://github.com/influxdata/telegraf/pull/1221): Fix influxdb n_shards counter.
- [#1258](https://github.com/influxdata/telegraf/pull/1258): Fix potential kernel plugin integer parse error.
- [#1268](https://github.com/influxdata/telegraf/pull/1268): Fix potential influxdb input type assertion panic.
- [#1283](https://github.com/influxdata/telegraf/pull/1283): Still send processes metrics if a process exited during metric collection.
- [#1297](https://github.com/influxdata/telegraf/issues/1297): disk plugin panic when usage grab fails.
- [#1316](https://github.com/influxdata/telegraf/pull/1316): Removed leaked "database" tag on redis metrics. Thanks @PierreF!
- [#1323](https://github.com/influxdata/telegraf/issues/1323): Processes plugin: fix potential error with /proc/net/stat directory.
- [#1322](https://github.com/influxdata/telegraf/issues/1322): Fix rare RHEL 5.2 panic in gopsutil diskio gathering function.
- [#1586](https://github.com/influxdata/telegraf/pull/1586): Remove IF NOT EXISTS from influxdb output database creation.

## v0.13.1 [2016-05-24]

### Release Notes

- net_response and http_response plugins timeouts will now accept duration
strings, ie, "2s" or "500ms".
- Input plugin Gathers will no longer be logged by default, but a Gather for
_each_ plugin will be logged in Debug mode.
- Debug mode will no longer print every point added to the accumulator. This
functionality can be duplicated using the `file` output plugin and printing
to "stdout".

### Features

- [#1173](https://github.com/influxdata/telegraf/pull/1173): varnish input plugin. Thanks @sfox-xmatters!
- [#1138](https://github.com/influxdata/telegraf/pull/1138): nstat input plugin. Thanks @Maksadbek!
- [#1139](https://github.com/influxdata/telegraf/pull/1139): instrumental output plugin. Thanks @jasonroelofs!
- [#1172](https://github.com/influxdata/telegraf/pull/1172): Ceph storage stats. Thanks @robinpercy!
- [#1233](https://github.com/influxdata/telegraf/pull/1233): Updated golint gopsutil dependency.
- [#1238](https://github.com/influxdata/telegraf/pull/1238): chrony input plugin. Thanks @zbindenren!
- [#479](https://github.com/influxdata/telegraf/issues/479): per-plugin execution time added to debug output.
- [#1249](https://github.com/influxdata/telegraf/issues/1249): influxdb output: added write_consistency argument.

### Bugfixes

- [#1195](https://github.com/influxdata/telegraf/pull/1195): Docker panic on timeout. Thanks @zstyblik!
- [#1211](https://github.com/influxdata/telegraf/pull/1211): mongodb input. Fix possible panic. Thanks @kols!
- [#1215](https://github.com/influxdata/telegraf/pull/1215): Fix for possible gopsutil-dependent plugin hangs.
- [#1228](https://github.com/influxdata/telegraf/pull/1228): Fix service plugin host tag overwrite.
- [#1198](https://github.com/influxdata/telegraf/pull/1198): http_response: override request Host header properly
- [#1230](https://github.com/influxdata/telegraf/issues/1230): Fix Telegraf process hangup due to a single plugin hanging.
- [#1214](https://github.com/influxdata/telegraf/issues/1214): Use TCP timeout argument in net_response plugin.
- [#1243](https://github.com/influxdata/telegraf/pull/1243): Logfile not created on systemd.

## v0.13 [2016-05-11]

### Release Notes

- **Breaking change** in jolokia plugin. See
https://github.com/influxdata/telegraf/blob/master/plugins/inputs/jolokia/README.md
for updated configuration. The plugin will now support proxy mode and will make
POST requests.

- New [agent] configuration option: `metric_batch_size`. This option tells
telegraf the maximum batch size to allow to accumulate before sending a flush
to the configured outputs. `metric_buffer_limit` now refers to the absolute
maximum number of metrics that will accumulate before metrics are dropped.

- There is no longer an option to
`flush_buffer_when_full`, this is now the default and only behavior of telegraf.

- **Breaking Change**: docker plugin tags. The cont_id tag no longer exists, it
will now be a field, and be called container_id. Additionally, cont_image and
cont_name are being renamed to container_image and container_name.

- **Breaking Change**: docker plugin measurements. The `docker_cpu`, `docker_mem`,
`docker_blkio` and `docker_net` measurements are being renamed to
`docker_container_cpu`, `docker_container_mem`, `docker_container_blkio` and
`docker_container_net`. Why? Because these metrics are
specifically tracking per-container stats. The problem with per-container stats,
in some use-cases, is that if containers are short-lived AND names are not
kept consistent, then the series cardinality will balloon very quickly.
So adding "container" to each metric will:
(1) make it more clear that these metrics are per-container, and
(2) allow users to easily drop per-container metrics if cardinality is an
issue (`namedrop = ["docker_container_*"]`)

- `tagexclude` and `taginclude` are now available, which can be used to remove
tags from measurements on inputs and outputs. See
[the configuration doc](https://github.com/influxdata/telegraf/blob/master/docs/CONFIGURATION.md)
for more details.

- **Measurement filtering:** All measurement filters now match based on glob
only. Previously there was an undocumented behavior where filters would match
based on _prefix_ in addition to globs. This means that a filter like
`fielddrop = ["time_"]` will need to be changed to `fielddrop = ["time_*"]`

- **datadog**: measurement and field names will no longer have `_` replaced by `.`

- The following plugins have changed their tags to _not_ overwrite the host tag:
  - cassandra: `host -> cassandra_host`
  - disque: `host -> disque_host`
  - rethinkdb: `host -> rethinkdb_host`

- **Breaking Change**: The `win_perf_counters` input has been changed to
sanitize field names, replacing `/Sec` and `/sec` with `_persec`, as well as
spaces with underscores. This is needed because Graphite doesn't like slashes
and spaces, and was failing to accept metrics that had them.
The `/[sS]ec` -> `_persec` is just to make things clearer and uniform.

- **Breaking Change**: snmp plugin. The `host` tag of the snmp plugin has been
changed to the `snmp_host` tag.

- The `disk` input plugin can now be configured with the `HOST_MOUNT_PREFIX` environment variable.
This value is prepended to any mountpaths discovered before retrieving stats.
It is not included on the report path. This is necessary for reporting host disk stats when running from within a container.

### Features

- [#1031](https://github.com/influxdata/telegraf/pull/1031): Jolokia plugin proxy mode. Thanks @saiello!
- [#1017](https://github.com/influxdata/telegraf/pull/1017): taginclude and tagexclude arguments.
- [#1015](https://github.com/influxdata/telegraf/pull/1015): Docker plugin schema refactor.
- [#889](https://github.com/influxdata/telegraf/pull/889): Improved MySQL plugin. Thanks @maksadbek!
- [#1060](https://github.com/influxdata/telegraf/pull/1060): TTL metrics added to MongoDB input plugin
- [#1056](https://github.com/influxdata/telegraf/pull/1056): Don't allow inputs to overwrite host tags.
- [#1035](https://github.com/influxdata/telegraf/issues/1035): Add `user`, `exe`, `pidfile` tags to procstat plugin.
- [#1041](https://github.com/influxdata/telegraf/issues/1041): Add `n_cpus` field to the system plugin.
- [#1072](https://github.com/influxdata/telegraf/pull/1072): New Input Plugin: filestat.
- [#1066](https://github.com/influxdata/telegraf/pull/1066): Replication lag metrics for MongoDB input plugin
- [#1086](https://github.com/influxdata/telegraf/pull/1086): Ability to specify AWS keys in config file. Thanks @johnrengleman!
- [#1096](https://github.com/influxdata/telegraf/pull/1096): Performance refactor of running output buffers.
- [#967](https://github.com/influxdata/telegraf/issues/967): Buffer logging improvements.
- [#1107](https://github.com/influxdata/telegraf/issues/1107): Support lustre2 job stats. Thanks @hanleyja!
- [#1122](https://github.com/influxdata/telegraf/pull/1122): Support setting config path through env variable and default paths.
- [#1128](https://github.com/influxdata/telegraf/pull/1128): MongoDB jumbo chunks metric for MongoDB input plugin
- [#1146](https://github.com/influxdata/telegraf/pull/1146): HAProxy socket support. Thanks weshmashian!

### Bugfixes

- [#1050](https://github.com/influxdata/telegraf/issues/1050): jolokia plugin - do not overwrite host tag. Thanks @saiello!
- [#921](https://github.com/influxdata/telegraf/pull/921): mqtt_consumer stops gathering metrics. Thanks @chaton78!
- [#1013](https://github.com/influxdata/telegraf/pull/1013): Close dead riemann output connections. Thanks @echupriyanov!
- [#1012](https://github.com/influxdata/telegraf/pull/1012): Set default tags in test accumulator.
- [#1024](https://github.com/influxdata/telegraf/issues/1024): Don't replace `.` with `_` in datadog output.
- [#1058](https://github.com/influxdata/telegraf/issues/1058): Fix possible leaky TCP connections in influxdb output.
- [#1044](https://github.com/influxdata/telegraf/pull/1044): Fix SNMP OID possible collisions. Thanks @relip
- [#1022](https://github.com/influxdata/telegraf/issues/1022): Dont error deb/rpm install on systemd errors.
- [#1078](https://github.com/influxdata/telegraf/issues/1078): Use default AWS credential chain.
- [#1070](https://github.com/influxdata/telegraf/issues/1070): SQL Server input. Fix datatype conversion.
- [#1089](https://github.com/influxdata/telegraf/issues/1089): Fix leaky TCP connections in phpfpm plugin.
- [#914](https://github.com/influxdata/telegraf/issues/914): Telegraf can drop metrics on full buffers.
- [#1098](https://github.com/influxdata/telegraf/issues/1098): Sanitize invalid OpenTSDB characters.
- [#1110](https://github.com/influxdata/telegraf/pull/1110): Sanitize * to - in graphite serializer. Thanks @goodeggs!
- [#1118](https://github.com/influxdata/telegraf/pull/1118): Sanitize Counter names for `win_perf_counters` input.
- [#1125](https://github.com/influxdata/telegraf/pull/1125): Wrap all exec command runners with a timeout, so hung os processes don't halt Telegraf.
- [#1113](https://github.com/influxdata/telegraf/pull/1113): Set MaxRetry and RequiredAcks defaults in Kafka output.
- [#1090](https://github.com/influxdata/telegraf/issues/1090): [agent] and [global_tags] config sometimes not getting applied.
- [#1133](https://github.com/influxdata/telegraf/issues/1133): Use a timeout for docker list & stat cmds.
- [#1052](https://github.com/influxdata/telegraf/issues/1052): Docker panic fix when decode fails.
- [#1136](https://github.com/influxdata/telegraf/pull/1136): "DELAYED" Inserts were deprecated in MySQL 5.6.6. Thanks @PierreF

## v0.12.1 [2016-04-14]

### Release Notes
- Breaking change in the dovecot input plugin. See Features section below.
- Graphite output templates are now supported. See
https://github.com/influxdata/telegraf/blob/master/docs/DATA_FORMATS_OUTPUT.md#graphite
- Possible breaking change for the librato and graphite outputs. Telegraf will
no longer insert field names when the field is simply named `value`. This is
because the `value` field is redundant in the graphite/librato context.

### Features
- [#1009](https://github.com/influxdata/telegraf/pull/1009): Cassandra input plugin. Thanks @subhachandrachandra!
- [#976](https://github.com/influxdata/telegraf/pull/976): Reduce allocations in the UDP and statsd inputs.
- [#979](https://github.com/influxdata/telegraf/pull/979): Reduce allocations in the TCP listener.
- [#992](https://github.com/influxdata/telegraf/pull/992): Refactor allocations in TCP/UDP listeners.
- [#935](https://github.com/influxdata/telegraf/pull/935): AWS Cloudwatch input plugin. Thanks @joshhardy & @ljosa!
- [#943](https://github.com/influxdata/telegraf/pull/943): http_response input plugin. Thanks @Lswith!
- [#939](https://github.com/influxdata/telegraf/pull/939): sysstat input plugin. Thanks @zbindenren!
- [#998](https://github.com/influxdata/telegraf/pull/998): **breaking change** enabled global, user and ip queries in dovecot plugin. Thanks @mikif70!
- [#1001](https://github.com/influxdata/telegraf/pull/1001): Graphite serializer templates.
- [#1008](https://github.com/influxdata/telegraf/pull/1008): Adding memstats metrics to the influxdb plugin.

### Bugfixes
- [#968](https://github.com/influxdata/telegraf/issues/968): Processes plugin gets unknown state when spaces are in (command name)
- [#969](https://github.com/influxdata/telegraf/pull/969): ipmi_sensors: allow : in password. Thanks @awaw!
- [#972](https://github.com/influxdata/telegraf/pull/972): dovecot: remove extra newline in dovecot command. Thanks @mrannanj!
- [#645](https://github.com/influxdata/telegraf/issues/645): docker plugin i/o error on closed pipe. Thanks @tripledes!

## v0.12.0 [2016-04-05]

### Features
- [#951](https://github.com/influxdata/telegraf/pull/951): Parse environment variables in the config file.
- [#948](https://github.com/influxdata/telegraf/pull/948): Cleanup config file and make default package version include all plugins (but commented).
- [#927](https://github.com/influxdata/telegraf/pull/927): Adds parsing of tags to the statsd input when using DataDog's dogstatsd extension
- [#863](https://github.com/influxdata/telegraf/pull/863): AMQP output: allow external auth. Thanks @ekini!
- [#707](https://github.com/influxdata/telegraf/pull/707): Improved prometheus plugin. Thanks @titilambert!
- [#878](https://github.com/influxdata/telegraf/pull/878): Added json serializer. Thanks @ch3lo!
- [#880](https://github.com/influxdata/telegraf/pull/880): Add the ability to specify the bearer token to the prometheus plugin. Thanks @jchauncey!
- [#882](https://github.com/influxdata/telegraf/pull/882): Fixed SQL Server Plugin issues
- [#849](https://github.com/influxdata/telegraf/issues/849): Adding ability to parse single values as an input data type.
- [#844](https://github.com/influxdata/telegraf/pull/844): postgres_extensible plugin added. Thanks @menardorama!
- [#866](https://github.com/influxdata/telegraf/pull/866): couchbase input plugin. Thanks @ljosa!
- [#789](https://github.com/influxdata/telegraf/pull/789): Support multiple field specification and `field*` in graphite templates. Thanks @chrusty!
- [#762](https://github.com/influxdata/telegraf/pull/762): Nagios parser for the exec plugin. Thanks @titilambert!
- [#848](https://github.com/influxdata/telegraf/issues/848): Provide option to omit host tag from telegraf agent.
- [#928](https://github.com/influxdata/telegraf/pull/928): Deprecating the statsd "convert_names" options, expose separator config.
- [#919](https://github.com/influxdata/telegraf/pull/919): ipmi_sensor input plugin. Thanks @ebookbug!
- [#945](https://github.com/influxdata/telegraf/pull/945): KAFKA output: codec, acks, and retry configuration. Thanks @framiere!

### Bugfixes
- [#890](https://github.com/influxdata/telegraf/issues/890): Create TLS config even if only ssl_ca is provided.
- [#884](https://github.com/influxdata/telegraf/issues/884): Do not call write method if there are 0 metrics to write.
- [#898](https://github.com/influxdata/telegraf/issues/898): Put database name in quotes, fixes special characters in the database name.
- [#656](https://github.com/influxdata/telegraf/issues/656): No longer run `lsof` on linux to get netstat data, fixes permissions issue.
- [#907](https://github.com/influxdata/telegraf/issues/907): Fix prometheus invalid label/measurement name key.
- [#841](https://github.com/influxdata/telegraf/issues/841): Fix memcached unix socket panic.
- [#873](https://github.com/influxdata/telegraf/issues/873): Fix SNMP plugin sometimes not returning metrics. Thanks @titiliambert!
- [#934](https://github.com/influxdata/telegraf/pull/934): phpfpm: Fix fcgi uri path. Thanks @rudenkovk!
- [#805](https://github.com/influxdata/telegraf/issues/805): Kafka consumer stops gathering after i/o timeout.
- [#959](https://github.com/influxdata/telegraf/pull/959): reduce mongodb & prometheus collection timeouts. Thanks @PierreF!

## v0.11.1 [2016-03-17]

### Release Notes
- Primarily this release was cut to fix [#859](https://github.com/influxdata/telegraf/issues/859)

### Features
- [#747](https://github.com/influxdata/telegraf/pull/747): Start telegraf on install & remove on uninstall. Thanks @pierref!
- [#794](https://github.com/influxdata/telegraf/pull/794): Add service reload ability. Thanks @entertainyou!

### Bugfixes
- [#852](https://github.com/influxdata/telegraf/issues/852): Windows zip package fix
- [#859](https://github.com/influxdata/telegraf/issues/859): httpjson plugin panic

## v0.11.0 [2016-03-15]

### Release Notes

### Features
- [#692](https://github.com/influxdata/telegraf/pull/770): Support InfluxDB retention policies
- [#771](https://github.com/influxdata/telegraf/pull/771): Default timeouts for input plugns. Thanks @PierreF!
- [#758](https://github.com/influxdata/telegraf/pull/758): UDP Listener input plugin, thanks @whatyouhide!
- [#769](https://github.com/influxdata/telegraf/issues/769): httpjson plugin: allow specifying SSL configuration.
- [#735](https://github.com/influxdata/telegraf/pull/735): SNMP Table feature. Thanks @titilambert!
- [#754](https://github.com/influxdata/telegraf/pull/754): docker plugin: adding `docker info` metrics to output. Thanks @titilambert!
- [#788](https://github.com/influxdata/telegraf/pull/788): -input-list and -output-list command-line options. Thanks @ebookbug!
- [#778](https://github.com/influxdata/telegraf/pull/778): Adding a TCP input listener.
- [#797](https://github.com/influxdata/telegraf/issues/797): Provide option for persistent MQTT consumer client sessions.
- [#799](https://github.com/influxdata/telegraf/pull/799): Add number of threads for procstat input plugin. Thanks @titilambert!
- [#776](https://github.com/influxdata/telegraf/pull/776): Add Zookeeper chroot option to kafka_consumer. Thanks @prune998!
- [#811](https://github.com/influxdata/telegraf/pull/811): Add processes plugin for classifying total procs on system. Thanks @titilambert!
- [#235](https://github.com/influxdata/telegraf/issues/235): Add number of users to the `system` input plugin.
- [#826](https://github.com/influxdata/telegraf/pull/826): "kernel" linux plugin for /proc/stat metrics (context switches, interrupts, etc.)
- [#847](https://github.com/influxdata/telegraf/pull/847): `ntpq`: Input plugin for running ntp query executable and gathering metrics.

### Bugfixes
- [#748](https://github.com/influxdata/telegraf/issues/748): Fix sensor plugin split on ":"
- [#722](https://github.com/influxdata/telegraf/pull/722): Librato output plugin fixes. Thanks @chrusty!
- [#745](https://github.com/influxdata/telegraf/issues/745): Fix Telegraf toml parse panic on large config files. Thanks @titilambert!
- [#781](https://github.com/influxdata/telegraf/pull/781): Fix mqtt_consumer username not being set. Thanks @chaton78!
- [#786](https://github.com/influxdata/telegraf/pull/786): Fix mqtt output username not being set. Thanks @msangoi!
- [#773](https://github.com/influxdata/telegraf/issues/773): Fix duplicate measurements in snmp plugin. Thanks @titilambert!
- [#708](https://github.com/influxdata/telegraf/issues/708): packaging: build ARM package
- [#713](https://github.com/influxdata/telegraf/issues/713): packaging: insecure permissions error on log directory
- [#816](https://github.com/influxdata/telegraf/issues/816): Fix phpfpm panic if fcgi endpoint unreachable.
- [#828](https://github.com/influxdata/telegraf/issues/828): fix net_response plugin overwriting host tag.
- [#821](https://github.com/influxdata/telegraf/issues/821): Remove postgres password from server tag. Thanks @menardorama!

## v0.10.4.1

### Release Notes
- Bug in the build script broke deb and rpm packages.

### Bugfixes
- [#750](https://github.com/influxdata/telegraf/issues/750): deb package broken
- [#752](https://github.com/influxdata/telegraf/issues/752): rpm package broken

## v0.10.4 [2016-02-24]

### Release Notes
- The pass/drop parameters have been renamed to fielddrop/fieldpass parameters,
to more accurately indicate their purpose.
- There are also now namedrop/namepass parameters for passing/dropping based
on the metric _name_.
- Experimental windows builds now available.

### Features
- [#727](https://github.com/influxdata/telegraf/pull/727): riak input, thanks @jcoene!
- [#694](https://github.com/influxdata/telegraf/pull/694): DNS Query input, thanks @mjasion!
- [#724](https://github.com/influxdata/telegraf/pull/724): username matching for procstat input, thanks @zorel!
- [#736](https://github.com/influxdata/telegraf/pull/736): Ignore dummy filesystems from disk plugin. Thanks @PierreF!
- [#737](https://github.com/influxdata/telegraf/pull/737): Support multiple fields for statsd input. Thanks @mattheath!

### Bugfixes
- [#701](https://github.com/influxdata/telegraf/pull/701): output write count shouldnt print in quiet mode.
- [#746](https://github.com/influxdata/telegraf/pull/746): httpjson plugin: Fix HTTP GET parameters.

## v0.10.3 [2016-02-18]

### Release Notes
- Users of the `exec` and `kafka_consumer` (and the new `nats_consumer`
and `mqtt_consumer` plugins) can now specify the incoming data
format that they would like to parse. Currently supports: "json", "influx", and
"graphite"
- Users of message broker and file output plugins can now choose what data format
they would like to output. Currently supports: "influx" and "graphite"
- More info on parsing _incoming_ data formats can be found
[here](https://github.com/influxdata/telegraf/blob/master/docs/DATA_FORMATS_INPUT.md)
- More info on serializing _outgoing_ data formats can be found
[here](https://github.com/influxdata/telegraf/blob/master/docs/DATA_FORMATS_OUTPUT.md)
- Telegraf now has an option `flush_buffer_when_full` that will flush the
metric buffer whenever it fills up for each output, rather than dropping
points and only flushing on a set time interval. This will default to `true`
and is in the `[agent]` config section.

### Features
- [#652](https://github.com/influxdata/telegraf/pull/652): CouchDB Input Plugin. Thanks @codehate!
- [#655](https://github.com/influxdata/telegraf/pull/655): Support parsing arbitrary data formats. Currently limited to kafka_consumer and exec inputs.
- [#671](https://github.com/influxdata/telegraf/pull/671): Dovecot input plugin. Thanks @mikif70!
- [#680](https://github.com/influxdata/telegraf/pull/680): NATS consumer input plugin. Thanks @netixen!
- [#676](https://github.com/influxdata/telegraf/pull/676): MQTT consumer input plugin.
- [#683](https://github.com/influxdata/telegraf/pull/683): PostGRES input plugin: add pg_stat_bgwriter. Thanks @menardorama!
- [#679](https://github.com/influxdata/telegraf/pull/679): File/stdout output plugin.
- [#679](https://github.com/influxdata/telegraf/pull/679): Support for arbitrary output data formats.
- [#695](https://github.com/influxdata/telegraf/pull/695): raindrops input plugin. Thanks @burdandrei!
- [#650](https://github.com/influxdata/telegraf/pull/650): net_response input plugin. Thanks @titilambert!
- [#699](https://github.com/influxdata/telegraf/pull/699): Flush based on buffer size rather than time.
- [#682](https://github.com/influxdata/telegraf/pull/682): Mesos input plugin. Thanks @tripledes!

### Bugfixes
- [#443](https://github.com/influxdata/telegraf/issues/443): Fix Ping command timeout parameter on Linux.
- [#662](https://github.com/influxdata/telegraf/pull/667): Change `[tags]` to `[global_tags]` to fix multiple-plugin tags bug.
- [#642](https://github.com/influxdata/telegraf/issues/642): Riemann output plugin issues.
- [#394](https://github.com/influxdata/telegraf/issues/394): Support HTTP POST. Thanks @gabelev!
- [#715](https://github.com/influxdata/telegraf/pull/715): Fix influxdb precision config panic. Thanks @netixen!

## v0.10.2 [2016-02-04]

### Release Notes
- Statsd timing measurements are now aggregated into a single measurement with
fields.
- Graphite output now inserts tags into the bucket in alphabetical order.
- Normalized TLS/SSL support for output plugins: MQTT, AMQP, Kafka
- `verify_ssl` config option was removed from Kafka because it was actually
doing the opposite of what it claimed to do (yikes). It's been replaced by
`insecure_skip_verify`

### Features
- [#575](https://github.com/influxdata/telegraf/pull/575): Support for collecting Windows Performance Counters. Thanks @TheFlyingCorpse!
- [#564](https://github.com/influxdata/telegraf/issues/564): features for plugin writing simplification. Internal metric data type.
- [#603](https://github.com/influxdata/telegraf/pull/603): Aggregate statsd timing measurements into fields. Thanks @marcinbunsch!
- [#601](https://github.com/influxdata/telegraf/issues/601): Warn when overwriting cached metrics.
- [#614](https://github.com/influxdata/telegraf/pull/614): PowerDNS input plugin. Thanks @Kasen!
- [#617](https://github.com/influxdata/telegraf/pull/617): exec plugin: parse influx line protocol in addition to JSON.
- [#628](https://github.com/influxdata/telegraf/pull/628): Windows perf counters: pre-vista support

### Bugfixes
- [#595](https://github.com/influxdata/telegraf/issues/595): graphite output should include tags to separate duplicate measurements.
- [#599](https://github.com/influxdata/telegraf/issues/599): datadog plugin tags not working.
- [#600](https://github.com/influxdata/telegraf/issues/600): datadog measurement/field name parsing is wrong.
- [#602](https://github.com/influxdata/telegraf/issues/602): Fix statsd field name templating.
- [#612](https://github.com/influxdata/telegraf/pull/612): Docker input panic fix if stats received are nil.
- [#634](https://github.com/influxdata/telegraf/pull/634): Properly set host headers in httpjson. Thanks @reginaldosousa!

## v0.10.1 [2016-01-27]

### Release Notes

- Telegraf now keeps a fixed-length buffer of metrics per-output. This buffer
defaults to 10,000 metrics, and is adjustable. The buffer is cleared when a
successful write to that output occurs.
- The docker plugin has been significantly overhauled to add more metrics
and allow for docker-machine (incl OSX) support.
[See the readme](https://github.com/influxdata/telegraf/blob/master/plugins/inputs/docker/README.md)
for the latest measurements, fields, and tags. There is also now support for
specifying a docker endpoint to get metrics from.

### Features
- [#509](https://github.com/influxdata/telegraf/pull/509): Flatten JSON arrays with indices. Thanks @psilva261!
- [#512](https://github.com/influxdata/telegraf/pull/512): Python 3 build script, add lsof dep to package. Thanks @Ormod!
- [#475](https://github.com/influxdata/telegraf/pull/475): Add response time to httpjson plugin. Thanks @titilambert!
- [#519](https://github.com/influxdata/telegraf/pull/519): Added a sensors input based on lm-sensors. Thanks @md14454!
- [#467](https://github.com/influxdata/telegraf/issues/467): Add option to disable statsd measurement name conversion.
- [#534](https://github.com/influxdata/telegraf/pull/534): NSQ input plugin. Thanks @allingeek!
- [#494](https://github.com/influxdata/telegraf/pull/494): Graphite output plugin. Thanks @titilambert!
- AMQP SSL support. Thanks @ekini!
- [#539](https://github.com/influxdata/telegraf/pull/539): Reload config on SIGHUP. Thanks @titilambert!
- [#522](https://github.com/influxdata/telegraf/pull/522): Phusion passenger input plugin. Thanks @kureikain!
- [#541](https://github.com/influxdata/telegraf/pull/541): Kafka output TLS cert support. Thanks @Ormod!
- [#551](https://github.com/influxdata/telegraf/pull/551): Statsd UDP read packet size now defaults to 1500 bytes, and is configurable.
- [#552](https://github.com/influxdata/telegraf/pull/552): Support for collection interval jittering.
- [#484](https://github.com/influxdata/telegraf/issues/484): Include usage percent with procstat metrics.
- [#553](https://github.com/influxdata/telegraf/pull/553): Amazon CloudWatch output. thanks @skwong2!
- [#503](https://github.com/influxdata/telegraf/pull/503): Support docker endpoint configuration.
- [#563](https://github.com/influxdata/telegraf/pull/563): Docker plugin overhaul.
- [#285](https://github.com/influxdata/telegraf/issues/285): Fixed-size buffer of points.
- [#546](https://github.com/influxdata/telegraf/pull/546): SNMP Input plugin. Thanks @titilambert!
- [#589](https://github.com/influxdata/telegraf/pull/589): Microsoft SQL Server input plugin. Thanks @zensqlmonitor!
- [#573](https://github.com/influxdata/telegraf/pull/573): Github webhooks consumer input. Thanks @jackzampolin!
- [#471](https://github.com/influxdata/telegraf/pull/471): httpjson request headers. Thanks @asosso!

### Bugfixes
- [#506](https://github.com/influxdata/telegraf/pull/506): Ping input doesn't return response time metric when timeout. Thanks @titilambert!
- [#508](https://github.com/influxdata/telegraf/pull/508): Fix prometheus cardinality issue with the `net` plugin
- [#499](https://github.com/influxdata/telegraf/issues/499) & [#502](https://github.com/influxdata/telegraf/issues/502): php fpm unix socket and other fixes, thanks @kureikain!
- [#543](https://github.com/influxdata/telegraf/issues/543): Statsd Packet size sometimes truncated.
- [#440](https://github.com/influxdata/telegraf/issues/440): Don't query filtered devices for disk stats.
- [#463](https://github.com/influxdata/telegraf/issues/463): Docker plugin not working on AWS Linux
- [#568](https://github.com/influxdata/telegraf/issues/568): Multiple output race condition.
- [#585](https://github.com/influxdata/telegraf/pull/585): Log stack trace and continue on Telegraf panic. Thanks @wutaizeng!

## v0.10.0 [2016-01-12]

### Release Notes
- Linux packages have been taken out of `opt`, the binary is now in `/usr/bin`
and configuration files are in `/etc/telegraf`
- **breaking change** `plugins` have been renamed to `inputs`. This was done because
`plugins` is too generic, as there are now also "output plugins", and will likely
be "aggregator plugins" and "filter plugins" in the future. Additionally,
`inputs/` and `outputs/` directories have been placed in the root-level `plugins/`
directory.
- **breaking change** the `io` plugin has been renamed `diskio`
- **breaking change** plugin measurements aggregated into a single measurement.
- **breaking change** `jolokia` plugin: must use global tag/drop/pass parameters
for configuration.
- **breaking change** `twemproxy` plugin: `prefix` option removed.
- **breaking change** `procstat` cpu measurements are now prepended with `cpu_time_`
instead of only `cpu_`
- **breaking change** some command-line flags have been renamed to separate words.
`-configdirectory` -> `-config-directory`, `-filter` -> `-input-filter`,
`-outputfilter` -> `-output-filter`
- The prometheus plugin schema has not been changed (measurements have not been
aggregated).

### Packaging change note:

RHEL/CentOS users upgrading from 0.2.x to 0.10.0 will probably have their
configurations overwritten by the upgrade. There is a backup stored at
/etc/telegraf/telegraf.conf.$(date +%s).backup.

### Features
- Plugin measurements aggregated into a single measurement.
- Added ability to specify per-plugin tags
- Added ability to specify per-plugin measurement suffix and prefix.
(`name_prefix` and `name_suffix`)
- Added ability to override base plugin measurement name. (`name_override`)

### Bugfixes

## v0.2.5 [unreleased]

### Features
- [#427](https://github.com/influxdata/telegraf/pull/427): zfs plugin: pool stats added. Thanks @allenpetersen!
- [#428](https://github.com/influxdata/telegraf/pull/428): Amazon Kinesis output. Thanks @jimmystewpot!
- [#449](https://github.com/influxdata/telegraf/pull/449): influxdb plugin, thanks @mark-rushakoff

### Bugfixes
- [#430](https://github.com/influxdata/telegraf/issues/430): Network statistics removed in elasticsearch 2.1. Thanks @jipperinbham!
- [#452](https://github.com/influxdata/telegraf/issues/452): Elasticsearch open file handles error. Thanks @jipperinbham!

## v0.2.4 [2015-12-08]

### Features
- [#412](https://github.com/influxdata/telegraf/pull/412): Additional memcached stats. Thanks @mgresser!
- [#410](https://github.com/influxdata/telegraf/pull/410): Additional redis metrics. Thanks @vlaadbrain!
- [#414](https://github.com/influxdata/telegraf/issues/414): Jolokia plugin auth parameters
- [#415](https://github.com/influxdata/telegraf/issues/415): memcached plugin: support unix sockets
- [#418](https://github.com/influxdata/telegraf/pull/418): memcached plugin additional unit tests.
- [#408](https://github.com/influxdata/telegraf/pull/408): MailChimp plugin.
- [#382](https://github.com/influxdata/telegraf/pull/382): Add system wide network protocol stats to `net` plugin.
- [#401](https://github.com/influxdata/telegraf/pull/401): Support pass/drop/tagpass/tagdrop for outputs. Thanks @oldmantaiter!

### Bugfixes
- [#405](https://github.com/influxdata/telegraf/issues/405): Prometheus output cardinality issue
- [#388](https://github.com/influxdata/telegraf/issues/388): Fix collection hangup when cpu times decrement.

## v0.2.3 [2015-11-30]

### Release Notes
- **breaking change** The `kafka` plugin has been renamed to `kafka_consumer`.
and most of the config option names have changed.
This only affects the kafka consumer _plugin_ (not the
output). There were a number of problems with the kafka plugin that led to it
only collecting data once at startup, so the kafka plugin was basically non-
functional.
- Plugins can now be specified as a list, and multiple plugin instances of the
same type can be specified, like this:

```
[[inputs.cpu]]
  percpu = false
  totalcpu = true

[[inputs.cpu]]
  percpu = true
  totalcpu = false
  drop = ["cpu_time"]
```

- Riemann output added
- Aerospike plugin: tag changed from `host` -> `aerospike_host`

### Features
- [#379](https://github.com/influxdata/telegraf/pull/379): Riemann output, thanks @allenj!
- [#375](https://github.com/influxdata/telegraf/pull/375): kafka_consumer service plugin.
- [#392](https://github.com/influxdata/telegraf/pull/392): Procstat plugin can now accept pgrep -f pattern, thanks @ecarreras!
- [#383](https://github.com/influxdata/telegraf/pull/383): Specify plugins as a list.
- [#354](https://github.com/influxdata/telegraf/pull/354): Add ability to specify multiple metrics in one statsd line. Thanks @MerlinDMC!

### Bugfixes
- [#371](https://github.com/influxdata/telegraf/issues/371): Kafka consumer plugin not functioning.
- [#389](https://github.com/influxdata/telegraf/issues/389): NaN value panic

## v0.2.2 [2015-11-18]

### Release Notes
- 0.2.1 has a bug where all lists within plugins get duplicated, this includes
lists of servers/URLs. 0.2.2 is being released solely to fix that bug

### Bugfixes
- [#377](https://github.com/influxdata/telegraf/pull/377): Fix for duplicate slices in inputs.

## v0.2.1 [2015-11-16]

### Release Notes
- Telegraf will no longer use docker-compose for "long" unit test, it has been
changed to just run docker commands in the Makefile. See `make docker-run` and
`make docker-kill`. `make test` will still run all unit tests with docker.
- Long unit tests are now run in CircleCI, with docker & race detector
- Redis plugin tag has changed from `host` to `server`
- HAProxy plugin tag has changed from `host` to `server`
- UDP output now supported
- Telegraf will now compile on FreeBSD
- Users can now specify outputs as lists, specifying multiple outputs of the
same type.

### Features
- [#325](https://github.com/influxdata/telegraf/pull/325): NSQ output. Thanks @jrxFive!
- [#318](https://github.com/influxdata/telegraf/pull/318): Prometheus output. Thanks @oldmantaiter!
- [#338](https://github.com/influxdata/telegraf/pull/338): Restart Telegraf on package upgrade. Thanks @linsomniac!
- [#337](https://github.com/influxdata/telegraf/pull/337): Jolokia plugin, thanks @saiello!
- [#350](https://github.com/influxdata/telegraf/pull/350): Amon output.
- [#365](https://github.com/influxdata/telegraf/pull/365): Twemproxy plugin by @codeb2cc
- [#317](https://github.com/influxdata/telegraf/issues/317): ZFS plugin, thanks @cornerot!
- [#364](https://github.com/influxdata/telegraf/pull/364): Support InfluxDB UDP output.
- [#370](https://github.com/influxdata/telegraf/pull/370): Support specifying multiple outputs, as lists.
- [#372](https://github.com/influxdata/telegraf/pull/372): Remove gosigar and update go-dockerclient for FreeBSD support. Thanks @MerlinDMC!

### Bugfixes
- [#331](https://github.com/influxdata/telegraf/pull/331): Dont overwrite host tag in redis plugin.
- [#336](https://github.com/influxdata/telegraf/pull/336): Mongodb plugin should take 2 measurements.
- [#351](https://github.com/influxdata/telegraf/issues/317): Fix continual "CREATE DATABASE" in writes
- [#360](https://github.com/influxdata/telegraf/pull/360): Apply prefix before ShouldPass check. Thanks @sotfo!

## v0.2.0 [2015-10-27]

### Release Notes
- The -test flag will now only output 2 collections for plugins that need it
- There is a new agent configuration option: `flush_interval`. This option tells
Telegraf how often to flush data to InfluxDB and other output sinks. For example,
users can set `interval = "2s"` and `flush_interval = "60s"` for Telegraf to
collect data every 2 seconds, and flush every 60 seconds.
- `precision` and `utc` are no longer valid agent config values. `precision` has
moved to the `influxdb` output config, where it will continue to default to "s"
- debug and test output will now print the raw line-protocol string
- Telegraf will now, by default, round the collection interval to the nearest
even interval. This means that `interval="10s"` will collect every :00, :10, etc.
To ease scale concerns, flushing will be "jittered" by a random amount so that
all Telegraf instances do not flush at the same time. Both of these options can
be controlled via the `round_interval` and `flush_jitter` config options.
- Telegraf will now retry metric flushes twice

### Features
- [#205](https://github.com/influxdata/telegraf/issues/205): Include per-db redis keyspace info
- [#226](https://github.com/influxdata/telegraf/pull/226): Add timestamps to points in Kafka/AMQP outputs. Thanks @ekini
- [#90](https://github.com/influxdata/telegraf/issues/90): Add Docker labels to tags in docker plugin
- [#223](https://github.com/influxdata/telegraf/pull/223): Add port tag to nginx plugin. Thanks @neezgee!
- [#227](https://github.com/influxdata/telegraf/pull/227): Add command intervals to exec plugin. Thanks @jpalay!
- [#241](https://github.com/influxdata/telegraf/pull/241): MQTT Output. Thanks @shirou!
- Memory plugin: cached and buffered measurements re-added
- Logging: additional logging for each collection interval, track the number
of metrics collected and from how many inputs.
- [#240](https://github.com/influxdata/telegraf/pull/240): procstat plugin, thanks @ranjib!
- [#244](https://github.com/influxdata/telegraf/pull/244): netstat plugin, thanks @shirou!
- [#262](https://github.com/influxdata/telegraf/pull/262): zookeeper plugin, thanks @jrxFive!
- [#237](https://github.com/influxdata/telegraf/pull/237): statsd service plugin, thanks @sparrc
- [#273](https://github.com/influxdata/telegraf/pull/273): puppet agent plugin, thats @jrxFive!
- [#280](https://github.com/influxdata/telegraf/issues/280): Use InfluxDB client v2.
- [#281](https://github.com/influxdata/telegraf/issues/281): Eliminate need to deep copy Batch Points.
- [#286](https://github.com/influxdata/telegraf/issues/286): bcache plugin, thanks @cornerot!
- [#287](https://github.com/influxdata/telegraf/issues/287): Batch AMQP output, thanks @ekini!
- [#301](https://github.com/influxdata/telegraf/issues/301): Collect on even intervals
- [#298](https://github.com/influxdata/telegraf/pull/298): Support retrying output writes
- [#300](https://github.com/influxdata/telegraf/issues/300): aerospike plugin. Thanks @oldmantaiter!
- [#322](https://github.com/influxdata/telegraf/issues/322): Librato output. Thanks @jipperinbham!

### Bugfixes
- [#228](https://github.com/influxdata/telegraf/pull/228): New version of package will replace old one. Thanks @ekini!
- [#232](https://github.com/influxdata/telegraf/pull/232): Fix bashism run during deb package installation. Thanks @yankcrime!
- [#261](https://github.com/influxdata/telegraf/issues/260): RabbitMQ panics if wrong credentials given. Thanks @ekini!
- [#245](https://github.com/influxdata/telegraf/issues/245): Document Exec plugin example. Thanks @ekini!
- [#264](https://github.com/influxdata/telegraf/issues/264): logrotate config file fixes. Thanks @linsomniac!
- [#290](https://github.com/influxdata/telegraf/issues/290): Fix some plugins sending their values as strings.
- [#289](https://github.com/influxdata/telegraf/issues/289): Fix accumulator panic on nil tags.
- [#302](https://github.com/influxdata/telegraf/issues/302): Fix `[tags]` getting applied, thanks @gotyaoi!

## v0.1.9 [2015-09-22]

### Release Notes
- InfluxDB output config change: `url` is now `urls`, and is a list. Config files
will still be backwards compatible if only `url` is specified.
- The -test flag will now output two metric collections
- Support for filtering telegraf outputs on the CLI -- Telegraf will now
allow filtering of output sinks on the command-line using the `-outputfilter`
flag, much like how the `-filter` flag works for inputs.
- Support for filtering on config-file creation -- Telegraf now supports
filtering to -sample-config command. You can now run
`telegraf -sample-config -filter cpu -outputfilter influxdb` to get a config
file with only the cpu plugin defined, and the influxdb output defined.
- **Breaking Change**: The CPU collection plugin has been refactored to fix some
bugs and outdated dependency issues. At the same time, I also decided to fix
a naming consistency issue, so cpu_percentageIdle will become cpu_usage_idle.
Also, all CPU time measurements now have it indicated in their name, so cpu_idle
will become cpu_time_idle. Additionally, cpu_time measurements are going to be
dropped in the default config.
- **Breaking Change**: The memory plugin has been refactored and some measurements
have been renamed for consistency. Some measurements have also been removed from being outputted. They are still being collected by gopsutil, and could easily be
re-added in a "verbose" mode if there is demand for it.

### Features
- [#143](https://github.com/influxdata/telegraf/issues/143): InfluxDB clustering support
- [#181](https://github.com/influxdata/telegraf/issues/181): Makefile GOBIN support. Thanks @Vye!
- [#203](https://github.com/influxdata/telegraf/pull/200): AMQP output. Thanks @ekini!
- [#182](https://github.com/influxdata/telegraf/pull/182): OpenTSDB output. Thanks @rplessl!
- [#187](https://github.com/influxdata/telegraf/pull/187): Retry output sink connections on startup.
- [#220](https://github.com/influxdata/telegraf/pull/220): Add port tag to apache plugin. Thanks @neezgee!
- [#217](https://github.com/influxdata/telegraf/pull/217): Add filtering for output sinks
and filtering when specifying a config file.

### Bugfixes
- [#170](https://github.com/influxdata/telegraf/issues/170): Systemd support
- [#175](https://github.com/influxdata/telegraf/issues/175): Set write precision before gathering metrics
- [#178](https://github.com/influxdata/telegraf/issues/178): redis plugin, multiple server thread hang bug
- Fix net plugin on darwin
- [#84](https://github.com/influxdata/telegraf/issues/84): Fix docker plugin on CentOS. Thanks @neezgee!
- [#189](https://github.com/influxdata/telegraf/pull/189): Fix mem_used_perc. Thanks @mced!
- [#192](https://github.com/influxdata/telegraf/issues/192): Increase compatibility of postgresql plugin. Now supports versions 8.1+
- [#203](https://github.com/influxdata/telegraf/issues/203): EL5 rpm support. Thanks @ekini!
- [#206](https://github.com/influxdata/telegraf/issues/206): CPU steal/guest values wrong on linux.
- [#212](https://github.com/influxdata/telegraf/issues/212): Add hashbang to postinstall script. Thanks @ekini!
- [#212](https://github.com/influxdata/telegraf/issues/212): Fix makefile warning. Thanks @ekini!

## v0.1.8 [2015-09-04]

### Release Notes
- Telegraf will now write data in UTC at second precision by default
- Now using Go 1.5 to build telegraf

### Features
- [#150](https://github.com/influxdata/telegraf/pull/150): Add Host Uptime metric to system plugin
- [#158](https://github.com/influxdata/telegraf/pull/158): Apache Plugin. Thanks @KPACHbIuLLIAnO4
- [#159](https://github.com/influxdata/telegraf/pull/159): Use second precision for InfluxDB writes
- [#165](https://github.com/influxdata/telegraf/pull/165): Add additional metrics to mysql plugin. Thanks @nickscript0
- [#162](https://github.com/influxdata/telegraf/pull/162): Write UTC by default, provide option
- [#166](https://github.com/influxdata/telegraf/pull/166): Upload binaries to S3
- [#169](https://github.com/influxdata/telegraf/pull/169): Ping plugin

### Bugfixes

## v0.1.7 [2015-08-28]

### Features
- [#38](https://github.com/influxdata/telegraf/pull/38): Kafka output producer.
- [#133](https://github.com/influxdata/telegraf/pull/133): Add plugin.Gather error logging. Thanks @nickscript0!
- [#136](https://github.com/influxdata/telegraf/issues/136): Add a -usage flag for printing usage of a single plugin.
- [#137](https://github.com/influxdata/telegraf/issues/137): Memcached: fix when a value contains a space
- [#138](https://github.com/influxdata/telegraf/issues/138): MySQL server address tag.
- [#142](https://github.com/influxdata/telegraf/pull/142): Add Description and SampleConfig funcs to output interface
- Indent the toml config file for readability

### Bugfixes
- [#128](https://github.com/influxdata/telegraf/issues/128): system_load measurement missing.
- [#129](https://github.com/influxdata/telegraf/issues/129): Latest pkg url fix.
- [#131](https://github.com/influxdata/telegraf/issues/131): Fix memory reporting on linux & darwin. Thanks @subhachandrachandra!
- [#140](https://github.com/influxdata/telegraf/issues/140): Memory plugin prec->perc typo fix. Thanks @brunoqc!

## v0.1.6 [2015-08-20]

### Features
- [#112](https://github.com/influxdata/telegraf/pull/112): Datadog output. Thanks @jipperinbham!
- [#116](https://github.com/influxdata/telegraf/pull/116): Use godep to vendor all dependencies
- [#120](https://github.com/influxdata/telegraf/pull/120): Httpjson plugin. Thanks @jpalay & @alvaromorales!

### Bugfixes
- [#113](https://github.com/influxdata/telegraf/issues/113): Update README with Telegraf/InfluxDB compatibility
- [#118](https://github.com/influxdata/telegraf/pull/118): Fix for disk usage stats in Windows. Thanks @srfraser!
- [#122](https://github.com/influxdata/telegraf/issues/122): Fix for DiskUsage segv fault. Thanks @srfraser!
- [#126](https://github.com/influxdata/telegraf/issues/126): Nginx plugin not catching net.SplitHostPort error

## v0.1.5 [2015-08-13]

### Features
- [#54](https://github.com/influxdata/telegraf/pull/54): MongoDB plugin. Thanks @jipperinbham!
- [#55](https://github.com/influxdata/telegraf/pull/55): Elasticsearch plugin. Thanks @brocaar!
- [#71](https://github.com/influxdata/telegraf/pull/71): HAProxy plugin. Thanks @kureikain!
- [#72](https://github.com/influxdata/telegraf/pull/72): Adding TokuDB metrics to MySQL. Thanks vadimtk!
- [#73](https://github.com/influxdata/telegraf/pull/73): RabbitMQ plugin. Thanks @ianunruh!
- [#77](https://github.com/influxdata/telegraf/issues/77): Automatically create database.
- [#79](https://github.com/influxdata/telegraf/pull/56): Nginx plugin. Thanks @codeb2cc!
- [#86](https://github.com/influxdata/telegraf/pull/86): Lustre2 plugin. Thanks srfraser!
- [#91](https://github.com/influxdata/telegraf/pull/91): Unit testing
- [#92](https://github.com/influxdata/telegraf/pull/92): Exec plugin. Thanks @alvaromorales!
- [#98](https://github.com/influxdata/telegraf/pull/98): LeoFS plugin. Thanks @mocchira!
- [#103](https://github.com/influxdata/telegraf/pull/103): Filter by metric tags. Thanks @srfraser!
- [#106](https://github.com/influxdata/telegraf/pull/106): Options to filter plugins on startup. Thanks @zepouet!
- [#107](https://github.com/influxdata/telegraf/pull/107): Multiple outputs beyong influxdb. Thanks @jipperinbham!
- [#108](https://github.com/influxdata/telegraf/issues/108): Support setting per-CPU and total-CPU gathering.
- [#111](https://github.com/influxdata/telegraf/pull/111): Report CPU Usage in cpu plugin. Thanks @jpalay!

### Bugfixes
- [#85](https://github.com/influxdata/telegraf/pull/85): Fix GetLocalHost testutil function for mac users
- [#89](https://github.com/influxdata/telegraf/pull/89): go fmt fixes
- [#94](https://github.com/influxdata/telegraf/pull/94): Fix for issue #93, explicitly call sarama.v1 -> sarama
- [#101](https://github.com/influxdata/telegraf/issues/101): switch back from master branch if building locally
- [#99](https://github.com/influxdata/telegraf/issues/99): update integer output to new InfluxDB line protocol format

## v0.1.4 [2015-07-09]

### Features
- [#56](https://github.com/influxdata/telegraf/pull/56): Update README for Kafka plugin. Thanks @EmilS!

### Bugfixes
- [#50](https://github.com/influxdata/telegraf/pull/50): Fix init.sh script to use telegraf directory. Thanks @jseriff!
- [#52](https://github.com/influxdata/telegraf/pull/52): Update CHANGELOG to reference updated directory. Thanks @benfb!

## v0.1.3 [2015-07-05]

### Features
- [#35](https://github.com/influxdata/telegraf/pull/35): Add Kafka plugin. Thanks @EmilS!
- [#47](https://github.com/influxdata/telegraf/pull/47): Add RethinkDB plugin. Thanks @jipperinbham!

### Bugfixes
- [#45](https://github.com/influxdata/telegraf/pull/45): Skip disk tags that don't have a value. Thanks @jhofeditz!
- [#43](https://github.com/influxdata/telegraf/pull/43): Fix bug in MySQL plugin. Thanks @marcosnils!

## v0.1.2 [2015-07-01]

### Features
- [#12](https://github.com/influxdata/telegraf/pull/12): Add Linux/ARM to the list of built binaries. Thanks @voxxit!
- [#14](https://github.com/influxdata/telegraf/pull/14): Clarify the S3 buckets that Telegraf is pushed to.
- [#16](https://github.com/influxdata/telegraf/pull/16): Convert Redis to use URI, support Redis AUTH. Thanks @jipperinbham!
- [#21](https://github.com/influxdata/telegraf/pull/21): Add memcached plugin. Thanks @Yukki!

### Bugfixes
- [#13](https://github.com/influxdata/telegraf/pull/13): Fix the packaging script.
- [#19](https://github.com/influxdata/telegraf/pull/19): Add host name to metric tags. Thanks @sherifzain!
- [#20](https://github.com/influxdata/telegraf/pull/20): Fix race condition with accumulator mutex. Thanks @nkatsaros!
- [#23](https://github.com/influxdata/telegraf/pull/23): Change name of folder for packages. Thanks @colinrymer!
- [#32](https://github.com/influxdata/telegraf/pull/32): Fix spelling of memoory -> memory. Thanks @tylernisonoff!

## v0.1.1 [2015-06-19]

### Release Notes

This is the initial release of Telegraf.<|MERGE_RESOLUTION|>--- conflicted
+++ resolved
@@ -1,6 +1,5 @@
 ## v1.0 [unreleased]
 
-<<<<<<< HEAD
 ### Features
 
 - [#1413](https://github.com/influxdata/telegraf/issues/1413): Separate container_version from container_image tag.
@@ -18,8 +17,6 @@
 
 ## v1.0 beta 3 [2016-07-18]
 
-=======
->>>>>>> d3bb1e70
 ### Release Notes
 
 **Breaking Change**: Aerospike main server node measurements have been renamed
