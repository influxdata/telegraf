<<<<<<< HEAD
=======
## v1.6 [unreleased]

### Release Notes

- The `mysql` input plugin has been updated to convert values to the
  correct data type.  This may cause a `field type error` when inserting into
  InfluxDB due the change of types.  It is recommended to drop the `mysql`,
  `mysql_variables`, and `mysql_innodb`:
  ```
  DROP MEASUREMENT mysql
  DROP MEASUREMENT mysql_variables
  DROP MEASUREMENT mysql_innodb
  ```

- The `postgresql` plugins now defaults to using a persistent connection to the database.
  In environments where TCP connections are terminated the `max_lifetime`
  setting should be set less than the collection `interval` to prevent errors.

- The `sqlserver` input plugin has a new query and data model that can be enabled
  by setting `query_version = 2`.  It is encouraged to migrate to the new
  model when possible as the old version is deprecated and will be removed in
  a future version.

- An option has been added to the `openldap` input plugin that reverses metric
  name to improve grouping.  This change is enabled when `reverse_metric_names = true`
  is set.  It is encouraged to enable this option when possible as the old
  ordering is deprecated.

- The `httpjson` is now deprecated, please migrate to the new `http` input.


### New Inputs

- [http](./plugins/inputs/http/README.md) - Thanks to @grange74
- [ipset](./plugins/inputs/ipset/README.md) - Thanks to @sajoupa
- [nats](./plugins/inputs/nats/README.md) - Thanks to @mjs & @levex

### New Parsers

- [dropwizard](./docs/DATA_FORMATS_INPUT.md#dropwizard) - Thanks to @atzoum

### Features

- [#3551](https://github.com/influxdata/telegraf/pull/3551): Add health status mapping from string to int in elasticsearch input.
- [#3580](https://github.com/influxdata/telegraf/pull/3580): Add control over which stats to gather in basicstats aggregator.
- [#3596](https://github.com/influxdata/telegraf/pull/3596): Add messages_delivered_get to rabbitmq input.
- [#3632](https://github.com/influxdata/telegraf/pull/3632): Add wired field to mem input.
- [#3619](https://github.com/influxdata/telegraf/pull/3619): Add support for gathering exchange metrics to the rabbitmq input.
- [#3565](https://github.com/influxdata/telegraf/pull/3565): Add support for additional metrics on Linux in zfs input.
- [#3524](https://github.com/influxdata/telegraf/pull/3524): Add available_entropy field to kernel input plugin.
- [#3643](https://github.com/influxdata/telegraf/pull/3643): Add user privilege level setting to IPMI sensors.
- [#2701](https://github.com/influxdata/telegraf/pull/2701): Use persistent connection to postgresql database.
- [#2846](https://github.com/influxdata/telegraf/pull/2846): Add support for dropwizard input format.
- [#3666](https://github.com/influxdata/telegraf/pull/3666): Add container health metrics to docker input.
- [#3687](https://github.com/influxdata/telegraf/pull/3687): Add support for using globs in devices list of diskio input plugin.
- [#2754](https://github.com/influxdata/telegraf/pull/2754): Allow running as console application on Windows.
- [#3703](https://github.com/influxdata/telegraf/pull/3703): Add listener counts and node running status to rabbitmq input.
- [#3674](https://github.com/influxdata/telegraf/pull/3674): Add NATS Monitoring Input Plugin.
- [#3702](https://github.com/influxdata/telegraf/pull/3702): Add ability to select which queues will be gathered in rabbitmq input.
- [#3726](https://github.com/influxdata/telegraf/pull/3726): Add support for setting bsd source address to the ping input.
- [#3346](https://github.com/influxdata/telegraf/pull/3346): Add Ipset input plugin.
- [#3719](https://github.com/influxdata/telegraf/pull/3719): Add TLS and HTTP basic auth to prometheus_client output.
- [#3618](https://github.com/influxdata/telegraf/pull/3618): Add new sqlserver output data model.
- [#3559](https://github.com/influxdata/telegraf/pull/3559): Add native Go method for finding pids to procstat.
- [#3722](https://github.com/influxdata/telegraf/pull/3722): Add additional metrics and reverse metric names option to openldap.
- [#3769](https://github.com/influxdata/telegraf/pull/3769): Add TLS support to the mesos input plugin.
- [#3546](https://github.com/influxdata/telegraf/pull/3546): Add http input plugin.
- [#3781](https://github.com/influxdata/telegraf/pull/3781): Add keep alive support to the TCP mode of statsd.
- [#3783](https://github.com/influxdata/telegraf/pull/3783): Support deadline in ping plugin.
- [#3765](https://github.com/influxdata/telegraf/pull/3765): Add option to disable labels in prometheus output for string fields.

### Bugfixes

- [#1896](https://github.com/influxdata/telegraf/issues/1896): Fix various mysql data type conversions.

## v1.5.3 [unreleased]

### Bugfixes

- [#3729](https://github.com/influxdata/telegraf/issues/3729): Set path to / if HOST_MOUNT_PREFIX matches full path.
- [#3739](https://github.com/influxdata/telegraf/issues/3739): Remove userinfo from url tag in prometheus input.
- [#3778](https://github.com/influxdata/telegraf/issues/3778): Fix ping plugin not reporting zero durations.

>>>>>>> df80fa60
## v1.5.2 [2018-01-30]

### Bugfixes

- [#3684](https://github.com/influxdata/telegraf/pull/3684): Ignore empty lines in Graphite plaintext.
- [#3604](https://github.com/influxdata/telegraf/issues/3604): Fix index out of bounds error in solr input plugin.
- [#3680](https://github.com/influxdata/telegraf/pull/3680): Reconnect before sending graphite metrics if disconnected.
- [#3693](https://github.com/influxdata/telegraf/pull/3693): Align aggregator period with internal ticker to avoid skipping metrics.
- [#3629](https://github.com/influxdata/telegraf/issues/3629): Fix a potential deadlock when using aggregators.
- [#3697](https://github.com/influxdata/telegraf/issues/3697): Limit wait time for writes in mqtt output.
- [#3698](https://github.com/influxdata/telegraf/issues/3698): Revert change in graphite output where dot in field key was replaced by underscore.
- [#3710](https://github.com/influxdata/telegraf/issues/3710): Add timeout to wavefront output write.
- [#3725](https://github.com/influxdata/telegraf/issues/3725): Exclude master_replid fields from redis input.

## v1.5.1 [2018-01-10]

### Bugfixes

- [#3624](https://github.com/influxdata/telegraf/pull/3624): Fix name error in jolokia2_agent sample config.
- [#3625](https://github.com/influxdata/telegraf/pull/3625): Fix DC/OS login expiration time.
- [#3593](https://github.com/influxdata/telegraf/pull/3593): Set Content-Type charset in influxdb output and allow it be overridden.
- [#3594](https://github.com/influxdata/telegraf/pull/3594): Document permissions setup for postfix input.
- [#3633](https://github.com/influxdata/telegraf/pull/3633): Fix deliver_get field in rabbitmq input.
- [#3607](https://github.com/influxdata/telegraf/issues/3607): Escape environment variables during config toml parsing.

## v1.5 [2017-12-14]

### New Plugins
- [basicstats](./plugins/aggregators/basicstats/README.md) - Thanks to @toni-moreno
- [bond](./plugins/inputs/bond/README.md) - Thanks to @ildarsv
- [cratedb](./plugins/outputs/cratedb/README.md) - Thanks to @felixge
- [dcos](./plugins/inputs/dcos/README.md) - Thanks to @influxdata
- [jolokia2](./plugins/inputs/jolokia2/README.md) - Thanks to @dylanmei
- [nginx_plus](./plugins/inputs/nginx_plus/README.md) - Thanks to @mplonka & @poblahblahblah
- [opensmtpd](./plugins/inputs/opensmtpd/README.md) - Thanks to @aromeyer
- [particle](./plugins/inputs/webhooks/particle/README.md) - Thanks to @davidgs
- [pf](./plugins/inputs/pf/README.md) - Thanks to @nferch
- [postfix](./plugins/inputs/postfix/README.md) - Thanks to @phemmer
- [smart](./plugins/inputs/smart/README.md) - Thanks to @rickard-von-essen
- [solr](./plugins/inputs/solr/README.md) - Thanks to @ljagiello
- [teamspeak](./plugins/inputs/teamspeak/README.md) - Thanks to @p4ddy1
- [unbound](./plugins/inputs/unbound/README.md) - Thanks to @aromeyer
- [wavefront](./plugins/outputs/wavefront/README.md) - Thanks to @puckpuck

### Release Notes

- In the `kinesis` output, use of the `partition_key` and
  `use_random_partitionkey` options has been deprecated in favor of the
  `partition` subtable.  This allows for more flexible methods to set the
  partition key such as by metric name or by tag.

- With the release of the new improved `jolokia2` input, the legacy `jolokia`
  plugin is deprecated and will be removed in a future release.  Users of this
  plugin are encouraged to update to the new `jolokia2` plugin.

- In the `postgresql` and `postgresql_extensible` plugins, the type of the oid
  data type has changed from string to integer.  It is recommended to drop
  affected fields until a new shard is started. For details on how to
  workaround this issue please see [#3622](https://github.com/influxdata/telegraf/issues/3622).

### Features

- [#3170](https://github.com/influxdata/telegraf/pull/3170): Add support for sharding based on metric name.
- [#3196](https://github.com/influxdata/telegraf/pull/3196): Add Kafka output plugin topic_suffix option.
- [#3027](https://github.com/influxdata/telegraf/pull/3027): Include mount mode option in disk metrics.
- [#3191](https://github.com/influxdata/telegraf/pull/3191): TLS and MTLS enhancements to HTTPListener input plugin.
- [#3213](https://github.com/influxdata/telegraf/pull/3213): Add polling method to logparser and tail inputs.
- [#3211](https://github.com/influxdata/telegraf/pull/3211): Add timeout option for kubernetes input.
- [#3234](https://github.com/influxdata/telegraf/pull/3234): Add support for timing sums in statsd input.
- [#2617](https://github.com/influxdata/telegraf/issues/2617): Add resource limit monitoring to procstat.
- [#3236](https://github.com/influxdata/telegraf/pull/3236): Add support for k8s service DNS discovery to prometheus input.
- [#3245](https://github.com/influxdata/telegraf/pull/3245): Add configurable metrics endpoint to prometheus output.
- [#3214](https://github.com/influxdata/telegraf/pull/3214): Add new nginx_plus input plugin.
- [#3215](https://github.com/influxdata/telegraf/pull/3215): Add support for NSQLookupd to nsq_consumer.
- [#2278](https://github.com/influxdata/telegraf/pull/2278): Add redesigned Jolokia input plugin.
- [#3106](https://github.com/influxdata/telegraf/pull/3106): Add configurable separator for metrics and fields in opentsdb output.
- [#1692](https://github.com/influxdata/telegraf/pull/1692): Add support for the rollbar occurrence webhook event.
- [#3160](https://github.com/influxdata/telegraf/pull/3160): Add Wavefront output plugin.
- [#3281](https://github.com/influxdata/telegraf/pull/3281): Add extra wired tiger cache metrics to mongodb input.
- [#3141](https://github.com/influxdata/telegraf/pull/3141): Collect Docker Swarm service metrics in docker input plugin.
- [#2449](https://github.com/influxdata/telegraf/pull/2449): Add smart input plugin for collecting S.M.A.R.T. data.
- [#3269](https://github.com/influxdata/telegraf/pull/3269): Add cluster health level configuration to elasticsearch input.
- [#3304](https://github.com/influxdata/telegraf/pull/3304): Add ability to limit node stats in elasticsearch input.
- [#2167](https://github.com/influxdata/telegraf/pull/2167): Add new basicstats aggregator.
- [#3344](https://github.com/influxdata/telegraf/pull/3344): Add UDP IPv6 support to statsd input.
- [#3350](https://github.com/influxdata/telegraf/pull/3350): Use labels in prometheus output for string fields.
- [#3358](https://github.com/influxdata/telegraf/pull/3358): Add support for decimal timestamps to ts-epoch modifier.
- [#3337](https://github.com/influxdata/telegraf/pull/3337): Add histogram and summary types and use in prometheus plugins.
- [#3365](https://github.com/influxdata/telegraf/pull/3365): Gather concurrently from snmp agents.
- [#3333](https://github.com/influxdata/telegraf/issues/3333): Perform DNS lookup before ping and report result.
- [#3398](https://github.com/influxdata/telegraf/issues/3398): Add instance name option to varnish plugin.
- [#3406](https://github.com/influxdata/telegraf/pull/3406):  Add support for SSL settings to ElasticSearch output plugin.
- [#3315](https://github.com/influxdata/telegraf/pull/3315): Add Teamspeak 3 input plugin.
- [#3305](https://github.com/influxdata/telegraf/pull/3305): Add modification_time field to filestat input plugin.
- [#2019](https://github.com/influxdata/telegraf/pull/2019): Add Solr input plugin.
- [#3210](https://github.com/influxdata/telegraf/pull/3210): Add CrateDB output plugin.
- [#3459](https://github.com/influxdata/telegraf/pull/3459): Add systemd unit pid and cgroup matching to procstat.
- [#3477](https://github.com/influxdata/telegraf/pull/3477): Add Particle Webhook Plugin.
- [#3471](https://github.com/influxdata/telegraf/pull/3471): Use MAX() instead of SUM() for latency measurements in sqlserver.
- [#3490](https://github.com/influxdata/telegraf/pull/3490): Add index by week number to Elasticsearch output.
- [#3434](https://github.com/influxdata/telegraf/pull/3434): Add unbound input plugin.
- [#3449](https://github.com/influxdata/telegraf/pull/3449): Add opensmtpd input plugin.
- [#3470](https://github.com/influxdata/telegraf/pull/3470): Add support for tags in the index name in elasticsearch output.
- [#2553](https://github.com/influxdata/telegraf/pull/2553): Add postfix input plugin.
- [#3424](https://github.com/influxdata/telegraf/pull/3424): Add bond input plugin.
- [#3518](https://github.com/influxdata/telegraf/pull/3518): Add slab to mem plugin.
- [#3519](https://github.com/influxdata/telegraf/pull/3519): Add input plugin for DC/OS.
- [#3140](https://github.com/influxdata/telegraf/pull/3140): Add support for glob patterns in net input plugin.
- [#3405](https://github.com/influxdata/telegraf/pull/3405): Add input plugin for OpenBSD/FreeBSD pf.
- [#3528](https://github.com/influxdata/telegraf/pull/3528): Add option to amqp output to publish persistent messages.
- [#3530](https://github.com/influxdata/telegraf/pull/3530): Support I (idle) process state on procfs+Linux.

### Bugfixes

- [#3136](https://github.com/influxdata/telegraf/issues/3136): Fix webhooks input address in use during reload.
- [#3258](https://github.com/influxdata/telegraf/issues/3258): Unlock Statsd when stopping to prevent deadlock.
- [#3319](https://github.com/influxdata/telegraf/issues/3319): Fix cloudwatch output requires unneeded permissions.
- [#3351](https://github.com/influxdata/telegraf/issues/3351): Fix prometheus passthrough for existing value types.
- [#3430](https://github.com/influxdata/telegraf/issues/3430): Always ignore autofs filesystems in disk input.
- [#3326](https://github.com/influxdata/telegraf/issues/3326): Fail metrics parsing on unescaped quotes.
- [#3473](https://github.com/influxdata/telegraf/pull/3473): Whitelist allowed char classes for graphite output.
- [#3488](https://github.com/influxdata/telegraf/pull/3488): Use hexadecimal ids and lowercase names in zipkin input.
- [#3263](https://github.com/influxdata/telegraf/issues/3263): Fix snmp-tools output parsing with Windows EOLs.
- [#3447](https://github.com/influxdata/telegraf/issues/3447): Add shadow-utils dependency to rpm package.
- [#3448](https://github.com/influxdata/telegraf/issues/3448): Use deb-systemd-invoke to restart service.
- [#3553](https://github.com/influxdata/telegraf/issues/3553): Fix kafka_consumer outside range of offsets error.
- [#3568](https://github.com/influxdata/telegraf/issues/3568): Fix separation of multiple prometheus_client outputs.
- [#3577](https://github.com/influxdata/telegraf/issues/3577): Don't add system input uptime_format as a counter.

## v1.4.5 [2017-12-01]

### Bugfixes

- [#3500](https://github.com/influxdata/telegraf/issues/3500): Fix global variable collection when using interval_slow option in mysql input.
- [#3486](https://github.com/influxdata/telegraf/issues/3486): Fix error getting net connections info in netstat input.
- [#3529](https://github.com/influxdata/telegraf/issues/3529): Fix HOST_MOUNT_PREFIX in docker with disk input.

## v1.4.4 [2017-11-08]

### Bugfixes

- [#3401](https://github.com/influxdata/telegraf/pull/3401): Use schema specified in mqtt_consumer input.
- [#3419](https://github.com/influxdata/telegraf/issues/3419): Redact datadog API key in log output.
- [#3311](https://github.com/influxdata/telegraf/issues/3311): Fix error getting pids in netstat input.
- [#3339](https://github.com/influxdata/telegraf/issues/3339): Support HOST_VAR envvar to locate /var in system input.
- [#3383](https://github.com/influxdata/telegraf/issues/3383): Use current time if docker container read time is zero value.

## v1.4.3 [2017-10-25]

### Bugfixes

- [#3327](https://github.com/influxdata/telegraf/issues/3327): Fix container name filters in docker input.
- [#3321](https://github.com/influxdata/telegraf/issues/3321): Fix snmpwalk address format in leofs input.
- [#3329](https://github.com/influxdata/telegraf/issues/3329): Fix case sensitivity issue in sqlserver query.
- [#3342](https://github.com/influxdata/telegraf/pull/3342): Fix CPU input plugin stuck after suspend on Linux.
- [#3013](https://github.com/influxdata/telegraf/issues/3013): Fix mongodb input panic when restarting mongodb.
- [#3224](https://github.com/influxdata/telegraf/pull/3224): Preserve url path prefix in influx output.
- [#3354](https://github.com/influxdata/telegraf/pull/3354): Fix TELEGRAF_OPTS expansion in systemd service unit.
- [#3357](https://github.com/influxdata/telegraf/issues/3357): Remove warning when JSON contains null value.
- [#3375](https://github.com/influxdata/telegraf/issues/3375): Fix ACL token usage in consul input plugin.
- [#3369](https://github.com/influxdata/telegraf/issues/3369): Fix unquoting error with Tomcat 6.
- [#3373](https://github.com/influxdata/telegraf/issues/3373): Fix syscall panic in diskio on some Linux systems.

## v1.4.2 [2017-10-10]

### Bugfixes

- [#3259](https://github.com/influxdata/telegraf/issues/3259): Fix error if int larger than 32-bit in /proc/vmstat.
- [#3265](https://github.com/influxdata/telegraf/issues/3265): Fix parsing of JSON with a UTF8 BOM in httpjson.
- [#2887](https://github.com/influxdata/telegraf/issues/2887): Allow JSON data format to contain zero metrics.
- [#3284](https://github.com/influxdata/telegraf/issues/3284): Fix format of connection_timeout in mqtt_consumer.
- [#3081](https://github.com/influxdata/telegraf/issues/3081): Fix case sensitivity error in sqlserver input.
- [#3297](https://github.com/influxdata/telegraf/issues/3297): Add support for proxy environment variables to http_response.
- [#1588](https://github.com/influxdata/telegraf/issues/1588): Add support for standard proxy env vars in outputs.
- [#3282](https://github.com/influxdata/telegraf/issues/3282): Fix panic in cpu input if number of cpus changes.
- [#2854](https://github.com/influxdata/telegraf/issues/2854): Use chunked transfer encoding in InfluxDB output.

## v1.4.1 [2017-09-26]

### Bugfixes

- [#3167](https://github.com/influxdata/telegraf/issues/3167): Fix MQTT input exits if Broker is not available on startup.
- [#3217](https://github.com/influxdata/telegraf/issues/3217): Fix optional field value conversions in fluentd input.
- [#3227](https://github.com/influxdata/telegraf/issues/3227): Whitelist allowed char classes for opentsdb output.
- [#3232](https://github.com/influxdata/telegraf/issues/3232): Fix counter and gauge metric types.
- [#3235](https://github.com/influxdata/telegraf/issues/3235): Fix skipped line with empty target in iptables.
- [#3175](https://github.com/influxdata/telegraf/issues/3175): Fix duplicate keys in perf counters sqlserver query.
- [#3230](https://github.com/influxdata/telegraf/issues/3230): Fix panic in statsd p100 calculation.
- [#3242](https://github.com/influxdata/telegraf/issues/3242): Fix arm64 packages contain 32-bit executable.

## v1.4.3 [2017-10-25]

### Bugfixes

- [#3327](https://github.com/influxdata/telegraf/issues/3327): Fix container name filters in docker input.
- [#3321](https://github.com/influxdata/telegraf/issues/3321): Fix snmpwalk address format in leofs input.
- [#3329](https://github.com/influxdata/telegraf/issues/3329): Fix case sensitivity issue in sqlserver query.
- [#3342](https://github.com/influxdata/telegraf/pull/3342): Fix CPU input plugin stuck after suspend on Linux.
- [#3013](https://github.com/influxdata/telegraf/issues/3013): Fix mongodb input panic when restarting mongodb.
- [#3224](https://github.com/influxdata/telegraf/pull/3224): Preserve url path prefix in influx output.
- [#3354](https://github.com/influxdata/telegraf/pull/3354): Fix TELEGRAF_OPTS expansion in systemd service unit.
- [#3357](https://github.com/influxdata/telegraf/issues/3357): Remove warning when JSON contains null value.
- [#3375](https://github.com/influxdata/telegraf/issues/3375): Fix ACL token usage in consul input plugin.
- [#3369](https://github.com/influxdata/telegraf/issues/3369): Fix unquoting error with Tomcat 6.
- [#3373](https://github.com/influxdata/telegraf/issues/3373): Fix syscall panic in diskio on some Linux systems.

## v1.4.2 [2017-10-10]

### Bugfixes

- [#3259](https://github.com/influxdata/telegraf/issues/3259): Fix error if int larger than 32-bit in /proc/vmstat.
- [#3265](https://github.com/influxdata/telegraf/issues/3265): Fix parsing of JSON with a UTF8 BOM in httpjson.
- [#2887](https://github.com/influxdata/telegraf/issues/2887): Allow JSON data format to contain zero metrics.
- [#3284](https://github.com/influxdata/telegraf/issues/3284): Fix format of connection_timeout in mqtt_consumer.
- [#3081](https://github.com/influxdata/telegraf/issues/3081): Fix case sensitivity error in sqlserver input.
- [#3297](https://github.com/influxdata/telegraf/issues/3297): Add support for proxy environment variables to http_response.
- [#1588](https://github.com/influxdata/telegraf/issues/1588): Add support for standard proxy env vars in outputs.
- [#3282](https://github.com/influxdata/telegraf/issues/3282): Fix panic in cpu input if number of cpus changes.
- [#2854](https://github.com/influxdata/telegraf/issues/2854): Use chunked transfer encoding in InfluxDB output.

## v1.4.1 [2017-09-26]

### Bugfixes

- [#3167](https://github.com/influxdata/telegraf/issues/3167): Fix MQTT input exits if Broker is not available on startup.
- [#3217](https://github.com/influxdata/telegraf/issues/3217): Fix optional field value conversions in fluentd input.
- [#3227](https://github.com/influxdata/telegraf/issues/3227): Whitelist allowed char classes for opentsdb output.
- [#3232](https://github.com/influxdata/telegraf/issues/3232): Fix counter and gauge metric types.
- [#3235](https://github.com/influxdata/telegraf/issues/3235): Fix skipped line with empty target in iptables.
- [#3175](https://github.com/influxdata/telegraf/issues/3175): Fix duplicate keys in perf counters sqlserver query.
- [#3230](https://github.com/influxdata/telegraf/issues/3230): Fix panic in statsd p100 calculation.
- [#3242](https://github.com/influxdata/telegraf/issues/3242): Fix arm64 packages contain 32-bit executable.

## v1.3.5 [2017-07-26]

### Bugfixes

- [#3049](https://github.com/influxdata/telegraf/issues/3049): Fix prometheus output cannot be reloaded.
- [#3037](https://github.com/influxdata/telegraf/issues/3037): Fix filestat reporting exists when cannot list directory.
- [#2386](https://github.com/influxdata/telegraf/issues/2386): Fix ntpq parse issue when using dns_lookup.
- [#2554](https://github.com/influxdata/telegraf/issues/2554): Fix panic when agent.interval = "0s".
## v1.5 [unreleased]

## v1.4 [unreleased]
## v1.4 [2017-09-05]

### Release Notes

- The `kafka_consumer` input has been updated to support Kafka 0.9 and
  above style consumer offset handling.  The previous version of this plugin
  supporting Kafka 0.8 and below is available as the `kafka_consumer_legacy`
  plugin.

- In the `aerospike` input the `node_name` field has been changed to be a tag
  for both the `aerospike_node` and `aerospike_namespace` measurements.

- The default prometheus_client port has been changed to 9273.

### New Plugins

- [fail2ban](./plugins/inputs/fail2ban/README.md) - Thanks to @grugrut
- [fluentd](./plugins/inputs/fluentd/README.md) - Thanks to @DanKans
- [histogram](./plugins/aggregators/histogram/README.md) - Thanks to @vlamug
- [minecraft](./plugins/inputs/minecraft/README.md) - Thanks to @adamperlin & @Ayrdrie
- [openldap](./plugins/inputs/openldap/README.md) - Thanks to @cobaugh
- [salesforce](./plugins/inputs/salesforce/README.md) - Thanks to @rody
- [tomcat](./plugins/inputs/tomcat/README.md) - Thanks to @mlindes
- [win_services](./plugins/inputs/win_services/README.md) - Thanks to @vlastahajek
- [zipkin](./plugins/inputs/zipkin/README.md) - Thanks to @adamperlin & @Ayrdrie

### Features

- [#2487](https://github.com/influxdata/telegraf/pull/2487): Add Kafka 0.9+ consumer support
- [#2773](https://github.com/influxdata/telegraf/pull/2773): Add support for self-signed certs to InfluxDB input plugin
- [#2293](https://github.com/influxdata/telegraf/pull/2293): Add TCP listener for statsd input
- [#2581](https://github.com/influxdata/telegraf/pull/2581): Add Docker container environment variables as tags. Only whitelisted
- [#2817](https://github.com/influxdata/telegraf/pull/2817): Add timeout option to IPMI sensor plugin
- [#2883](https://github.com/influxdata/telegraf/pull/2883): Add support for an optional SSL/TLS configuration to nginx input plugin
- [#2882](https://github.com/influxdata/telegraf/pull/2882): Add timezone support for logparser timestamps.
- [#2814](https://github.com/influxdata/telegraf/pull/2814): Add result_type field for http_response input.
- [#2734](https://github.com/influxdata/telegraf/pull/2734): Add include/exclude filters for docker containers.
- [#2602](https://github.com/influxdata/telegraf/pull/2602): Add secure connection support to graphite output.
- [#2908](https://github.com/influxdata/telegraf/pull/2908): Add min/max response time on linux/darwin to ping.
- [#2929](https://github.com/influxdata/telegraf/pull/2929): Add HTTP Proxy support to influxdb output.
- [#2933](https://github.com/influxdata/telegraf/pull/2933): Add standard SSL options to mysql input.
- [#2875](https://github.com/influxdata/telegraf/pull/2875): Add input plugin for fail2ban.
- [#2924](https://github.com/influxdata/telegraf/pull/2924): Support HOST_PROC in processes and linux_sysctl_fs inputs.
- [#2960](https://github.com/influxdata/telegraf/pull/2960): Add Minecraft input plugin.
- [#2963](https://github.com/influxdata/telegraf/pull/2963): Add support for RethinkDB 1.0 handshake protocol.
- [#2943](https://github.com/influxdata/telegraf/pull/2943): Add optional usage_active and time_active CPU metrics.
- [#2973](https://github.com/influxdata/telegraf/pull/2973): Change default prometheus_client port.
- [#2661](https://github.com/influxdata/telegraf/pull/2661): Add fluentd input plugin.
- [#2990](https://github.com/influxdata/telegraf/pull/2990): Add result_type field to net_response input plugin.
- [#2571](https://github.com/influxdata/telegraf/pull/2571): Add read timeout to socket_listener
- [#2612](https://github.com/influxdata/telegraf/pull/2612): Add input plugin for OpenLDAP.
- [#3042](https://github.com/influxdata/telegraf/pull/3042): Add network option to dns_query.
- [#3054](https://github.com/influxdata/telegraf/pull/3054): Add redis_version field to redis input.
- [#3063](https://github.com/influxdata/telegraf/pull/3063): Add tls options to docker input.
- [#2387](https://github.com/influxdata/telegraf/pull/2387): Add histogram aggregator plugin.
- [#3080](https://github.com/influxdata/telegraf/pull/3080): Add zipkin input plugin.
- [#3023](https://github.com/influxdata/telegraf/pull/3023): Add Windows Services input plugin.
- [#3098](https://github.com/influxdata/telegraf/pull/3098): Add path tag to logparser containing path of logfile.
- [#3075](https://github.com/influxdata/telegraf/pull/3075): Add salesforce input plugin.
- [#3097](https://github.com/influxdata/telegraf/pull/3097): Add option to run varnish under sudo.
- [#3119](https://github.com/influxdata/telegraf/pull/3119): Add weighted_io_time to diskio input.
- [#2978](https://github.com/influxdata/telegraf/pull/2978): Add gzip content-encoding support to influxdb output.
- [#3127](https://github.com/influxdata/telegraf/pull/3127): Allow using system plugin in Windows.
- [#3112](https://github.com/influxdata/telegraf/pull/3112): Add tomcat input plugin.
- [#3182](https://github.com/influxdata/telegraf/pull/3182): HTTP headers can be added to InfluxDB output.

### Bugfixes

- [#2607](https://github.com/influxdata/telegraf/issues/2607): Improve logging of errors in Cassandra input.
- [#2819](https://github.com/influxdata/telegraf/pull/2819): [enh] set db_version at 0 if query version fails
- [#2749](https://github.com/influxdata/telegraf/pull/2749): Fixed sqlserver input to work with case sensitive server collation.
- [#2716](https://github.com/influxdata/telegraf/pull/2716): Systemd does not see all shutdowns as failures
- [#2782](https://github.com/influxdata/telegraf/pull/2782): Reuse transports in input plugins
- [#2815](https://github.com/influxdata/telegraf/issues/2815): Inputs processes fails with "no such process".
- [#1137](https://github.com/influxdata/telegraf/issues/1137): Fix multiple plugin loading in win_perf_counters.
- [#2855](https://github.com/influxdata/telegraf/pull/2855):  MySQL input: log and continue on field parse error.
- [#2885](https://github.com/influxdata/telegraf/pull/2885): Fix timeout option in Windows ping input sample configuration.
- [#2911](https://github.com/influxdata/telegraf/issues/2911): Fix Kinesis output plugin in govcloud.
- [#2917](https://github.com/influxdata/telegraf/issues/2917): Fix Aerospike input adds all nodes to a single series.
- [#2452](https://github.com/influxdata/telegraf/pull/2452): Improve Prometheus Client output documentation.
- [#2984](https://github.com/influxdata/telegraf/pull/2984): Display error message if prometheus output fails to listen.
- [#2997](https://github.com/influxdata/telegraf/issues/2997): Fix elasticsearch output content type detection warning.
- [#2914](https://github.com/influxdata/telegraf/issues/2914): Prevent possible deadlock when using aggregators.
- [#2860](https://github.com/influxdata/telegraf/issues/2860): Fix combined tagdrop/tagpass filtering.
- [#3036](https://github.com/influxdata/telegraf/pull/3036): Fix filtering when both pass and drop match an item.
- [#2964](https://github.com/influxdata/telegraf/issues/2964): Only report cpu usage for online cpus in docker input.
- [#3050](https://github.com/influxdata/telegraf/pull/3050): Start first aggregator period at startup time.
- [#2906](https://github.com/influxdata/telegraf/issues/2906): Fix panic in logparser if file cannot be opened.
- [#2886](https://github.com/influxdata/telegraf/issues/2886): Default to localhost if zookeeper has no servers set.
- [#2457](https://github.com/influxdata/telegraf/issues/2457): Fix docker memory and cpu reporting in Windows.
- [#3058](https://github.com/influxdata/telegraf/issues/3058): Allow iptable entries with trailing text.
- [#1680](https://github.com/influxdata/telegraf/issues/1680): Sanitize password from couchbase metric.
- [#3104](https://github.com/influxdata/telegraf/issues/3104): Converge to typed value in prometheus output.
- [#2899](https://github.com/influxdata/telegraf/issues/2899): Skip compilcation of logparser and tail on solaris.
- [#2951](https://github.com/influxdata/telegraf/issues/2951): Discard logging from tail library.
- [#3126](https://github.com/influxdata/telegraf/pull/3126): Remove log message on ping timeout.
- [#3144](https://github.com/influxdata/telegraf/issues/3144): Don't retry points beyond retention policy.
- [#3015](https://github.com/influxdata/telegraf/issues/3015): Don't start Telegraf on install in Amazon Linux.
- [#3153](https://github.com/influxdata/telegraf/issues/3053): Enable hddtemp input on all platforms.
- [#3142](https://github.com/influxdata/telegraf/issues/3142): Escape backslash within string fields.
- [#3162](https://github.com/influxdata/telegraf/issues/3162): Fix parsing of SHM remotes in ntpq input
- [#3149](https://github.com/influxdata/telegraf/issues/3149): Don't fail parsing zpool stats if pool health is UNAVAIL on FreeBSD.
- [#2672](https://github.com/influxdata/telegraf/issues/2672): Fix NSQ input plugin when used with version 1.0.0-compat.
- [#2523](https://github.com/influxdata/telegraf/issues/2523): Added CloudWatch metric constraint validation.
- [#3179](https://github.com/influxdata/telegraf/issues/3179): Skip non-numerical values in graphite format.
- [#3187](https://github.com/influxdata/telegraf/issues/3187): Fix panic when handling string fields with escapes.

## v1.3.5 [2017-07-26]

### Bugfixes

- [#3049](https://github.com/influxdata/telegraf/issues/3049): Fix prometheus output cannot be reloaded.
- [#3037](https://github.com/influxdata/telegraf/issues/3037): Fix filestat reporting exists when cannot list directory.
- [#2386](https://github.com/influxdata/telegraf/issues/2386): Fix ntpq parse issue when using dns_lookup.
- [#2554](https://github.com/influxdata/telegraf/issues/2554): Fix panic when agent.interval = "0s".

## v1.3.4 [2017-07-12]

### Bugfixes

- [#3001](https://github.com/influxdata/telegraf/issues/3001): Fix handling of escape characters within fields.
- [#2988](https://github.com/influxdata/telegraf/issues/2988): Fix chrony plugin does not track system time offset.
- [#3004](https://github.com/influxdata/telegraf/issues/3004): Do not allow metrics with trailing slashes.
- [#3011](https://github.com/influxdata/telegraf/issues/3011): Prevent Write from being called concurrently.

## v1.3.3 [2017-06-28]

### Bugfixes

- [#2915](https://github.com/influxdata/telegraf/issues/2915): Allow dos line endings in tail and logparser.
- [#2937](https://github.com/influxdata/telegraf/issues/2937): Remove label value sanitization in prometheus output.
- [#2948](https://github.com/influxdata/telegraf/issues/2948): Fix bug parsing default timestamps with modified precision.
- [#2954](https://github.com/influxdata/telegraf/issues/2954): Fix panic in elasticsearch input if cannot determine master.

## v1.3.2 [2017-06-14]

### Bugfixes

- [#2862](https://github.com/influxdata/telegraf/issues/2862): Fix InfluxDB UDP metric splitting.
- [#2888](https://github.com/influxdata/telegraf/issues/2888): Fix mongodb/leofs urls without scheme.
- [#2822](https://github.com/influxdata/telegraf/issues/2822): Fix inconsistent label dimensions in prometheus output.

## v1.3.1 [2017-05-31]

### Bugfixes

- [#2749](https://github.com/influxdata/telegraf/pull/2749): Fixed sqlserver input to work with case sensitive server collation.
- [#2782](https://github.com/influxdata/telegraf/pull/2782): Reuse transports in input plugins
- [#2815](https://github.com/influxdata/telegraf/issues/2815): Inputs processes fails with "no such process".
- [#2851](https://github.com/influxdata/telegraf/pull/2851): Fix InfluxDB output database quoting.
- [#2856](https://github.com/influxdata/telegraf/issues/2856): Fix net input on older Linux kernels.
- [#2848](https://github.com/influxdata/telegraf/pull/2848): Fix panic in mongo input.
- [#2869](https://github.com/influxdata/telegraf/pull/2869): Fix length calculation of split metric buffer.

## v1.3 [2017-05-15]

### Release Notes

- Users of the windows `ping` plugin will need to drop or migrate their
measurements in order to continue using the plugin. The reason for this is that
the windows plugin was outputting a different type than the linux plugin. This
made it impossible to use the `ping` plugin for both windows and linux
machines.

- Ceph: the `ceph_pgmap_state` metric content has been modified to use a unique field `count`, with each state expressed as a `state` tag.

Telegraf < 1.3:

```
# field_name             value
active+clean             123
active+clean+scrubbing   3
```

Telegraf >= 1.3:

```
# field_name    value       tag
count           123         state=active+clean
count           3           state=active+clean+scrubbing
```

- The [Riemann output plugin](./plugins/outputs/riemann) has been rewritten
and the previous riemann plugin is _incompatible_ with the new one. The reasons
for this are outlined in issue [#1878](https://github.com/influxdata/telegraf/issues/1878).
The previous riemann output will still be available using
`outputs.riemann_legacy` if needed, but that will eventually be deprecated.
It is highly recommended that all users migrate to the new riemann output plugin.

- Generic [socket_listener](./plugins/inputs/socket_listener) and
[socket_writer](./plugins/outputs/socket_writer) plugins have been implemented
for receiving and sending UDP, TCP, unix, & unix-datagram data. These plugins
will replace udp_listener and tcp_listener, which are still available but will
be deprecated eventually.

### Features

- [#2721](https://github.com/influxdata/telegraf/pull/2721): Added SASL options for kafka output plugin.
- [#2723](https://github.com/influxdata/telegraf/pull/2723): Added SSL configuration for input haproxy.
- [#2494](https://github.com/influxdata/telegraf/pull/2494): Add interrupts input plugin.
- [#2094](https://github.com/influxdata/telegraf/pull/2094): Add generic socket listener & writer.
- [#2204](https://github.com/influxdata/telegraf/pull/2204): Extend http_response to support searching for a substring in response. Return 1 if found, else 0.
- [#2137](https://github.com/influxdata/telegraf/pull/2137): Added userstats to mysql input plugin.
- [#2179](https://github.com/influxdata/telegraf/pull/2179): Added more InnoDB metric to MySQL plugin.
- [#2229](https://github.com/influxdata/telegraf/pull/2229): `ceph_pgmap_state` metric now uses a single field `count`, with PG state published as `state` tag.
- [#2251](https://github.com/influxdata/telegraf/pull/2251): InfluxDB output: use own client for improved through-put and less allocations.
- [#2330](https://github.com/influxdata/telegraf/pull/2330): Keep -config-directory when running as Windows service.
- [#1900](https://github.com/influxdata/telegraf/pull/1900): Riemann plugin rewrite.
- [#1453](https://github.com/influxdata/telegraf/pull/1453): diskio: add support for name templates and udev tags.
- [#2277](https://github.com/influxdata/telegraf/pull/2277): add integer metrics for Consul check health state.
- [#2201](https://github.com/influxdata/telegraf/pull/2201): Add lock option to the IPtables input plugin.
- [#2244](https://github.com/influxdata/telegraf/pull/2244): Support ipmi_sensor plugin querying local ipmi sensors.
- [#2339](https://github.com/influxdata/telegraf/pull/2339): Increment gather_errors for all errors emitted by inputs.
- [#2071](https://github.com/influxdata/telegraf/issues/2071): Use official docker SDK.
- [#1678](https://github.com/influxdata/telegraf/pull/1678): Add AMQP consumer input plugin
- [#2512](https://github.com/influxdata/telegraf/pull/2512): Added pprof tool.
- [#2501](https://github.com/influxdata/telegraf/pull/2501): Support DEAD(X) state in system input plugin.
- [#2522](https://github.com/influxdata/telegraf/pull/2522): Add support for mongodb client certificates.
- [#1948](https://github.com/influxdata/telegraf/pull/1948): Support adding SNMP table indexes as tags.
- [#2332](https://github.com/influxdata/telegraf/pull/2332): Add Elasticsearch 5.x output
- [#2587](https://github.com/influxdata/telegraf/pull/2587): Add json timestamp units configurability
- [#2597](https://github.com/influxdata/telegraf/issues/2597): Add support for Linux sysctl-fs metrics.
- [#2425](https://github.com/influxdata/telegraf/pull/2425): Support to include/exclude docker container labels as tags
- [#1667](https://github.com/influxdata/telegraf/pull/1667): dmcache input plugin
- [#2637](https://github.com/influxdata/telegraf/issues/2637): Add support for precision in http_listener
- [#2636](https://github.com/influxdata/telegraf/pull/2636): Add `message_len_max` option to `kafka_consumer` input
- [#1100](https://github.com/influxdata/telegraf/issues/1100): Add collectd parser
- [#1820](https://github.com/influxdata/telegraf/issues/1820): easier plugin testing without outputs
- [#2493](https://github.com/influxdata/telegraf/pull/2493): Check signature in the GitHub webhook plugin
- [#2038](https://github.com/influxdata/telegraf/issues/2038): Add papertrail support to webhooks
- [#2253](https://github.com/influxdata/telegraf/pull/2253): Change jolokia plugin to use bulk requests.
- [#2575](https://github.com/influxdata/telegraf/issues/2575) Add diskio input for Darwin
- [#2705](https://github.com/influxdata/telegraf/pull/2705): Kinesis output: add use_random_partitionkey option
- [#2635](https://github.com/influxdata/telegraf/issues/2635): add tcp keep-alive to socket_listener & socket_writer
- [#2031](https://github.com/influxdata/telegraf/pull/2031): Add Kapacitor input plugin
- [#2732](https://github.com/influxdata/telegraf/pull/2732): Use go 1.8.1
- [#2712](https://github.com/influxdata/telegraf/issues/2712): Documentation for rabbitmq input plugin
- [#2141](https://github.com/influxdata/telegraf/pull/2141): Logparser handles newly-created files.

### Bugfixes

- [#2633](https://github.com/influxdata/telegraf/pull/2633): ipmi_sensor: allow @ symbol in password
- [#2077](https://github.com/influxdata/telegraf/issues/2077): SQL Server Input - Arithmetic overflow error converting numeric to data type int.
- [#2262](https://github.com/influxdata/telegraf/issues/2262): Flush jitter can inhibit metric collection.
- [#2318](https://github.com/influxdata/telegraf/issues/2318): haproxy input - Add missing fields.
- [#2287](https://github.com/influxdata/telegraf/issues/2287): Kubernetes input: Handle null startTime for stopped pods.
- [#2356](https://github.com/influxdata/telegraf/issues/2356): cpu input panic when /proc/stat is empty.
- [#2341](https://github.com/influxdata/telegraf/issues/2341): telegraf swallowing panics in --test mode.
- [#2358](https://github.com/influxdata/telegraf/pull/2358): Create pidfile with 644 permissions & defer file deletion.
- [#2360](https://github.com/influxdata/telegraf/pull/2360): Fixed install/remove of telegraf on non-systemd Debian/Ubuntu systems
- [#2282](https://github.com/influxdata/telegraf/issues/2282): Reloading telegraf freezes prometheus output.
- [#2390](https://github.com/influxdata/telegraf/issues/2390): Empty tag value causes error on InfluxDB output.
- [#2380](https://github.com/influxdata/telegraf/issues/2380): buffer_size field value is negative number from "internal" plugin.
- [#2414](https://github.com/influxdata/telegraf/issues/2414): Missing error handling in the MySQL plugin leads to segmentation violation.
- [#2462](https://github.com/influxdata/telegraf/pull/2462): Fix type conflict in windows ping plugin.
- [#2178](https://github.com/influxdata/telegraf/issues/2178): logparser: regexp with lookahead.
- [#2466](https://github.com/influxdata/telegraf/issues/2466): Telegraf can crash in LoadDirectory on 0600 files.
- [#2215](https://github.com/influxdata/telegraf/issues/2215): Iptables input: document better that rules without a comment are ignored.
- [#2483](https://github.com/influxdata/telegraf/pull/2483): Fix win_perf_counters capping values at 100.
- [#2498](https://github.com/influxdata/telegraf/pull/2498): Exporting Ipmi.Path to be set by config.
- [#2500](https://github.com/influxdata/telegraf/pull/2500): Remove warning if parse empty content
- [#2520](https://github.com/influxdata/telegraf/pull/2520): Update default value for Cloudwatch rate limit
- [#2513](https://github.com/influxdata/telegraf/issues/2513): create /etc/telegraf/telegraf.d directory in tarball.
- [#2541](https://github.com/influxdata/telegraf/issues/2541): Return error on unsupported serializer data format.
- [#1827](https://github.com/influxdata/telegraf/issues/1827): Fix Windows Performance Counters multi instance identifier
- [#2576](https://github.com/influxdata/telegraf/pull/2576): Add write timeout to Riemann output
- [#2596](https://github.com/influxdata/telegraf/pull/2596): fix timestamp parsing on prometheus plugin
- [#2610](https://github.com/influxdata/telegraf/pull/2610): Fix deadlock when output cannot write
- [#2410](https://github.com/influxdata/telegraf/issues/2410): Fix connection leak in postgresql.
- [#2628](https://github.com/influxdata/telegraf/issues/2628): Set default measurement name for snmp input.
- [#2649](https://github.com/influxdata/telegraf/pull/2649): Improve performance of diskio with many disks
- [#2671](https://github.com/influxdata/telegraf/issues/2671): The internal input plugin uses the wrong units for `heap_objects`
- [#2684](https://github.com/influxdata/telegraf/pull/2684): Fix ipmi_sensor config is shared between all plugin instances
- [#2450](https://github.com/influxdata/telegraf/issues/2450): Network statistics not collected when system has alias interfaces
- [#1911](https://github.com/influxdata/telegraf/issues/1911): Sysstat plugin needs LANG=C or similar locale
- [#2528](https://github.com/influxdata/telegraf/issues/2528): File output closes standard streams on reload.
- [#2603](https://github.com/influxdata/telegraf/issues/2603): AMQP output disconnect blocks all outputs
- [#2706](https://github.com/influxdata/telegraf/issues/2706): Improve documentation for redis input plugin

## v1.2.1 [2017-02-01]

### Bugfixes

- [#2317](https://github.com/influxdata/telegraf/issues/2317): Fix segfault on nil metrics with influxdb output.
- [#2324](https://github.com/influxdata/telegraf/issues/2324): Fix negative number handling.

### Features

- [#2348](https://github.com/influxdata/telegraf/pull/2348): Go version 1.7.4 -> 1.7.5

## v1.2 [2017-01-00]

### Release Notes

- The StatsD plugin will now default all "delete_" config options to "true". This
will change te default behavior for users who were not specifying these parameters
in their config file.

- The StatsD plugin will also no longer save it's state on a service reload.
Essentially we have reverted PR [#887](https://github.com/influxdata/telegraf/pull/887).
The reason for this is that saving the state in a global variable is not
thread-safe (see [#1975](https://github.com/influxdata/telegraf/issues/1975) & [#2102](https://github.com/influxdata/telegraf/issues/2102)),
and this creates issues if users want to define multiple instances
of the statsd plugin. Saving state on reload may be considered in the future,
but this would need to be implemented at a higher level and applied to all
plugins, not just statsd.

### Features

- [#2123](https://github.com/influxdata/telegraf/pull/2123): Fix improper calculation of CPU percentages
- [#1564](https://github.com/influxdata/telegraf/issues/1564): Use RFC3339 timestamps in log output.
- [#1997](https://github.com/influxdata/telegraf/issues/1997): Non-default HTTP timeouts for RabbitMQ plugin.
- [#2074](https://github.com/influxdata/telegraf/pull/2074): "discard" output plugin added, primarily for testing purposes.
- [#1965](https://github.com/influxdata/telegraf/pull/1965): The JSON parser can now parse an array of objects using the same configuration.
- [#1807](https://github.com/influxdata/telegraf/pull/1807): Option to use device name rather than path for reporting disk stats.
- [#1348](https://github.com/influxdata/telegraf/issues/1348): Telegraf "internal" plugin for collecting stats on itself.
- [#2127](https://github.com/influxdata/telegraf/pull/2127): Update Go version to 1.7.4.
- [#2126](https://github.com/influxdata/telegraf/pull/2126): Support a metric.Split function.
- [#2026](https://github.com/influxdata/telegraf/pull/2065): elasticsearch "shield" (basic auth) support doc.
- [#1885](https://github.com/influxdata/telegraf/pull/1885): Fix over-querying of cloudwatch metrics
- [#1913](https://github.com/influxdata/telegraf/pull/1913): OpenTSDB basic auth support.
- [#1908](https://github.com/influxdata/telegraf/pull/1908): RabbitMQ Connection metrics.
- [#1937](https://github.com/influxdata/telegraf/pull/1937): HAProxy session limit metric.
- [#2068](https://github.com/influxdata/telegraf/issues/2068): Accept strings for StatsD sets.
- [#1893](https://github.com/influxdata/telegraf/issues/1893): Change StatsD default "reset" behavior.
- [#2079](https://github.com/influxdata/telegraf/pull/2079): Enable setting ClientID in MQTT output.
- [#2001](https://github.com/influxdata/telegraf/pull/2001): MongoDB input plugin: Improve state data.
- [#2078](https://github.com/influxdata/telegraf/pull/2078): Ping input: add standard deviation field.
- [#2121](https://github.com/influxdata/telegraf/pull/2121): Add GC pause metric to InfluxDB input plugin.
- [#2006](https://github.com/influxdata/telegraf/pull/2006): Added response_timeout property to prometheus input plugin.
- [#1763](https://github.com/influxdata/telegraf/issues/1763): Pulling github.com/lxn/win's pdh wrapper into telegraf.
- [#1898](https://github.com/influxdata/telegraf/issues/1898): Support negative statsd counters.
- [#1921](https://github.com/influxdata/telegraf/issues/1921): Elasticsearch cluster stats support.
- [#1942](https://github.com/influxdata/telegraf/pull/1942): Change Amazon Kinesis output plugin to use the built-in serializer plugins.
- [#1980](https://github.com/influxdata/telegraf/issues/1980): Hide username/password from elasticsearch error log messages.
- [#2097](https://github.com/influxdata/telegraf/issues/2097): Configurable HTTP timeouts in Jolokia plugin
- [#2255](https://github.com/influxdata/telegraf/pull/2255): Allow changing jolokia attribute delimiter

### Bugfixes

- [#2049](https://github.com/influxdata/telegraf/pull/2049): Fix the Value data format not trimming null characters from input.
- [#1949](https://github.com/influxdata/telegraf/issues/1949): Fix windows `net` plugin.
- [#1775](https://github.com/influxdata/telegraf/issues/1775): Cache & expire metrics for delivery to prometheus
- [#1775](https://github.com/influxdata/telegraf/issues/1775): Cache & expire metrics for delivery to prometheus.
- [#2146](https://github.com/influxdata/telegraf/issues/2146): Fix potential panic in aggregator plugin metric maker.
- [#1843](https://github.com/influxdata/telegraf/pull/1843) & [#1668](https://github.com/influxdata/telegraf/issues/1668): Add optional ability to define PID as a tag.
- [#1730](https://github.com/influxdata/telegraf/issues/1730) & [#2261](https://github.com/influxdata/telegraf/pull/2261): Fix win_perf_counters not gathering non-English counters.
- [#2061](https://github.com/influxdata/telegraf/issues/2061): Fix panic when file stat info cannot be collected due to permissions or other issue(s).
- [#2045](https://github.com/influxdata/telegraf/issues/2045): Graylog output should set short_message field.
- [#1904](https://github.com/influxdata/telegraf/issues/1904): Hddtemp always put the value in the field temperature.
- [#1693](https://github.com/influxdata/telegraf/issues/1693): Properly collect nested jolokia struct data.
- [#1917](https://github.com/influxdata/telegraf/pull/1917): fix puppetagent inputs plugin to support string for config variable.
- [#1987](https://github.com/influxdata/telegraf/issues/1987): fix docker input plugin tags when registry has port.
- [#2089](https://github.com/influxdata/telegraf/issues/2089): Fix tail input when reading from a pipe.
- [#1449](https://github.com/influxdata/telegraf/issues/1449): MongoDB plugin always shows 0 replication lag.
- [#1825](https://github.com/influxdata/telegraf/issues/1825): Consul plugin: add check_id as a tag in metrics to avoid overwrites.
- [#1973](https://github.com/influxdata/telegraf/issues/1973): Partial fix: logparser CLF pattern with IPv6 addresses.
- [#1975](https://github.com/influxdata/telegraf/issues/1975) & [#2102](https://github.com/influxdata/telegraf/issues/2102): Fix thread-safety when using multiple instances of the statsd input plugin.
- [#2027](https://github.com/influxdata/telegraf/issues/2027): docker input: interface conversion panic fix.
- [#1814](https://github.com/influxdata/telegraf/issues/1814): snmp: ensure proper context is present on error messages.
- [#2299](https://github.com/influxdata/telegraf/issues/2299): opentsdb: add tcp:// prefix if no scheme provided.
- [#2297](https://github.com/influxdata/telegraf/issues/2297): influx parser: parse line-protocol without newlines.
- [#2245](https://github.com/influxdata/telegraf/issues/2245): influxdb output: fix field type conflict blocking output buffer.

## v1.1.2 [2016-12-12]

### Bugfixes

- [#2007](https://github.com/influxdata/telegraf/issues/2007): Make snmptranslate not required when using numeric OID.
- [#2104](https://github.com/influxdata/telegraf/issues/2104): Add a global snmp translation cache.

## v1.1.1 [2016-11-14]

### Bugfixes

- [#2023](https://github.com/influxdata/telegraf/issues/2023): Fix issue parsing toml durations with single quotes.

## v1.1.0 [2016-11-07]

### Release Notes

- Telegraf now supports two new types of plugins: processors & aggregators.

- On systemd Telegraf will no longer redirect it's stdout to /var/log/telegraf/telegraf.log.
On most systems, the logs will be directed to the systemd journal and can be
accessed by `journalctl -u telegraf.service`. Consult the systemd journal
documentation for configuring journald. There is also a [`logfile` config option](https://github.com/influxdata/telegraf/blob/master/etc/telegraf.conf#L70)
available in 1.1, which will allow users to easily configure telegraf to
continue sending logs to /var/log/telegraf/telegraf.log.

### Features

- [#1726](https://github.com/influxdata/telegraf/issues/1726): Processor & Aggregator plugin support.
- [#1861](https://github.com/influxdata/telegraf/pull/1861): adding the tags in the graylog output plugin
- [#1732](https://github.com/influxdata/telegraf/pull/1732): Telegraf systemd service, log to journal.
- [#1782](https://github.com/influxdata/telegraf/pull/1782): Allow numeric and non-string values for tag_keys.
- [#1694](https://github.com/influxdata/telegraf/pull/1694): Adding Gauge and Counter metric types.
- [#1606](https://github.com/influxdata/telegraf/pull/1606): Remove carraige returns from exec plugin output on Windows
- [#1674](https://github.com/influxdata/telegraf/issues/1674): elasticsearch input: configurable timeout.
- [#1607](https://github.com/influxdata/telegraf/pull/1607): Massage metric names in Instrumental output plugin
- [#1572](https://github.com/influxdata/telegraf/pull/1572): mesos improvements.
- [#1513](https://github.com/influxdata/telegraf/issues/1513): Add Ceph Cluster Performance Statistics
- [#1650](https://github.com/influxdata/telegraf/issues/1650): Ability to configure response_timeout in httpjson input.
- [#1685](https://github.com/influxdata/telegraf/issues/1685): Add additional redis metrics.
- [#1539](https://github.com/influxdata/telegraf/pull/1539): Added capability to send metrics through Http API for OpenTSDB.
- [#1471](https://github.com/influxdata/telegraf/pull/1471): iptables input plugin.
- [#1542](https://github.com/influxdata/telegraf/pull/1542): Add filestack webhook plugin.
- [#1599](https://github.com/influxdata/telegraf/pull/1599): Add server hostname for each docker measurements.
- [#1697](https://github.com/influxdata/telegraf/pull/1697): Add NATS output plugin.
- [#1407](https://github.com/influxdata/telegraf/pull/1407) & [#1915](https://github.com/influxdata/telegraf/pull/1915): HTTP service listener input plugin.
- [#1699](https://github.com/influxdata/telegraf/pull/1699): Add database blacklist option for Postgresql
- [#1791](https://github.com/influxdata/telegraf/pull/1791): Add Docker container state metrics to Docker input plugin output
- [#1755](https://github.com/influxdata/telegraf/issues/1755): Add support to SNMP for IP & MAC address conversion.
- [#1729](https://github.com/influxdata/telegraf/issues/1729): Add support to SNMP for OID index suffixes.
- [#1813](https://github.com/influxdata/telegraf/pull/1813): Change default arguments for SNMP plugin.
- [#1686](https://github.com/influxdata/telegraf/pull/1686): Mesos input plugin: very high-cardinality mesos-task metrics removed.
- [#1838](https://github.com/influxdata/telegraf/pull/1838): Logging overhaul to centralize the logger & log levels, & provide a logfile config option.
- [#1700](https://github.com/influxdata/telegraf/pull/1700): HAProxy plugin socket glob matching.
- [#1847](https://github.com/influxdata/telegraf/pull/1847): Add Kubernetes plugin for retrieving pod metrics.

### Bugfixes

- [#1955](https://github.com/influxdata/telegraf/issues/1955): Fix NATS plug-ins reconnection logic.
- [#1936](https://github.com/influxdata/telegraf/issues/1936): Set required default values in udp_listener & tcp_listener.
- [#1926](https://github.com/influxdata/telegraf/issues/1926): Fix toml unmarshal panic in Duration objects.
- [#1746](https://github.com/influxdata/telegraf/issues/1746): Fix handling of non-string values for JSON keys listed in tag_keys.
- [#1628](https://github.com/influxdata/telegraf/issues/1628): Fix mongodb input panic on version 2.2.
- [#1733](https://github.com/influxdata/telegraf/issues/1733): Fix statsd scientific notation parsing
- [#1716](https://github.com/influxdata/telegraf/issues/1716): Sensors plugin strconv.ParseFloat: parsing "": invalid syntax
- [#1530](https://github.com/influxdata/telegraf/issues/1530): Fix prometheus_client reload panic
- [#1764](https://github.com/influxdata/telegraf/issues/1764): Fix kafka consumer panic when nil error is returned down errs channel.
- [#1768](https://github.com/influxdata/telegraf/pull/1768): Speed up statsd parsing.
- [#1751](https://github.com/influxdata/telegraf/issues/1751): Fix powerdns integer parse error handling.
- [#1752](https://github.com/influxdata/telegraf/issues/1752): Fix varnish plugin defaults not being used.
- [#1517](https://github.com/influxdata/telegraf/issues/1517): Fix windows glob paths.
- [#1137](https://github.com/influxdata/telegraf/issues/1137): Fix issue loading config directory on windows.
- [#1772](https://github.com/influxdata/telegraf/pull/1772): Windows remote management interactive service fix.
- [#1702](https://github.com/influxdata/telegraf/issues/1702): sqlserver, fix issue when case sensitive collation is activated.
- [#1823](https://github.com/influxdata/telegraf/issues/1823): Fix huge allocations in http_listener when dealing with huge payloads.
- [#1833](https://github.com/influxdata/telegraf/issues/1833): Fix translating SNMP fields not in MIB.
- [#1835](https://github.com/influxdata/telegraf/issues/1835): Fix SNMP emitting empty fields.
- [#1854](https://github.com/influxdata/telegraf/pull/1853): SQL Server waitstats truncation bug.
- [#1810](https://github.com/influxdata/telegraf/issues/1810): Fix logparser common log format: numbers in ident.
- [#1793](https://github.com/influxdata/telegraf/pull/1793): Fix JSON Serialization in OpenTSDB output.
- [#1731](https://github.com/influxdata/telegraf/issues/1731): Fix Graphite template ordering, use most specific.
- [#1836](https://github.com/influxdata/telegraf/pull/1836): Fix snmp table field initialization for non-automatic table.
- [#1724](https://github.com/influxdata/telegraf/issues/1724): cgroups path being parsed as metric.
- [#1886](https://github.com/influxdata/telegraf/issues/1886): Fix phpfpm fcgi client panic when URL does not exist.
- [#1344](https://github.com/influxdata/telegraf/issues/1344): Fix config file parse error logging.
- [#1771](https://github.com/influxdata/telegraf/issues/1771): Delete nil fields in the metric maker.
- [#870](https://github.com/influxdata/telegraf/issues/870): Fix MySQL special characters in DSN parsing.
- [#1742](https://github.com/influxdata/telegraf/issues/1742): Ping input odd timeout behavior.
- [#1950](https://github.com/influxdata/telegraf/pull/1950): Switch to github.com/kballard/go-shellquote.

## v1.0.1 [2016-09-26]

### Bugfixes

- [#1775](https://github.com/influxdata/telegraf/issues/1775): Prometheus output: Fix bug with multi-batch writes.
- [#1738](https://github.com/influxdata/telegraf/issues/1738): Fix unmarshal of influxdb metrics with null tags.
- [#1773](https://github.com/influxdata/telegraf/issues/1773): Add configurable timeout to influxdb input plugin.
- [#1785](https://github.com/influxdata/telegraf/pull/1785): Fix statsd no default value panic.

## v1.0 [2016-09-08]

### Release Notes

**Breaking Change** The SNMP plugin is being deprecated in it's current form.
There is a [new SNMP plugin](https://github.com/influxdata/telegraf/tree/master/plugins/inputs/snmp)
which fixes many of the issues and confusions
of its predecessor. For users wanting to continue to use the deprecated SNMP
plugin, you will need to change your config file from `[[inputs.snmp]]` to
`[[inputs.snmp_legacy]]`. The configuration of the new SNMP plugin is _not_
backwards-compatible.

**Breaking Change**: Aerospike main server node measurements have been renamed
aerospike_node. Aerospike namespace measurements have been renamed to
aerospike_namespace. They will also now be tagged with the node_name
that they correspond to. This has been done to differentiate measurements
that pertain to node vs. namespace statistics.

**Breaking Change**: users of github_webhooks must change to the new
`[[inputs.webhooks]]` plugin.

This means that the default github_webhooks config:

```
# A Github Webhook Event collector
[[inputs.github_webhooks]]
  ## Address and port to host Webhook listener on
  service_address = ":1618"
```

should now look like:

```
# A Webhooks Event collector
[[inputs.webhooks]]
  ## Address and port to host Webhook listener on
  service_address = ":1618"

  [inputs.webhooks.github]
    path = "/"
```

- Telegraf now supports being installed as an official windows service,
which can be installed via
`> C:\Program Files\Telegraf\telegraf.exe --service install`

- `flush_jitter` behavior has been changed. The random jitter will now be
evaluated at every flush interval, rather than once at startup. This makes it
consistent with the behavior of `collection_jitter`.

- postgresql plugins now handle oid and name typed columns seamlessly, previously they were ignored/skipped.

### Features

- [#1617](https://github.com/influxdata/telegraf/pull/1617): postgresql_extensible now handles name and oid types correctly.
- [#1413](https://github.com/influxdata/telegraf/issues/1413): Separate container_version from container_image tag.
- [#1525](https://github.com/influxdata/telegraf/pull/1525): Support setting per-device and total metrics for Docker network and blockio.
- [#1466](https://github.com/influxdata/telegraf/pull/1466): MongoDB input plugin: adding per DB stats from db.stats()
- [#1503](https://github.com/influxdata/telegraf/pull/1503): Add tls support for certs to RabbitMQ input plugin
- [#1289](https://github.com/influxdata/telegraf/pull/1289): webhooks input plugin. Thanks @francois2metz and @cduez!
- [#1247](https://github.com/influxdata/telegraf/pull/1247): rollbar webhook plugin.
- [#1408](https://github.com/influxdata/telegraf/pull/1408): mandrill webhook plugin.
- [#1402](https://github.com/influxdata/telegraf/pull/1402): docker-machine/boot2docker no longer required for unit tests.
- [#1350](https://github.com/influxdata/telegraf/pull/1350): cgroup input plugin.
- [#1369](https://github.com/influxdata/telegraf/pull/1369): Add input plugin for consuming metrics from NSQD.
- [#1369](https://github.com/influxdata/telegraf/pull/1480): add ability to read redis from a socket.
- [#1387](https://github.com/influxdata/telegraf/pull/1387): **Breaking Change** - Redis `role` tag renamed to `replication_role` to avoid global_tags override
- [#1437](https://github.com/influxdata/telegraf/pull/1437): Fetching Galera status metrics in MySQL
- [#1500](https://github.com/influxdata/telegraf/pull/1500): Aerospike plugin refactored to use official client lib.
- [#1434](https://github.com/influxdata/telegraf/pull/1434): Add measurement name arg to logparser plugin.
- [#1479](https://github.com/influxdata/telegraf/pull/1479): logparser: change resp_code from a field to a tag.
- [#1411](https://github.com/influxdata/telegraf/pull/1411): Implement support for fetching hddtemp data
- [#1340](https://github.com/influxdata/telegraf/issues/1340): statsd: do not log every dropped metric.
- [#1368](https://github.com/influxdata/telegraf/pull/1368): Add precision rounding to all metrics on collection.
- [#1390](https://github.com/influxdata/telegraf/pull/1390): Add support for Tengine
- [#1320](https://github.com/influxdata/telegraf/pull/1320): Logparser input plugin for parsing grok-style log patterns.
- [#1397](https://github.com/influxdata/telegraf/issues/1397): ElasticSearch: now supports connecting to ElasticSearch via SSL
- [#1262](https://github.com/influxdata/telegraf/pull/1261): Add graylog input pluging.
- [#1294](https://github.com/influxdata/telegraf/pull/1294): consul input plugin. Thanks @harnash
- [#1164](https://github.com/influxdata/telegraf/pull/1164): conntrack input plugin. Thanks @robinpercy!
- [#1165](https://github.com/influxdata/telegraf/pull/1165): vmstat input plugin. Thanks @jshim-xm!
- [#1208](https://github.com/influxdata/telegraf/pull/1208): Standardized AWS credentials evaluation & wildcard CloudWatch dimensions. Thanks @johnrengelman!
- [#1264](https://github.com/influxdata/telegraf/pull/1264): Add SSL config options to http_response plugin.
- [#1272](https://github.com/influxdata/telegraf/pull/1272): graphite parser: add ability to specify multiple tag keys, for consistency with influxdb parser.
- [#1265](https://github.com/influxdata/telegraf/pull/1265): Make dns lookups for chrony configurable. Thanks @zbindenren!
- [#1275](https://github.com/influxdata/telegraf/pull/1275): Allow wildcard filtering of varnish stats.
- [#1142](https://github.com/influxdata/telegraf/pull/1142): Support for glob patterns in exec plugin commands configuration.
- [#1278](https://github.com/influxdata/telegraf/pull/1278): RabbitMQ input: made url parameter optional by using DefaultURL (http://localhost:15672) if not specified
- [#1197](https://github.com/influxdata/telegraf/pull/1197): Limit AWS GetMetricStatistics requests to 10 per second.
- [#1278](https://github.com/influxdata/telegraf/pull/1278) & [#1288](https://github.com/influxdata/telegraf/pull/1288) & [#1295](https://github.com/influxdata/telegraf/pull/1295): RabbitMQ/Apache/InfluxDB inputs: made url(s) parameter optional by using reasonable input defaults if not specified
- [#1296](https://github.com/influxdata/telegraf/issues/1296): Refactor of flush_jitter argument.
- [#1213](https://github.com/influxdata/telegraf/issues/1213): Add inactive & active memory to mem plugin.
- [#1543](https://github.com/influxdata/telegraf/pull/1543): Official Windows service.
- [#1414](https://github.com/influxdata/telegraf/pull/1414): Forking sensors command to remove C package dependency.
- [#1389](https://github.com/influxdata/telegraf/pull/1389): Add a new SNMP plugin.

### Bugfixes

- [#1619](https://github.com/influxdata/telegraf/issues/1619): Fix `make windows` build target
- [#1519](https://github.com/influxdata/telegraf/pull/1519): Fix error race conditions and partial failures.
- [#1477](https://github.com/influxdata/telegraf/issues/1477): nstat: fix inaccurate config panic.
- [#1481](https://github.com/influxdata/telegraf/issues/1481): jolokia: fix handling multiple multi-dimensional attributes.
- [#1430](https://github.com/influxdata/telegraf/issues/1430): Fix prometheus character sanitizing. Sanitize more win_perf_counters characters.
- [#1534](https://github.com/influxdata/telegraf/pull/1534): Add diskio io_time to FreeBSD & report timing metrics as ms (as linux does).
- [#1379](https://github.com/influxdata/telegraf/issues/1379): Fix covering Amazon Linux for post remove flow.
- [#1584](https://github.com/influxdata/telegraf/issues/1584): procstat missing fields: read/write bytes & count
- [#1472](https://github.com/influxdata/telegraf/pull/1472): diskio input plugin: set 'skip_serial_number = true' by default to avoid high cardinality.
- [#1426](https://github.com/influxdata/telegraf/pull/1426): nil metrics panic fix.
- [#1384](https://github.com/influxdata/telegraf/pull/1384): Fix datarace in apache input plugin.
- [#1399](https://github.com/influxdata/telegraf/issues/1399): Add `read_repairs` statistics to riak plugin.
- [#1405](https://github.com/influxdata/telegraf/issues/1405): Fix memory/connection leak in prometheus input plugin.
- [#1378](https://github.com/influxdata/telegraf/issues/1378): Trim BOM from config file for Windows support.
- [#1339](https://github.com/influxdata/telegraf/issues/1339): Prometheus client output panic on service reload.
- [#1461](https://github.com/influxdata/telegraf/pull/1461): Prometheus parser, protobuf format header fix.
- [#1334](https://github.com/influxdata/telegraf/issues/1334): Prometheus output, metric refresh and caching fixes.
- [#1432](https://github.com/influxdata/telegraf/issues/1432): Panic fix for multiple graphite outputs under very high load.
- [#1412](https://github.com/influxdata/telegraf/pull/1412): Instrumental output has better reconnect behavior
- [#1460](https://github.com/influxdata/telegraf/issues/1460): Remove PID from procstat plugin to fix cardinality issues.
- [#1427](https://github.com/influxdata/telegraf/issues/1427): Cassandra input: version 2.x "column family" fix.
- [#1463](https://github.com/influxdata/telegraf/issues/1463): Shared WaitGroup in Exec plugin
- [#1436](https://github.com/influxdata/telegraf/issues/1436): logparser: honor modifiers in "pattern" config.
- [#1418](https://github.com/influxdata/telegraf/issues/1418): logparser: error and exit on file permissions/missing errors.
- [#1499](https://github.com/influxdata/telegraf/pull/1499): Make the user able to specify full path for HAproxy stats
- [#1521](https://github.com/influxdata/telegraf/pull/1521): Fix Redis url, an extra "tcp://" was added.
- [#1330](https://github.com/influxdata/telegraf/issues/1330): Fix exec plugin panic when using single binary.
- [#1336](https://github.com/influxdata/telegraf/issues/1336): Fixed incorrect prometheus metrics source selection.
- [#1112](https://github.com/influxdata/telegraf/issues/1112): Set default Zookeeper chroot to empty string.
- [#1335](https://github.com/influxdata/telegraf/issues/1335): Fix overall ping timeout to be calculated based on per-ping timeout.
- [#1374](https://github.com/influxdata/telegraf/pull/1374): Change "default" retention policy to "".
- [#1377](https://github.com/influxdata/telegraf/issues/1377): Graphite output mangling '%' character.
- [#1396](https://github.com/influxdata/telegraf/pull/1396): Prometheus input plugin now supports x509 certs authentication
- [#1252](https://github.com/influxdata/telegraf/pull/1252) & [#1279](https://github.com/influxdata/telegraf/pull/1279): Fix systemd service. Thanks @zbindenren & @PierreF!
- [#1221](https://github.com/influxdata/telegraf/pull/1221): Fix influxdb n_shards counter.
- [#1258](https://github.com/influxdata/telegraf/pull/1258): Fix potential kernel plugin integer parse error.
- [#1268](https://github.com/influxdata/telegraf/pull/1268): Fix potential influxdb input type assertion panic.
- [#1283](https://github.com/influxdata/telegraf/pull/1283): Still send processes metrics if a process exited during metric collection.
- [#1297](https://github.com/influxdata/telegraf/issues/1297): disk plugin panic when usage grab fails.
- [#1316](https://github.com/influxdata/telegraf/pull/1316): Removed leaked "database" tag on redis metrics. Thanks @PierreF!
- [#1323](https://github.com/influxdata/telegraf/issues/1323): Processes plugin: fix potential error with /proc/net/stat directory.
- [#1322](https://github.com/influxdata/telegraf/issues/1322): Fix rare RHEL 5.2 panic in gopsutil diskio gathering function.
- [#1586](https://github.com/influxdata/telegraf/pull/1586): Remove IF NOT EXISTS from influxdb output database creation.
- [#1600](https://github.com/influxdata/telegraf/issues/1600): Fix quoting with text values in postgresql_extensible plugin.
- [#1425](https://github.com/influxdata/telegraf/issues/1425): Fix win_perf_counter "index out of range" panic.
- [#1634](https://github.com/influxdata/telegraf/issues/1634): Fix ntpq panic when field is missing.
- [#1637](https://github.com/influxdata/telegraf/issues/1637): Sanitize graphite output field names.
- [#1695](https://github.com/influxdata/telegraf/pull/1695): Fix MySQL plugin not sending 0 value fields.

## v0.13.1 [2016-05-24]

### Release Notes

- net_response and http_response plugins timeouts will now accept duration
strings, ie, "2s" or "500ms".
- Input plugin Gathers will no longer be logged by default, but a Gather for
_each_ plugin will be logged in Debug mode.
- Debug mode will no longer print every point added to the accumulator. This
functionality can be duplicated using the `file` output plugin and printing
to "stdout".

### Features

- [#1173](https://github.com/influxdata/telegraf/pull/1173): varnish input plugin. Thanks @sfox-xmatters!
- [#1138](https://github.com/influxdata/telegraf/pull/1138): nstat input plugin. Thanks @Maksadbek!
- [#1139](https://github.com/influxdata/telegraf/pull/1139): instrumental output plugin. Thanks @jasonroelofs!
- [#1172](https://github.com/influxdata/telegraf/pull/1172): Ceph storage stats. Thanks @robinpercy!
- [#1233](https://github.com/influxdata/telegraf/pull/1233): Updated golint gopsutil dependency.
- [#1238](https://github.com/influxdata/telegraf/pull/1238): chrony input plugin. Thanks @zbindenren!
- [#479](https://github.com/influxdata/telegraf/issues/479): per-plugin execution time added to debug output.
- [#1249](https://github.com/influxdata/telegraf/issues/1249): influxdb output: added write_consistency argument.

### Bugfixes

- [#1195](https://github.com/influxdata/telegraf/pull/1195): Docker panic on timeout. Thanks @zstyblik!
- [#1211](https://github.com/influxdata/telegraf/pull/1211): mongodb input. Fix possible panic. Thanks @kols!
- [#1215](https://github.com/influxdata/telegraf/pull/1215): Fix for possible gopsutil-dependent plugin hangs.
- [#1228](https://github.com/influxdata/telegraf/pull/1228): Fix service plugin host tag overwrite.
- [#1198](https://github.com/influxdata/telegraf/pull/1198): http_response: override request Host header properly
- [#1230](https://github.com/influxdata/telegraf/issues/1230): Fix Telegraf process hangup due to a single plugin hanging.
- [#1214](https://github.com/influxdata/telegraf/issues/1214): Use TCP timeout argument in net_response plugin.
- [#1243](https://github.com/influxdata/telegraf/pull/1243): Logfile not created on systemd.

## v0.13 [2016-05-11]

### Release Notes

- **Breaking change** in jolokia plugin. See
https://github.com/influxdata/telegraf/blob/master/plugins/inputs/jolokia/README.md
for updated configuration. The plugin will now support proxy mode and will make
POST requests.

- New [agent] configuration option: `metric_batch_size`. This option tells
telegraf the maximum batch size to allow to accumulate before sending a flush
to the configured outputs. `metric_buffer_limit` now refers to the absolute
maximum number of metrics that will accumulate before metrics are dropped.

- There is no longer an option to
`flush_buffer_when_full`, this is now the default and only behavior of telegraf.

- **Breaking Change**: docker plugin tags. The cont_id tag no longer exists, it
will now be a field, and be called container_id. Additionally, cont_image and
cont_name are being renamed to container_image and container_name.

- **Breaking Change**: docker plugin measurements. The `docker_cpu`, `docker_mem`,
`docker_blkio` and `docker_net` measurements are being renamed to
`docker_container_cpu`, `docker_container_mem`, `docker_container_blkio` and
`docker_container_net`. Why? Because these metrics are
specifically tracking per-container stats. The problem with per-container stats,
in some use-cases, is that if containers are short-lived AND names are not
kept consistent, then the series cardinality will balloon very quickly.
So adding "container" to each metric will:
(1) make it more clear that these metrics are per-container, and
(2) allow users to easily drop per-container metrics if cardinality is an
issue (`namedrop = ["docker_container_*"]`)

- `tagexclude` and `taginclude` are now available, which can be used to remove
tags from measurements on inputs and outputs. See
[the configuration doc](https://github.com/influxdata/telegraf/blob/master/docs/CONFIGURATION.md)
for more details.

- **Measurement filtering:** All measurement filters now match based on glob
only. Previously there was an undocumented behavior where filters would match
based on _prefix_ in addition to globs. This means that a filter like
`fielddrop = ["time_"]` will need to be changed to `fielddrop = ["time_*"]`

- **datadog**: measurement and field names will no longer have `_` replaced by `.`

- The following plugins have changed their tags to _not_ overwrite the host tag:
  - cassandra: `host -> cassandra_host`
  - disque: `host -> disque_host`
  - rethinkdb: `host -> rethinkdb_host`

- **Breaking Change**: The `win_perf_counters` input has been changed to
sanitize field names, replacing `/Sec` and `/sec` with `_persec`, as well as
spaces with underscores. This is needed because Graphite doesn't like slashes
and spaces, and was failing to accept metrics that had them.
The `/[sS]ec` -> `_persec` is just to make things clearer and uniform.

- **Breaking Change**: snmp plugin. The `host` tag of the snmp plugin has been
changed to the `snmp_host` tag.

- The `disk` input plugin can now be configured with the `HOST_MOUNT_PREFIX` environment variable.
This value is prepended to any mountpaths discovered before retrieving stats.
It is not included on the report path. This is necessary for reporting host disk stats when running from within a container.

### Features

- [#1031](https://github.com/influxdata/telegraf/pull/1031): Jolokia plugin proxy mode. Thanks @saiello!
- [#1017](https://github.com/influxdata/telegraf/pull/1017): taginclude and tagexclude arguments.
- [#1015](https://github.com/influxdata/telegraf/pull/1015): Docker plugin schema refactor.
- [#889](https://github.com/influxdata/telegraf/pull/889): Improved MySQL plugin. Thanks @maksadbek!
- [#1060](https://github.com/influxdata/telegraf/pull/1060): TTL metrics added to MongoDB input plugin
- [#1056](https://github.com/influxdata/telegraf/pull/1056): Don't allow inputs to overwrite host tags.
- [#1035](https://github.com/influxdata/telegraf/issues/1035): Add `user`, `exe`, `pidfile` tags to procstat plugin.
- [#1041](https://github.com/influxdata/telegraf/issues/1041): Add `n_cpus` field to the system plugin.
- [#1072](https://github.com/influxdata/telegraf/pull/1072): New Input Plugin: filestat.
- [#1066](https://github.com/influxdata/telegraf/pull/1066): Replication lag metrics for MongoDB input plugin
- [#1086](https://github.com/influxdata/telegraf/pull/1086): Ability to specify AWS keys in config file. Thanks @johnrengleman!
- [#1096](https://github.com/influxdata/telegraf/pull/1096): Performance refactor of running output buffers.
- [#967](https://github.com/influxdata/telegraf/issues/967): Buffer logging improvements.
- [#1107](https://github.com/influxdata/telegraf/issues/1107): Support lustre2 job stats. Thanks @hanleyja!
- [#1122](https://github.com/influxdata/telegraf/pull/1122): Support setting config path through env variable and default paths.
- [#1128](https://github.com/influxdata/telegraf/pull/1128): MongoDB jumbo chunks metric for MongoDB input plugin
- [#1146](https://github.com/influxdata/telegraf/pull/1146): HAProxy socket support. Thanks weshmashian!

### Bugfixes

- [#1050](https://github.com/influxdata/telegraf/issues/1050): jolokia plugin - do not overwrite host tag. Thanks @saiello!
- [#921](https://github.com/influxdata/telegraf/pull/921): mqtt_consumer stops gathering metrics. Thanks @chaton78!
- [#1013](https://github.com/influxdata/telegraf/pull/1013): Close dead riemann output connections. Thanks @echupriyanov!
- [#1012](https://github.com/influxdata/telegraf/pull/1012): Set default tags in test accumulator.
- [#1024](https://github.com/influxdata/telegraf/issues/1024): Don't replace `.` with `_` in datadog output.
- [#1058](https://github.com/influxdata/telegraf/issues/1058): Fix possible leaky TCP connections in influxdb output.
- [#1044](https://github.com/influxdata/telegraf/pull/1044): Fix SNMP OID possible collisions. Thanks @relip
- [#1022](https://github.com/influxdata/telegraf/issues/1022): Dont error deb/rpm install on systemd errors.
- [#1078](https://github.com/influxdata/telegraf/issues/1078): Use default AWS credential chain.
- [#1070](https://github.com/influxdata/telegraf/issues/1070): SQL Server input. Fix datatype conversion.
- [#1089](https://github.com/influxdata/telegraf/issues/1089): Fix leaky TCP connections in phpfpm plugin.
- [#914](https://github.com/influxdata/telegraf/issues/914): Telegraf can drop metrics on full buffers.
- [#1098](https://github.com/influxdata/telegraf/issues/1098): Sanitize invalid OpenTSDB characters.
- [#1110](https://github.com/influxdata/telegraf/pull/1110): Sanitize * to - in graphite serializer. Thanks @goodeggs!
- [#1118](https://github.com/influxdata/telegraf/pull/1118): Sanitize Counter names for `win_perf_counters` input.
- [#1125](https://github.com/influxdata/telegraf/pull/1125): Wrap all exec command runners with a timeout, so hung os processes don't halt Telegraf.
- [#1113](https://github.com/influxdata/telegraf/pull/1113): Set MaxRetry and RequiredAcks defaults in Kafka output.
- [#1090](https://github.com/influxdata/telegraf/issues/1090): [agent] and [global_tags] config sometimes not getting applied.
- [#1133](https://github.com/influxdata/telegraf/issues/1133): Use a timeout for docker list & stat cmds.
- [#1052](https://github.com/influxdata/telegraf/issues/1052): Docker panic fix when decode fails.
- [#1136](https://github.com/influxdata/telegraf/pull/1136): "DELAYED" Inserts were deprecated in MySQL 5.6.6. Thanks @PierreF

## v0.12.1 [2016-04-14]

### Release Notes
- Breaking change in the dovecot input plugin. See Features section below.
- Graphite output templates are now supported. See
https://github.com/influxdata/telegraf/blob/master/docs/DATA_FORMATS_OUTPUT.md#graphite
- Possible breaking change for the librato and graphite outputs. Telegraf will
no longer insert field names when the field is simply named `value`. This is
because the `value` field is redundant in the graphite/librato context.

### Features
- [#1009](https://github.com/influxdata/telegraf/pull/1009): Cassandra input plugin. Thanks @subhachandrachandra!
- [#976](https://github.com/influxdata/telegraf/pull/976): Reduce allocations in the UDP and statsd inputs.
- [#979](https://github.com/influxdata/telegraf/pull/979): Reduce allocations in the TCP listener.
- [#992](https://github.com/influxdata/telegraf/pull/992): Refactor allocations in TCP/UDP listeners.
- [#935](https://github.com/influxdata/telegraf/pull/935): AWS Cloudwatch input plugin. Thanks @joshhardy & @ljosa!
- [#943](https://github.com/influxdata/telegraf/pull/943): http_response input plugin. Thanks @Lswith!
- [#939](https://github.com/influxdata/telegraf/pull/939): sysstat input plugin. Thanks @zbindenren!
- [#998](https://github.com/influxdata/telegraf/pull/998): **breaking change** enabled global, user and ip queries in dovecot plugin. Thanks @mikif70!
- [#1001](https://github.com/influxdata/telegraf/pull/1001): Graphite serializer templates.
- [#1008](https://github.com/influxdata/telegraf/pull/1008): Adding memstats metrics to the influxdb plugin.

### Bugfixes
- [#968](https://github.com/influxdata/telegraf/issues/968): Processes plugin gets unknown state when spaces are in (command name)
- [#969](https://github.com/influxdata/telegraf/pull/969): ipmi_sensors: allow : in password. Thanks @awaw!
- [#972](https://github.com/influxdata/telegraf/pull/972): dovecot: remove extra newline in dovecot command. Thanks @mrannanj!
- [#645](https://github.com/influxdata/telegraf/issues/645): docker plugin i/o error on closed pipe. Thanks @tripledes!

## v0.12.0 [2016-04-05]

### Features
- [#951](https://github.com/influxdata/telegraf/pull/951): Parse environment variables in the config file.
- [#948](https://github.com/influxdata/telegraf/pull/948): Cleanup config file and make default package version include all plugins (but commented).
- [#927](https://github.com/influxdata/telegraf/pull/927): Adds parsing of tags to the statsd input when using DataDog's dogstatsd extension
- [#863](https://github.com/influxdata/telegraf/pull/863): AMQP output: allow external auth. Thanks @ekini!
- [#707](https://github.com/influxdata/telegraf/pull/707): Improved prometheus plugin. Thanks @titilambert!
- [#878](https://github.com/influxdata/telegraf/pull/878): Added json serializer. Thanks @ch3lo!
- [#880](https://github.com/influxdata/telegraf/pull/880): Add the ability to specify the bearer token to the prometheus plugin. Thanks @jchauncey!
- [#882](https://github.com/influxdata/telegraf/pull/882): Fixed SQL Server Plugin issues
- [#849](https://github.com/influxdata/telegraf/issues/849): Adding ability to parse single values as an input data type.
- [#844](https://github.com/influxdata/telegraf/pull/844): postgres_extensible plugin added. Thanks @menardorama!
- [#866](https://github.com/influxdata/telegraf/pull/866): couchbase input plugin. Thanks @ljosa!
- [#789](https://github.com/influxdata/telegraf/pull/789): Support multiple field specification and `field*` in graphite templates. Thanks @chrusty!
- [#762](https://github.com/influxdata/telegraf/pull/762): Nagios parser for the exec plugin. Thanks @titilambert!
- [#848](https://github.com/influxdata/telegraf/issues/848): Provide option to omit host tag from telegraf agent.
- [#928](https://github.com/influxdata/telegraf/pull/928): Deprecating the statsd "convert_names" options, expose separator config.
- [#919](https://github.com/influxdata/telegraf/pull/919): ipmi_sensor input plugin. Thanks @ebookbug!
- [#945](https://github.com/influxdata/telegraf/pull/945): KAFKA output: codec, acks, and retry configuration. Thanks @framiere!

### Bugfixes
- [#890](https://github.com/influxdata/telegraf/issues/890): Create TLS config even if only ssl_ca is provided.
- [#884](https://github.com/influxdata/telegraf/issues/884): Do not call write method if there are 0 metrics to write.
- [#898](https://github.com/influxdata/telegraf/issues/898): Put database name in quotes, fixes special characters in the database name.
- [#656](https://github.com/influxdata/telegraf/issues/656): No longer run `lsof` on linux to get netstat data, fixes permissions issue.
- [#907](https://github.com/influxdata/telegraf/issues/907): Fix prometheus invalid label/measurement name key.
- [#841](https://github.com/influxdata/telegraf/issues/841): Fix memcached unix socket panic.
- [#873](https://github.com/influxdata/telegraf/issues/873): Fix SNMP plugin sometimes not returning metrics. Thanks @titiliambert!
- [#934](https://github.com/influxdata/telegraf/pull/934): phpfpm: Fix fcgi uri path. Thanks @rudenkovk!
- [#805](https://github.com/influxdata/telegraf/issues/805): Kafka consumer stops gathering after i/o timeout.
- [#959](https://github.com/influxdata/telegraf/pull/959): reduce mongodb & prometheus collection timeouts. Thanks @PierreF!

## v0.11.1 [2016-03-17]

### Release Notes
- Primarily this release was cut to fix [#859](https://github.com/influxdata/telegraf/issues/859)

### Features
- [#747](https://github.com/influxdata/telegraf/pull/747): Start telegraf on install & remove on uninstall. Thanks @pierref!
- [#794](https://github.com/influxdata/telegraf/pull/794): Add service reload ability. Thanks @entertainyou!

### Bugfixes
- [#852](https://github.com/influxdata/telegraf/issues/852): Windows zip package fix
- [#859](https://github.com/influxdata/telegraf/issues/859): httpjson plugin panic

## v0.11.0 [2016-03-15]

### Release Notes

### Features
- [#692](https://github.com/influxdata/telegraf/pull/770): Support InfluxDB retention policies
- [#771](https://github.com/influxdata/telegraf/pull/771): Default timeouts for input plugns. Thanks @PierreF!
- [#758](https://github.com/influxdata/telegraf/pull/758): UDP Listener input plugin, thanks @whatyouhide!
- [#769](https://github.com/influxdata/telegraf/issues/769): httpjson plugin: allow specifying SSL configuration.
- [#735](https://github.com/influxdata/telegraf/pull/735): SNMP Table feature. Thanks @titilambert!
- [#754](https://github.com/influxdata/telegraf/pull/754): docker plugin: adding `docker info` metrics to output. Thanks @titilambert!
- [#788](https://github.com/influxdata/telegraf/pull/788): -input-list and -output-list command-line options. Thanks @ebookbug!
- [#778](https://github.com/influxdata/telegraf/pull/778): Adding a TCP input listener.
- [#797](https://github.com/influxdata/telegraf/issues/797): Provide option for persistent MQTT consumer client sessions.
- [#799](https://github.com/influxdata/telegraf/pull/799): Add number of threads for procstat input plugin. Thanks @titilambert!
- [#776](https://github.com/influxdata/telegraf/pull/776): Add Zookeeper chroot option to kafka_consumer. Thanks @prune998!
- [#811](https://github.com/influxdata/telegraf/pull/811): Add processes plugin for classifying total procs on system. Thanks @titilambert!
- [#235](https://github.com/influxdata/telegraf/issues/235): Add number of users to the `system` input plugin.
- [#826](https://github.com/influxdata/telegraf/pull/826): "kernel" linux plugin for /proc/stat metrics (context switches, interrupts, etc.)
- [#847](https://github.com/influxdata/telegraf/pull/847): `ntpq`: Input plugin for running ntp query executable and gathering metrics.

### Bugfixes
- [#748](https://github.com/influxdata/telegraf/issues/748): Fix sensor plugin split on ":"
- [#722](https://github.com/influxdata/telegraf/pull/722): Librato output plugin fixes. Thanks @chrusty!
- [#745](https://github.com/influxdata/telegraf/issues/745): Fix Telegraf toml parse panic on large config files. Thanks @titilambert!
- [#781](https://github.com/influxdata/telegraf/pull/781): Fix mqtt_consumer username not being set. Thanks @chaton78!
- [#786](https://github.com/influxdata/telegraf/pull/786): Fix mqtt output username not being set. Thanks @msangoi!
- [#773](https://github.com/influxdata/telegraf/issues/773): Fix duplicate measurements in snmp plugin. Thanks @titilambert!
- [#708](https://github.com/influxdata/telegraf/issues/708): packaging: build ARM package
- [#713](https://github.com/influxdata/telegraf/issues/713): packaging: insecure permissions error on log directory
- [#816](https://github.com/influxdata/telegraf/issues/816): Fix phpfpm panic if fcgi endpoint unreachable.
- [#828](https://github.com/influxdata/telegraf/issues/828): fix net_response plugin overwriting host tag.
- [#821](https://github.com/influxdata/telegraf/issues/821): Remove postgres password from server tag. Thanks @menardorama!

## v0.10.4.1

### Release Notes
- Bug in the build script broke deb and rpm packages.

### Bugfixes
- [#750](https://github.com/influxdata/telegraf/issues/750): deb package broken
- [#752](https://github.com/influxdata/telegraf/issues/752): rpm package broken

## v0.10.4 [2016-02-24]

### Release Notes
- The pass/drop parameters have been renamed to fielddrop/fieldpass parameters,
to more accurately indicate their purpose.
- There are also now namedrop/namepass parameters for passing/dropping based
on the metric _name_.
- Experimental windows builds now available.

### Features
- [#727](https://github.com/influxdata/telegraf/pull/727): riak input, thanks @jcoene!
- [#694](https://github.com/influxdata/telegraf/pull/694): DNS Query input, thanks @mjasion!
- [#724](https://github.com/influxdata/telegraf/pull/724): username matching for procstat input, thanks @zorel!
- [#736](https://github.com/influxdata/telegraf/pull/736): Ignore dummy filesystems from disk plugin. Thanks @PierreF!
- [#737](https://github.com/influxdata/telegraf/pull/737): Support multiple fields for statsd input. Thanks @mattheath!

### Bugfixes
- [#701](https://github.com/influxdata/telegraf/pull/701): output write count shouldnt print in quiet mode.
- [#746](https://github.com/influxdata/telegraf/pull/746): httpjson plugin: Fix HTTP GET parameters.

## v0.10.3 [2016-02-18]

### Release Notes
- Users of the `exec` and `kafka_consumer` (and the new `nats_consumer`
and `mqtt_consumer` plugins) can now specify the incoming data
format that they would like to parse. Currently supports: "json", "influx", and
"graphite"
- Users of message broker and file output plugins can now choose what data format
they would like to output. Currently supports: "influx" and "graphite"
- More info on parsing _incoming_ data formats can be found
[here](https://github.com/influxdata/telegraf/blob/master/docs/DATA_FORMATS_INPUT.md)
- More info on serializing _outgoing_ data formats can be found
[here](https://github.com/influxdata/telegraf/blob/master/docs/DATA_FORMATS_OUTPUT.md)
- Telegraf now has an option `flush_buffer_when_full` that will flush the
metric buffer whenever it fills up for each output, rather than dropping
points and only flushing on a set time interval. This will default to `true`
and is in the `[agent]` config section.

### Features
- [#652](https://github.com/influxdata/telegraf/pull/652): CouchDB Input Plugin. Thanks @codehate!
- [#655](https://github.com/influxdata/telegraf/pull/655): Support parsing arbitrary data formats. Currently limited to kafka_consumer and exec inputs.
- [#671](https://github.com/influxdata/telegraf/pull/671): Dovecot input plugin. Thanks @mikif70!
- [#680](https://github.com/influxdata/telegraf/pull/680): NATS consumer input plugin. Thanks @netixen!
- [#676](https://github.com/influxdata/telegraf/pull/676): MQTT consumer input plugin.
- [#683](https://github.com/influxdata/telegraf/pull/683): PostGRES input plugin: add pg_stat_bgwriter. Thanks @menardorama!
- [#679](https://github.com/influxdata/telegraf/pull/679): File/stdout output plugin.
- [#679](https://github.com/influxdata/telegraf/pull/679): Support for arbitrary output data formats.
- [#695](https://github.com/influxdata/telegraf/pull/695): raindrops input plugin. Thanks @burdandrei!
- [#650](https://github.com/influxdata/telegraf/pull/650): net_response input plugin. Thanks @titilambert!
- [#699](https://github.com/influxdata/telegraf/pull/699): Flush based on buffer size rather than time.
- [#682](https://github.com/influxdata/telegraf/pull/682): Mesos input plugin. Thanks @tripledes!

### Bugfixes
- [#443](https://github.com/influxdata/telegraf/issues/443): Fix Ping command timeout parameter on Linux.
- [#662](https://github.com/influxdata/telegraf/pull/667): Change `[tags]` to `[global_tags]` to fix multiple-plugin tags bug.
- [#642](https://github.com/influxdata/telegraf/issues/642): Riemann output plugin issues.
- [#394](https://github.com/influxdata/telegraf/issues/394): Support HTTP POST. Thanks @gabelev!
- [#715](https://github.com/influxdata/telegraf/pull/715): Fix influxdb precision config panic. Thanks @netixen!

## v0.10.2 [2016-02-04]

### Release Notes
- Statsd timing measurements are now aggregated into a single measurement with
fields.
- Graphite output now inserts tags into the bucket in alphabetical order.
- Normalized TLS/SSL support for output plugins: MQTT, AMQP, Kafka
- `verify_ssl` config option was removed from Kafka because it was actually
doing the opposite of what it claimed to do (yikes). It's been replaced by
`insecure_skip_verify`

### Features
- [#575](https://github.com/influxdata/telegraf/pull/575): Support for collecting Windows Performance Counters. Thanks @TheFlyingCorpse!
- [#564](https://github.com/influxdata/telegraf/issues/564): features for plugin writing simplification. Internal metric data type.
- [#603](https://github.com/influxdata/telegraf/pull/603): Aggregate statsd timing measurements into fields. Thanks @marcinbunsch!
- [#601](https://github.com/influxdata/telegraf/issues/601): Warn when overwriting cached metrics.
- [#614](https://github.com/influxdata/telegraf/pull/614): PowerDNS input plugin. Thanks @Kasen!
- [#617](https://github.com/influxdata/telegraf/pull/617): exec plugin: parse influx line protocol in addition to JSON.
- [#628](https://github.com/influxdata/telegraf/pull/628): Windows perf counters: pre-vista support

### Bugfixes
- [#595](https://github.com/influxdata/telegraf/issues/595): graphite output should include tags to separate duplicate measurements.
- [#599](https://github.com/influxdata/telegraf/issues/599): datadog plugin tags not working.
- [#600](https://github.com/influxdata/telegraf/issues/600): datadog measurement/field name parsing is wrong.
- [#602](https://github.com/influxdata/telegraf/issues/602): Fix statsd field name templating.
- [#612](https://github.com/influxdata/telegraf/pull/612): Docker input panic fix if stats received are nil.
- [#634](https://github.com/influxdata/telegraf/pull/634): Properly set host headers in httpjson. Thanks @reginaldosousa!

## v0.10.1 [2016-01-27]

### Release Notes

- Telegraf now keeps a fixed-length buffer of metrics per-output. This buffer
defaults to 10,000 metrics, and is adjustable. The buffer is cleared when a
successful write to that output occurs.
- The docker plugin has been significantly overhauled to add more metrics
and allow for docker-machine (incl OSX) support.
[See the readme](https://github.com/influxdata/telegraf/blob/master/plugins/inputs/docker/README.md)
for the latest measurements, fields, and tags. There is also now support for
specifying a docker endpoint to get metrics from.

### Features
- [#509](https://github.com/influxdata/telegraf/pull/509): Flatten JSON arrays with indices. Thanks @psilva261!
- [#512](https://github.com/influxdata/telegraf/pull/512): Python 3 build script, add lsof dep to package. Thanks @Ormod!
- [#475](https://github.com/influxdata/telegraf/pull/475): Add response time to httpjson plugin. Thanks @titilambert!
- [#519](https://github.com/influxdata/telegraf/pull/519): Added a sensors input based on lm-sensors. Thanks @md14454!
- [#467](https://github.com/influxdata/telegraf/issues/467): Add option to disable statsd measurement name conversion.
- [#534](https://github.com/influxdata/telegraf/pull/534): NSQ input plugin. Thanks @allingeek!
- [#494](https://github.com/influxdata/telegraf/pull/494): Graphite output plugin. Thanks @titilambert!
- AMQP SSL support. Thanks @ekini!
- [#539](https://github.com/influxdata/telegraf/pull/539): Reload config on SIGHUP. Thanks @titilambert!
- [#522](https://github.com/influxdata/telegraf/pull/522): Phusion passenger input plugin. Thanks @kureikain!
- [#541](https://github.com/influxdata/telegraf/pull/541): Kafka output TLS cert support. Thanks @Ormod!
- [#551](https://github.com/influxdata/telegraf/pull/551): Statsd UDP read packet size now defaults to 1500 bytes, and is configurable.
- [#552](https://github.com/influxdata/telegraf/pull/552): Support for collection interval jittering.
- [#484](https://github.com/influxdata/telegraf/issues/484): Include usage percent with procstat metrics.
- [#553](https://github.com/influxdata/telegraf/pull/553): Amazon CloudWatch output. thanks @skwong2!
- [#503](https://github.com/influxdata/telegraf/pull/503): Support docker endpoint configuration.
- [#563](https://github.com/influxdata/telegraf/pull/563): Docker plugin overhaul.
- [#285](https://github.com/influxdata/telegraf/issues/285): Fixed-size buffer of points.
- [#546](https://github.com/influxdata/telegraf/pull/546): SNMP Input plugin. Thanks @titilambert!
- [#589](https://github.com/influxdata/telegraf/pull/589): Microsoft SQL Server input plugin. Thanks @zensqlmonitor!
- [#573](https://github.com/influxdata/telegraf/pull/573): Github webhooks consumer input. Thanks @jackzampolin!
- [#471](https://github.com/influxdata/telegraf/pull/471): httpjson request headers. Thanks @asosso!

### Bugfixes
- [#506](https://github.com/influxdata/telegraf/pull/506): Ping input doesn't return response time metric when timeout. Thanks @titilambert!
- [#508](https://github.com/influxdata/telegraf/pull/508): Fix prometheus cardinality issue with the `net` plugin
- [#499](https://github.com/influxdata/telegraf/issues/499) & [#502](https://github.com/influxdata/telegraf/issues/502): php fpm unix socket and other fixes, thanks @kureikain!
- [#543](https://github.com/influxdata/telegraf/issues/543): Statsd Packet size sometimes truncated.
- [#440](https://github.com/influxdata/telegraf/issues/440): Don't query filtered devices for disk stats.
- [#463](https://github.com/influxdata/telegraf/issues/463): Docker plugin not working on AWS Linux
- [#568](https://github.com/influxdata/telegraf/issues/568): Multiple output race condition.
- [#585](https://github.com/influxdata/telegraf/pull/585): Log stack trace and continue on Telegraf panic. Thanks @wutaizeng!

## v0.10.0 [2016-01-12]

### Release Notes
- Linux packages have been taken out of `opt`, the binary is now in `/usr/bin`
and configuration files are in `/etc/telegraf`
- **breaking change** `plugins` have been renamed to `inputs`. This was done because
`plugins` is too generic, as there are now also "output plugins", and will likely
be "aggregator plugins" and "filter plugins" in the future. Additionally,
`inputs/` and `outputs/` directories have been placed in the root-level `plugins/`
directory.
- **breaking change** the `io` plugin has been renamed `diskio`
- **breaking change** plugin measurements aggregated into a single measurement.
- **breaking change** `jolokia` plugin: must use global tag/drop/pass parameters
for configuration.
- **breaking change** `twemproxy` plugin: `prefix` option removed.
- **breaking change** `procstat` cpu measurements are now prepended with `cpu_time_`
instead of only `cpu_`
- **breaking change** some command-line flags have been renamed to separate words.
`-configdirectory` -> `-config-directory`, `-filter` -> `-input-filter`,
`-outputfilter` -> `-output-filter`
- The prometheus plugin schema has not been changed (measurements have not been
aggregated).

### Packaging change note:

RHEL/CentOS users upgrading from 0.2.x to 0.10.0 will probably have their
configurations overwritten by the upgrade. There is a backup stored at
/etc/telegraf/telegraf.conf.$(date +%s).backup.

### Features
- Plugin measurements aggregated into a single measurement.
- Added ability to specify per-plugin tags
- Added ability to specify per-plugin measurement suffix and prefix.
(`name_prefix` and `name_suffix`)
- Added ability to override base plugin measurement name. (`name_override`)

### Bugfixes

## v0.2.5 [unreleased]

### Features
- [#427](https://github.com/influxdata/telegraf/pull/427): zfs plugin: pool stats added. Thanks @allenpetersen!
- [#428](https://github.com/influxdata/telegraf/pull/428): Amazon Kinesis output. Thanks @jimmystewpot!
- [#449](https://github.com/influxdata/telegraf/pull/449): influxdb plugin, thanks @mark-rushakoff

### Bugfixes
- [#430](https://github.com/influxdata/telegraf/issues/430): Network statistics removed in elasticsearch 2.1. Thanks @jipperinbham!
- [#452](https://github.com/influxdata/telegraf/issues/452): Elasticsearch open file handles error. Thanks @jipperinbham!

## v0.2.4 [2015-12-08]

### Features
- [#412](https://github.com/influxdata/telegraf/pull/412): Additional memcached stats. Thanks @mgresser!
- [#410](https://github.com/influxdata/telegraf/pull/410): Additional redis metrics. Thanks @vlaadbrain!
- [#414](https://github.com/influxdata/telegraf/issues/414): Jolokia plugin auth parameters
- [#415](https://github.com/influxdata/telegraf/issues/415): memcached plugin: support unix sockets
- [#418](https://github.com/influxdata/telegraf/pull/418): memcached plugin additional unit tests.
- [#408](https://github.com/influxdata/telegraf/pull/408): MailChimp plugin.
- [#382](https://github.com/influxdata/telegraf/pull/382): Add system wide network protocol stats to `net` plugin.
- [#401](https://github.com/influxdata/telegraf/pull/401): Support pass/drop/tagpass/tagdrop for outputs. Thanks @oldmantaiter!

### Bugfixes
- [#405](https://github.com/influxdata/telegraf/issues/405): Prometheus output cardinality issue
- [#388](https://github.com/influxdata/telegraf/issues/388): Fix collection hangup when cpu times decrement.

## v0.2.3 [2015-11-30]

### Release Notes
- **breaking change** The `kafka` plugin has been renamed to `kafka_consumer`.
and most of the config option names have changed.
This only affects the kafka consumer _plugin_ (not the
output). There were a number of problems with the kafka plugin that led to it
only collecting data once at startup, so the kafka plugin was basically non-
functional.
- Plugins can now be specified as a list, and multiple plugin instances of the
same type can be specified, like this:

```
[[inputs.cpu]]
  percpu = false
  totalcpu = true

[[inputs.cpu]]
  percpu = true
  totalcpu = false
  drop = ["cpu_time"]
```

- Riemann output added
- Aerospike plugin: tag changed from `host` -> `aerospike_host`

### Features
- [#379](https://github.com/influxdata/telegraf/pull/379): Riemann output, thanks @allenj!
- [#375](https://github.com/influxdata/telegraf/pull/375): kafka_consumer service plugin.
- [#392](https://github.com/influxdata/telegraf/pull/392): Procstat plugin can now accept pgrep -f pattern, thanks @ecarreras!
- [#383](https://github.com/influxdata/telegraf/pull/383): Specify plugins as a list.
- [#354](https://github.com/influxdata/telegraf/pull/354): Add ability to specify multiple metrics in one statsd line. Thanks @MerlinDMC!

### Bugfixes
- [#371](https://github.com/influxdata/telegraf/issues/371): Kafka consumer plugin not functioning.
- [#389](https://github.com/influxdata/telegraf/issues/389): NaN value panic

## v0.2.2 [2015-11-18]

### Release Notes
- 0.2.1 has a bug where all lists within plugins get duplicated, this includes
lists of servers/URLs. 0.2.2 is being released solely to fix that bug

### Bugfixes
- [#377](https://github.com/influxdata/telegraf/pull/377): Fix for duplicate slices in inputs.

## v0.2.1 [2015-11-16]

### Release Notes
- Telegraf will no longer use docker-compose for "long" unit test, it has been
changed to just run docker commands in the Makefile. See `make docker-run` and
`make docker-kill`. `make test` will still run all unit tests with docker.
- Long unit tests are now run in CircleCI, with docker & race detector
- Redis plugin tag has changed from `host` to `server`
- HAProxy plugin tag has changed from `host` to `server`
- UDP output now supported
- Telegraf will now compile on FreeBSD
- Users can now specify outputs as lists, specifying multiple outputs of the
same type.

### Features
- [#325](https://github.com/influxdata/telegraf/pull/325): NSQ output. Thanks @jrxFive!
- [#318](https://github.com/influxdata/telegraf/pull/318): Prometheus output. Thanks @oldmantaiter!
- [#338](https://github.com/influxdata/telegraf/pull/338): Restart Telegraf on package upgrade. Thanks @linsomniac!
- [#337](https://github.com/influxdata/telegraf/pull/337): Jolokia plugin, thanks @saiello!
- [#350](https://github.com/influxdata/telegraf/pull/350): Amon output.
- [#365](https://github.com/influxdata/telegraf/pull/365): Twemproxy plugin by @codeb2cc
- [#317](https://github.com/influxdata/telegraf/issues/317): ZFS plugin, thanks @cornerot!
- [#364](https://github.com/influxdata/telegraf/pull/364): Support InfluxDB UDP output.
- [#370](https://github.com/influxdata/telegraf/pull/370): Support specifying multiple outputs, as lists.
- [#372](https://github.com/influxdata/telegraf/pull/372): Remove gosigar and update go-dockerclient for FreeBSD support. Thanks @MerlinDMC!

### Bugfixes
- [#331](https://github.com/influxdata/telegraf/pull/331): Dont overwrite host tag in redis plugin.
- [#336](https://github.com/influxdata/telegraf/pull/336): Mongodb plugin should take 2 measurements.
- [#351](https://github.com/influxdata/telegraf/issues/317): Fix continual "CREATE DATABASE" in writes
- [#360](https://github.com/influxdata/telegraf/pull/360): Apply prefix before ShouldPass check. Thanks @sotfo!

## v0.2.0 [2015-10-27]

### Release Notes
- The -test flag will now only output 2 collections for plugins that need it
- There is a new agent configuration option: `flush_interval`. This option tells
Telegraf how often to flush data to InfluxDB and other output sinks. For example,
users can set `interval = "2s"` and `flush_interval = "60s"` for Telegraf to
collect data every 2 seconds, and flush every 60 seconds.
- `precision` and `utc` are no longer valid agent config values. `precision` has
moved to the `influxdb` output config, where it will continue to default to "s"
- debug and test output will now print the raw line-protocol string
- Telegraf will now, by default, round the collection interval to the nearest
even interval. This means that `interval="10s"` will collect every :00, :10, etc.
To ease scale concerns, flushing will be "jittered" by a random amount so that
all Telegraf instances do not flush at the same time. Both of these options can
be controlled via the `round_interval` and `flush_jitter` config options.
- Telegraf will now retry metric flushes twice

### Features
- [#205](https://github.com/influxdata/telegraf/issues/205): Include per-db redis keyspace info
- [#226](https://github.com/influxdata/telegraf/pull/226): Add timestamps to points in Kafka/AMQP outputs. Thanks @ekini
- [#90](https://github.com/influxdata/telegraf/issues/90): Add Docker labels to tags in docker plugin
- [#223](https://github.com/influxdata/telegraf/pull/223): Add port tag to nginx plugin. Thanks @neezgee!
- [#227](https://github.com/influxdata/telegraf/pull/227): Add command intervals to exec plugin. Thanks @jpalay!
- [#241](https://github.com/influxdata/telegraf/pull/241): MQTT Output. Thanks @shirou!
- Memory plugin: cached and buffered measurements re-added
- Logging: additional logging for each collection interval, track the number
of metrics collected and from how many inputs.
- [#240](https://github.com/influxdata/telegraf/pull/240): procstat plugin, thanks @ranjib!
- [#244](https://github.com/influxdata/telegraf/pull/244): netstat plugin, thanks @shirou!
- [#262](https://github.com/influxdata/telegraf/pull/262): zookeeper plugin, thanks @jrxFive!
- [#237](https://github.com/influxdata/telegraf/pull/237): statsd service plugin, thanks @sparrc
- [#273](https://github.com/influxdata/telegraf/pull/273): puppet agent plugin, thats @jrxFive!
- [#280](https://github.com/influxdata/telegraf/issues/280): Use InfluxDB client v2.
- [#281](https://github.com/influxdata/telegraf/issues/281): Eliminate need to deep copy Batch Points.
- [#286](https://github.com/influxdata/telegraf/issues/286): bcache plugin, thanks @cornerot!
- [#287](https://github.com/influxdata/telegraf/issues/287): Batch AMQP output, thanks @ekini!
- [#301](https://github.com/influxdata/telegraf/issues/301): Collect on even intervals
- [#298](https://github.com/influxdata/telegraf/pull/298): Support retrying output writes
- [#300](https://github.com/influxdata/telegraf/issues/300): aerospike plugin. Thanks @oldmantaiter!
- [#322](https://github.com/influxdata/telegraf/issues/322): Librato output. Thanks @jipperinbham!

### Bugfixes
- [#228](https://github.com/influxdata/telegraf/pull/228): New version of package will replace old one. Thanks @ekini!
- [#232](https://github.com/influxdata/telegraf/pull/232): Fix bashism run during deb package installation. Thanks @yankcrime!
- [#261](https://github.com/influxdata/telegraf/issues/260): RabbitMQ panics if wrong credentials given. Thanks @ekini!
- [#245](https://github.com/influxdata/telegraf/issues/245): Document Exec plugin example. Thanks @ekini!
- [#264](https://github.com/influxdata/telegraf/issues/264): logrotate config file fixes. Thanks @linsomniac!
- [#290](https://github.com/influxdata/telegraf/issues/290): Fix some plugins sending their values as strings.
- [#289](https://github.com/influxdata/telegraf/issues/289): Fix accumulator panic on nil tags.
- [#302](https://github.com/influxdata/telegraf/issues/302): Fix `[tags]` getting applied, thanks @gotyaoi!

## v0.1.9 [2015-09-22]

### Release Notes
- InfluxDB output config change: `url` is now `urls`, and is a list. Config files
will still be backwards compatible if only `url` is specified.
- The -test flag will now output two metric collections
- Support for filtering telegraf outputs on the CLI -- Telegraf will now
allow filtering of output sinks on the command-line using the `-outputfilter`
flag, much like how the `-filter` flag works for inputs.
- Support for filtering on config-file creation -- Telegraf now supports
filtering to -sample-config command. You can now run
`telegraf -sample-config -filter cpu -outputfilter influxdb` to get a config
file with only the cpu plugin defined, and the influxdb output defined.
- **Breaking Change**: The CPU collection plugin has been refactored to fix some
bugs and outdated dependency issues. At the same time, I also decided to fix
a naming consistency issue, so cpu_percentageIdle will become cpu_usage_idle.
Also, all CPU time measurements now have it indicated in their name, so cpu_idle
will become cpu_time_idle. Additionally, cpu_time measurements are going to be
dropped in the default config.
- **Breaking Change**: The memory plugin has been refactored and some measurements
have been renamed for consistency. Some measurements have also been removed from being outputted. They are still being collected by gopsutil, and could easily be
re-added in a "verbose" mode if there is demand for it.

### Features
- [#143](https://github.com/influxdata/telegraf/issues/143): InfluxDB clustering support
- [#181](https://github.com/influxdata/telegraf/issues/181): Makefile GOBIN support. Thanks @Vye!
- [#203](https://github.com/influxdata/telegraf/pull/200): AMQP output. Thanks @ekini!
- [#182](https://github.com/influxdata/telegraf/pull/182): OpenTSDB output. Thanks @rplessl!
- [#187](https://github.com/influxdata/telegraf/pull/187): Retry output sink connections on startup.
- [#220](https://github.com/influxdata/telegraf/pull/220): Add port tag to apache plugin. Thanks @neezgee!
- [#217](https://github.com/influxdata/telegraf/pull/217): Add filtering for output sinks
and filtering when specifying a config file.

### Bugfixes
- [#170](https://github.com/influxdata/telegraf/issues/170): Systemd support
- [#175](https://github.com/influxdata/telegraf/issues/175): Set write precision before gathering metrics
- [#178](https://github.com/influxdata/telegraf/issues/178): redis plugin, multiple server thread hang bug
- Fix net plugin on darwin
- [#84](https://github.com/influxdata/telegraf/issues/84): Fix docker plugin on CentOS. Thanks @neezgee!
- [#189](https://github.com/influxdata/telegraf/pull/189): Fix mem_used_perc. Thanks @mced!
- [#192](https://github.com/influxdata/telegraf/issues/192): Increase compatibility of postgresql plugin. Now supports versions 8.1+
- [#203](https://github.com/influxdata/telegraf/issues/203): EL5 rpm support. Thanks @ekini!
- [#206](https://github.com/influxdata/telegraf/issues/206): CPU steal/guest values wrong on linux.
- [#212](https://github.com/influxdata/telegraf/issues/212): Add hashbang to postinstall script. Thanks @ekini!
- [#212](https://github.com/influxdata/telegraf/issues/212): Fix makefile warning. Thanks @ekini!

## v0.1.8 [2015-09-04]

### Release Notes
- Telegraf will now write data in UTC at second precision by default
- Now using Go 1.5 to build telegraf

### Features
- [#150](https://github.com/influxdata/telegraf/pull/150): Add Host Uptime metric to system plugin
- [#158](https://github.com/influxdata/telegraf/pull/158): Apache Plugin. Thanks @KPACHbIuLLIAnO4
- [#159](https://github.com/influxdata/telegraf/pull/159): Use second precision for InfluxDB writes
- [#165](https://github.com/influxdata/telegraf/pull/165): Add additional metrics to mysql plugin. Thanks @nickscript0
- [#162](https://github.com/influxdata/telegraf/pull/162): Write UTC by default, provide option
- [#166](https://github.com/influxdata/telegraf/pull/166): Upload binaries to S3
- [#169](https://github.com/influxdata/telegraf/pull/169): Ping plugin

### Bugfixes

## v0.1.7 [2015-08-28]

### Features
- [#38](https://github.com/influxdata/telegraf/pull/38): Kafka output producer.
- [#133](https://github.com/influxdata/telegraf/pull/133): Add plugin.Gather error logging. Thanks @nickscript0!
- [#136](https://github.com/influxdata/telegraf/issues/136): Add a -usage flag for printing usage of a single plugin.
- [#137](https://github.com/influxdata/telegraf/issues/137): Memcached: fix when a value contains a space
- [#138](https://github.com/influxdata/telegraf/issues/138): MySQL server address tag.
- [#142](https://github.com/influxdata/telegraf/pull/142): Add Description and SampleConfig funcs to output interface
- Indent the toml config file for readability

### Bugfixes
- [#128](https://github.com/influxdata/telegraf/issues/128): system_load measurement missing.
- [#129](https://github.com/influxdata/telegraf/issues/129): Latest pkg url fix.
- [#131](https://github.com/influxdata/telegraf/issues/131): Fix memory reporting on linux & darwin. Thanks @subhachandrachandra!
- [#140](https://github.com/influxdata/telegraf/issues/140): Memory plugin prec->perc typo fix. Thanks @brunoqc!

## v0.1.6 [2015-08-20]

### Features
- [#112](https://github.com/influxdata/telegraf/pull/112): Datadog output. Thanks @jipperinbham!
- [#116](https://github.com/influxdata/telegraf/pull/116): Use godep to vendor all dependencies
- [#120](https://github.com/influxdata/telegraf/pull/120): Httpjson plugin. Thanks @jpalay & @alvaromorales!

### Bugfixes
- [#113](https://github.com/influxdata/telegraf/issues/113): Update README with Telegraf/InfluxDB compatibility
- [#118](https://github.com/influxdata/telegraf/pull/118): Fix for disk usage stats in Windows. Thanks @srfraser!
- [#122](https://github.com/influxdata/telegraf/issues/122): Fix for DiskUsage segv fault. Thanks @srfraser!
- [#126](https://github.com/influxdata/telegraf/issues/126): Nginx plugin not catching net.SplitHostPort error

## v0.1.5 [2015-08-13]

### Features
- [#54](https://github.com/influxdata/telegraf/pull/54): MongoDB plugin. Thanks @jipperinbham!
- [#55](https://github.com/influxdata/telegraf/pull/55): Elasticsearch plugin. Thanks @brocaar!
- [#71](https://github.com/influxdata/telegraf/pull/71): HAProxy plugin. Thanks @kureikain!
- [#72](https://github.com/influxdata/telegraf/pull/72): Adding TokuDB metrics to MySQL. Thanks vadimtk!
- [#73](https://github.com/influxdata/telegraf/pull/73): RabbitMQ plugin. Thanks @ianunruh!
- [#77](https://github.com/influxdata/telegraf/issues/77): Automatically create database.
- [#79](https://github.com/influxdata/telegraf/pull/56): Nginx plugin. Thanks @codeb2cc!
- [#86](https://github.com/influxdata/telegraf/pull/86): Lustre2 plugin. Thanks srfraser!
- [#91](https://github.com/influxdata/telegraf/pull/91): Unit testing
- [#92](https://github.com/influxdata/telegraf/pull/92): Exec plugin. Thanks @alvaromorales!
- [#98](https://github.com/influxdata/telegraf/pull/98): LeoFS plugin. Thanks @mocchira!
- [#103](https://github.com/influxdata/telegraf/pull/103): Filter by metric tags. Thanks @srfraser!
- [#106](https://github.com/influxdata/telegraf/pull/106): Options to filter plugins on startup. Thanks @zepouet!
- [#107](https://github.com/influxdata/telegraf/pull/107): Multiple outputs beyong influxdb. Thanks @jipperinbham!
- [#108](https://github.com/influxdata/telegraf/issues/108): Support setting per-CPU and total-CPU gathering.
- [#111](https://github.com/influxdata/telegraf/pull/111): Report CPU Usage in cpu plugin. Thanks @jpalay!

### Bugfixes
- [#85](https://github.com/influxdata/telegraf/pull/85): Fix GetLocalHost testutil function for mac users
- [#89](https://github.com/influxdata/telegraf/pull/89): go fmt fixes
- [#94](https://github.com/influxdata/telegraf/pull/94): Fix for issue #93, explicitly call sarama.v1 -> sarama
- [#101](https://github.com/influxdata/telegraf/issues/101): switch back from master branch if building locally
- [#99](https://github.com/influxdata/telegraf/issues/99): update integer output to new InfluxDB line protocol format

## v0.1.4 [2015-07-09]

### Features
- [#56](https://github.com/influxdata/telegraf/pull/56): Update README for Kafka plugin. Thanks @EmilS!

### Bugfixes
- [#50](https://github.com/influxdata/telegraf/pull/50): Fix init.sh script to use telegraf directory. Thanks @jseriff!
- [#52](https://github.com/influxdata/telegraf/pull/52): Update CHANGELOG to reference updated directory. Thanks @benfb!

## v0.1.3 [2015-07-05]

### Features
- [#35](https://github.com/influxdata/telegraf/pull/35): Add Kafka plugin. Thanks @EmilS!
- [#47](https://github.com/influxdata/telegraf/pull/47): Add RethinkDB plugin. Thanks @jipperinbham!

### Bugfixes
- [#45](https://github.com/influxdata/telegraf/pull/45): Skip disk tags that don't have a value. Thanks @jhofeditz!
- [#43](https://github.com/influxdata/telegraf/pull/43): Fix bug in MySQL plugin. Thanks @marcosnils!

## v0.1.2 [2015-07-01]

### Features
- [#12](https://github.com/influxdata/telegraf/pull/12): Add Linux/ARM to the list of built binaries. Thanks @voxxit!
- [#14](https://github.com/influxdata/telegraf/pull/14): Clarify the S3 buckets that Telegraf is pushed to.
- [#16](https://github.com/influxdata/telegraf/pull/16): Convert Redis to use URI, support Redis AUTH. Thanks @jipperinbham!
- [#21](https://github.com/influxdata/telegraf/pull/21): Add memcached plugin. Thanks @Yukki!

### Bugfixes
- [#13](https://github.com/influxdata/telegraf/pull/13): Fix the packaging script.
- [#19](https://github.com/influxdata/telegraf/pull/19): Add host name to metric tags. Thanks @sherifzain!
- [#20](https://github.com/influxdata/telegraf/pull/20): Fix race condition with accumulator mutex. Thanks @nkatsaros!
- [#23](https://github.com/influxdata/telegraf/pull/23): Change name of folder for packages. Thanks @colinrymer!
- [#32](https://github.com/influxdata/telegraf/pull/32): Fix spelling of memoory -> memory. Thanks @tylernisonoff!

## v0.1.1 [2015-06-19]

### Release Notes

This is the initial release of Telegraf.<|MERGE_RESOLUTION|>--- conflicted
+++ resolved
@@ -1,5 +1,3 @@
-<<<<<<< HEAD
-=======
 ## v1.6 [unreleased]
 
 ### Release Notes
@@ -83,7 +81,6 @@
 - [#3739](https://github.com/influxdata/telegraf/issues/3739): Remove userinfo from url tag in prometheus input.
 - [#3778](https://github.com/influxdata/telegraf/issues/3778): Fix ping plugin not reporting zero durations.
 
->>>>>>> df80fa60
 ## v1.5.2 [2018-01-30]
 
 ### Bugfixes
