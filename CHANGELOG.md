--- conflicted
+++ resolved
@@ -1,8 +1,6 @@
-<<<<<<< HEAD
 #### New Outputs
 
 - [otlp](/plugins/outputs/otlp/README.md) - Contributed by @codeboten
-=======
 ## v1.18.1 [2021-04-07]
 
 #### Bugfixes
@@ -20,7 +18,6 @@
   - [#9009](https://github.com/influxdata/telegraf/pull/9009) `inputs.docker` Fix panic when parsing container stats
   - [#8333](https://github.com/influxdata/telegraf/pull/8333) `inputs.exec` Don't truncate messages in debug mode
   - [#8769](https://github.com/influxdata/telegraf/pull/8769) `agent` Close running outputs when reloadinlg
->>>>>>> 114e4c2f
 
 ## v1.18.0 [2021-03-17]
 
