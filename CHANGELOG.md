## v1.2 [unreleased]

### Release Notes

### Features

- [#2123](https://github.com/influxdata/telegraf/pull/2123): Fix improper calculation of CPU percentages
- [#1564](https://github.com/influxdata/telegraf/issues/1564): Use RFC3339 timestamps in log output.
- [#1997](https://github.com/influxdata/telegraf/issues/1997): Non-default HTTP timeouts for RabbitMQ plugin.
- [#2074](https://github.com/influxdata/telegraf/pull/2074): "discard" output plugin added, primarily for testing purposes.
- [#1965](https://github.com/influxdata/telegraf/pull/1965): The JSON parser can now parse an array of objects using the same configuration.
- [#1807](https://github.com/influxdata/telegraf/pull/1807): Option to use device name rather than path for reporting disk stats.
- [#1348](https://github.com/influxdata/telegraf/issues/1348): Telegraf "internal" plugin for collecting stats on itself.
- [#2127](https://github.com/influxdata/telegraf/pull/2127): Update Go version to 1.7.4.
- [#2126](https://github.com/influxdata/telegraf/pull/2126): Support a metric.Split function.
- [#2026](https://github.com/influxdata/telegraf/pull/2065): elasticsearch "shield" (basic auth) support doc.

### Bugfixes

- [#2049](https://github.com/influxdata/telegraf/pull/2049): Fix the Value data format not trimming null characters from input.
- [#1949](https://github.com/influxdata/telegraf/issues/1949): Fix windows `net` plugin.
<<<<<<< HEAD
- [#2007](https://github.com/influxdata/telegraf/issues/2007): Make snmptranslate not required when using numeric OID.
=======
- [#1775](https://github.com/influxdata/telegraf/issues/1775): Cache & expire metrics for delivery to prometheus
>>>>>>> efb64a04

## v1.1.1 [2016-11-14]

### Bugfixes

- [#2023](https://github.com/influxdata/telegraf/issues/2023): Fix issue parsing toml durations with single quotes.

## v1.1.0 [2016-11-07]

### Release Notes

- Telegraf now supports two new types of plugins: processors & aggregators.

- On systemd Telegraf will no longer redirect it's stdout to /var/log/telegraf/telegraf.log.
On most systems, the logs will be directed to the systemd journal and can be
accessed by `journalctl -u telegraf.service`. Consult the systemd journal
documentation for configuring journald. There is also a [`logfile` config option](https://github.com/influxdata/telegraf/blob/master/etc/telegraf.conf#L70)
available in 1.1, which will allow users to easily configure telegraf to
continue sending logs to /var/log/telegraf/telegraf.log.

### Features

- [#1726](https://github.com/influxdata/telegraf/issues/1726): Processor & Aggregator plugin support.
- [#1861](https://github.com/influxdata/telegraf/pull/1861): adding the tags in the graylog output plugin
- [#1732](https://github.com/influxdata/telegraf/pull/1732): Telegraf systemd service, log to journal.
- [#1782](https://github.com/influxdata/telegraf/pull/1782): Allow numeric and non-string values for tag_keys.
- [#1694](https://github.com/influxdata/telegraf/pull/1694): Adding Gauge and Counter metric types.
- [#1606](https://github.com/influxdata/telegraf/pull/1606): Remove carraige returns from exec plugin output on Windows
- [#1674](https://github.com/influxdata/telegraf/issues/1674): elasticsearch input: configurable timeout.
- [#1607](https://github.com/influxdata/telegraf/pull/1607): Massage metric names in Instrumental output plugin
- [#1572](https://github.com/influxdata/telegraf/pull/1572): mesos improvements.
- [#1513](https://github.com/influxdata/telegraf/issues/1513): Add Ceph Cluster Performance Statistics
- [#1650](https://github.com/influxdata/telegraf/issues/1650): Ability to configure response_timeout in httpjson input.
- [#1685](https://github.com/influxdata/telegraf/issues/1685): Add additional redis metrics.
- [#1539](https://github.com/influxdata/telegraf/pull/1539): Added capability to send metrics through Http API for OpenTSDB.
- [#1471](https://github.com/influxdata/telegraf/pull/1471): iptables input plugin.
- [#1542](https://github.com/influxdata/telegraf/pull/1542): Add filestack webhook plugin.
- [#1599](https://github.com/influxdata/telegraf/pull/1599): Add server hostname for each docker measurements.
- [#1697](https://github.com/influxdata/telegraf/pull/1697): Add NATS output plugin.
- [#1407](https://github.com/influxdata/telegraf/pull/1407) & [#1915](https://github.com/influxdata/telegraf/pull/1915): HTTP service listener input plugin.
- [#1699](https://github.com/influxdata/telegraf/pull/1699): Add database blacklist option for Postgresql
- [#1791](https://github.com/influxdata/telegraf/pull/1791): Add Docker container state metrics to Docker input plugin output
- [#1755](https://github.com/influxdata/telegraf/issues/1755): Add support to SNMP for IP & MAC address conversion.
- [#1729](https://github.com/influxdata/telegraf/issues/1729): Add support to SNMP for OID index suffixes.
- [#1813](https://github.com/influxdata/telegraf/pull/1813): Change default arguments for SNMP plugin.
- [#1686](https://github.com/influxdata/telegraf/pull/1686): Mesos input plugin: very high-cardinality mesos-task metrics removed.
- [#1838](https://github.com/influxdata/telegraf/pull/1838): Logging overhaul to centralize the logger & log levels, & provide a logfile config option.
- [#1700](https://github.com/influxdata/telegraf/pull/1700): HAProxy plugin socket glob matching.
- [#1847](https://github.com/influxdata/telegraf/pull/1847): Add Kubernetes plugin for retrieving pod metrics.

### Bugfixes

- [#1955](https://github.com/influxdata/telegraf/issues/1955): Fix NATS plug-ins reconnection logic.
- [#1936](https://github.com/influxdata/telegraf/issues/1936): Set required default values in udp_listener & tcp_listener.
- [#1926](https://github.com/influxdata/telegraf/issues/1926): Fix toml unmarshal panic in Duration objects.
- [#1746](https://github.com/influxdata/telegraf/issues/1746): Fix handling of non-string values for JSON keys listed in tag_keys.
- [#1628](https://github.com/influxdata/telegraf/issues/1628): Fix mongodb input panic on version 2.2.
- [#1733](https://github.com/influxdata/telegraf/issues/1733): Fix statsd scientific notation parsing
- [#1716](https://github.com/influxdata/telegraf/issues/1716): Sensors plugin strconv.ParseFloat: parsing "": invalid syntax
- [#1530](https://github.com/influxdata/telegraf/issues/1530): Fix prometheus_client reload panic
- [#1764](https://github.com/influxdata/telegraf/issues/1764): Fix kafka consumer panic when nil error is returned down errs channel.
- [#1768](https://github.com/influxdata/telegraf/pull/1768): Speed up statsd parsing.
- [#1751](https://github.com/influxdata/telegraf/issues/1751): Fix powerdns integer parse error handling.
- [#1752](https://github.com/influxdata/telegraf/issues/1752): Fix varnish plugin defaults not being used.
- [#1517](https://github.com/influxdata/telegraf/issues/1517): Fix windows glob paths.
- [#1137](https://github.com/influxdata/telegraf/issues/1137): Fix issue loading config directory on windows.
- [#1772](https://github.com/influxdata/telegraf/pull/1772): Windows remote management interactive service fix.
- [#1702](https://github.com/influxdata/telegraf/issues/1702): sqlserver, fix issue when case sensitive collation is activated.
- [#1823](https://github.com/influxdata/telegraf/issues/1823): Fix huge allocations in http_listener when dealing with huge payloads.
- [#1833](https://github.com/influxdata/telegraf/issues/1833): Fix translating SNMP fields not in MIB.
- [#1835](https://github.com/influxdata/telegraf/issues/1835): Fix SNMP emitting empty fields.
- [#1854](https://github.com/influxdata/telegraf/pull/1853): SQL Server waitstats truncation bug.
- [#1810](https://github.com/influxdata/telegraf/issues/1810): Fix logparser common log format: numbers in ident.
- [#1793](https://github.com/influxdata/telegraf/pull/1793): Fix JSON Serialization in OpenTSDB output.
- [#1731](https://github.com/influxdata/telegraf/issues/1731): Fix Graphite template ordering, use most specific.
- [#1836](https://github.com/influxdata/telegraf/pull/1836): Fix snmp table field initialization for non-automatic table.
- [#1724](https://github.com/influxdata/telegraf/issues/1724): cgroups path being parsed as metric.
- [#1886](https://github.com/influxdata/telegraf/issues/1886): Fix phpfpm fcgi client panic when URL does not exist.
- [#1344](https://github.com/influxdata/telegraf/issues/1344): Fix config file parse error logging.
- [#1771](https://github.com/influxdata/telegraf/issues/1771): Delete nil fields in the metric maker.
- [#870](https://github.com/influxdata/telegraf/issues/870): Fix MySQL special characters in DSN parsing.
- [#1742](https://github.com/influxdata/telegraf/issues/1742): Ping input odd timeout behavior.
- [#1950](https://github.com/influxdata/telegraf/pull/1950): Switch to github.com/kballard/go-shellquote.

## v1.0.1 [2016-09-26]

### Bugfixes

- [#1775](https://github.com/influxdata/telegraf/issues/1775): Prometheus output: Fix bug with multi-batch writes.
- [#1738](https://github.com/influxdata/telegraf/issues/1738): Fix unmarshal of influxdb metrics with null tags.
- [#1773](https://github.com/influxdata/telegraf/issues/1773): Add configurable timeout to influxdb input plugin.
- [#1785](https://github.com/influxdata/telegraf/pull/1785): Fix statsd no default value panic.

## v1.0 [2016-09-08]

### Release Notes

**Breaking Change** The SNMP plugin is being deprecated in it's current form.
There is a [new SNMP plugin](https://github.com/influxdata/telegraf/tree/master/plugins/inputs/snmp)
which fixes many of the issues and confusions
of its predecessor. For users wanting to continue to use the deprecated SNMP
plugin, you will need to change your config file from `[[inputs.snmp]]` to
`[[inputs.snmp_legacy]]`. The configuration of the new SNMP plugin is _not_
backwards-compatible.

**Breaking Change**: Aerospike main server node measurements have been renamed
aerospike_node. Aerospike namespace measurements have been renamed to
aerospike_namespace. They will also now be tagged with the node_name
that they correspond to. This has been done to differentiate measurements
that pertain to node vs. namespace statistics.

**Breaking Change**: users of github_webhooks must change to the new
`[[inputs.webhooks]]` plugin.

This means that the default github_webhooks config:

```
# A Github Webhook Event collector
[[inputs.github_webhooks]]
  ## Address and port to host Webhook listener on
  service_address = ":1618"
```

should now look like:

```
# A Webhooks Event collector
[[inputs.webhooks]]
  ## Address and port to host Webhook listener on
  service_address = ":1618"

  [inputs.webhooks.github]
    path = "/"
```

- Telegraf now supports being installed as an official windows service,
which can be installed via
`> C:\Program Files\Telegraf\telegraf.exe --service install`

- `flush_jitter` behavior has been changed. The random jitter will now be
evaluated at every flush interval, rather than once at startup. This makes it
consistent with the behavior of `collection_jitter`.

### Features

- [#1413](https://github.com/influxdata/telegraf/issues/1413): Separate container_version from container_image tag.
- [#1525](https://github.com/influxdata/telegraf/pull/1525): Support setting per-device and total metrics for Docker network and blockio.
- [#1466](https://github.com/influxdata/telegraf/pull/1466): MongoDB input plugin: adding per DB stats from db.stats()
- [#1503](https://github.com/influxdata/telegraf/pull/1503): Add tls support for certs to RabbitMQ input plugin
- [#1289](https://github.com/influxdata/telegraf/pull/1289): webhooks input plugin. Thanks @francois2metz and @cduez!
- [#1247](https://github.com/influxdata/telegraf/pull/1247): rollbar webhook plugin.
- [#1408](https://github.com/influxdata/telegraf/pull/1408): mandrill webhook plugin.
- [#1402](https://github.com/influxdata/telegraf/pull/1402): docker-machine/boot2docker no longer required for unit tests.
- [#1350](https://github.com/influxdata/telegraf/pull/1350): cgroup input plugin.
- [#1369](https://github.com/influxdata/telegraf/pull/1369): Add input plugin for consuming metrics from NSQD.
- [#1369](https://github.com/influxdata/telegraf/pull/1480): add ability to read redis from a socket.
- [#1387](https://github.com/influxdata/telegraf/pull/1387): **Breaking Change** - Redis `role` tag renamed to `replication_role` to avoid global_tags override
- [#1437](https://github.com/influxdata/telegraf/pull/1437): Fetching Galera status metrics in MySQL
- [#1500](https://github.com/influxdata/telegraf/pull/1500): Aerospike plugin refactored to use official client lib.
- [#1434](https://github.com/influxdata/telegraf/pull/1434): Add measurement name arg to logparser plugin.
- [#1479](https://github.com/influxdata/telegraf/pull/1479): logparser: change resp_code from a field to a tag.
- [#1411](https://github.com/influxdata/telegraf/pull/1411): Implement support for fetching hddtemp data
- [#1340](https://github.com/influxdata/telegraf/issues/1340): statsd: do not log every dropped metric.
- [#1368](https://github.com/influxdata/telegraf/pull/1368): Add precision rounding to all metrics on collection.
- [#1390](https://github.com/influxdata/telegraf/pull/1390): Add support for Tengine
- [#1320](https://github.com/influxdata/telegraf/pull/1320): Logparser input plugin for parsing grok-style log patterns.
- [#1397](https://github.com/influxdata/telegraf/issues/1397): ElasticSearch: now supports connecting to ElasticSearch via SSL
- [#1262](https://github.com/influxdata/telegraf/pull/1261): Add graylog input pluging.
- [#1294](https://github.com/influxdata/telegraf/pull/1294): consul input plugin. Thanks @harnash
- [#1164](https://github.com/influxdata/telegraf/pull/1164): conntrack input plugin. Thanks @robinpercy!
- [#1165](https://github.com/influxdata/telegraf/pull/1165): vmstat input plugin. Thanks @jshim-xm!
- [#1208](https://github.com/influxdata/telegraf/pull/1208): Standardized AWS credentials evaluation & wildcard CloudWatch dimensions. Thanks @johnrengelman!
- [#1264](https://github.com/influxdata/telegraf/pull/1264): Add SSL config options to http_response plugin.
- [#1272](https://github.com/influxdata/telegraf/pull/1272): graphite parser: add ability to specify multiple tag keys, for consistency with influxdb parser.
- [#1265](https://github.com/influxdata/telegraf/pull/1265): Make dns lookups for chrony configurable. Thanks @zbindenren!
- [#1275](https://github.com/influxdata/telegraf/pull/1275): Allow wildcard filtering of varnish stats.
- [#1142](https://github.com/influxdata/telegraf/pull/1142): Support for glob patterns in exec plugin commands configuration.
- [#1278](https://github.com/influxdata/telegraf/pull/1278): RabbitMQ input: made url parameter optional by using DefaultURL (http://localhost:15672) if not specified
- [#1197](https://github.com/influxdata/telegraf/pull/1197): Limit AWS GetMetricStatistics requests to 10 per second.
- [#1278](https://github.com/influxdata/telegraf/pull/1278) & [#1288](https://github.com/influxdata/telegraf/pull/1288) & [#1295](https://github.com/influxdata/telegraf/pull/1295): RabbitMQ/Apache/InfluxDB inputs: made url(s) parameter optional by using reasonable input defaults if not specified
- [#1296](https://github.com/influxdata/telegraf/issues/1296): Refactor of flush_jitter argument.
- [#1213](https://github.com/influxdata/telegraf/issues/1213): Add inactive & active memory to mem plugin.
- [#1543](https://github.com/influxdata/telegraf/pull/1543): Official Windows service.
- [#1414](https://github.com/influxdata/telegraf/pull/1414): Forking sensors command to remove C package dependency.
- [#1389](https://github.com/influxdata/telegraf/pull/1389): Add a new SNMP plugin.

### Bugfixes

- [#1619](https://github.com/influxdata/telegraf/issues/1619): Fix `make windows` build target
- [#1519](https://github.com/influxdata/telegraf/pull/1519): Fix error race conditions and partial failures.
- [#1477](https://github.com/influxdata/telegraf/issues/1477): nstat: fix inaccurate config panic.
- [#1481](https://github.com/influxdata/telegraf/issues/1481): jolokia: fix handling multiple multi-dimensional attributes.
- [#1430](https://github.com/influxdata/telegraf/issues/1430): Fix prometheus character sanitizing. Sanitize more win_perf_counters characters.
- [#1534](https://github.com/influxdata/telegraf/pull/1534): Add diskio io_time to FreeBSD & report timing metrics as ms (as linux does).
- [#1379](https://github.com/influxdata/telegraf/issues/1379): Fix covering Amazon Linux for post remove flow.
- [#1584](https://github.com/influxdata/telegraf/issues/1584): procstat missing fields: read/write bytes & count
- [#1472](https://github.com/influxdata/telegraf/pull/1472): diskio input plugin: set 'skip_serial_number = true' by default to avoid high cardinality.
- [#1426](https://github.com/influxdata/telegraf/pull/1426): nil metrics panic fix.
- [#1384](https://github.com/influxdata/telegraf/pull/1384): Fix datarace in apache input plugin.
- [#1399](https://github.com/influxdata/telegraf/issues/1399): Add `read_repairs` statistics to riak plugin.
- [#1405](https://github.com/influxdata/telegraf/issues/1405): Fix memory/connection leak in prometheus input plugin.
- [#1378](https://github.com/influxdata/telegraf/issues/1378): Trim BOM from config file for Windows support.
- [#1339](https://github.com/influxdata/telegraf/issues/1339): Prometheus client output panic on service reload.
- [#1461](https://github.com/influxdata/telegraf/pull/1461): Prometheus parser, protobuf format header fix.
- [#1334](https://github.com/influxdata/telegraf/issues/1334): Prometheus output, metric refresh and caching fixes.
- [#1432](https://github.com/influxdata/telegraf/issues/1432): Panic fix for multiple graphite outputs under very high load.
- [#1412](https://github.com/influxdata/telegraf/pull/1412): Instrumental output has better reconnect behavior
- [#1460](https://github.com/influxdata/telegraf/issues/1460): Remove PID from procstat plugin to fix cardinality issues.
- [#1427](https://github.com/influxdata/telegraf/issues/1427): Cassandra input: version 2.x "column family" fix.
- [#1463](https://github.com/influxdata/telegraf/issues/1463): Shared WaitGroup in Exec plugin
- [#1436](https://github.com/influxdata/telegraf/issues/1436): logparser: honor modifiers in "pattern" config.
- [#1418](https://github.com/influxdata/telegraf/issues/1418): logparser: error and exit on file permissions/missing errors.
- [#1499](https://github.com/influxdata/telegraf/pull/1499): Make the user able to specify full path for HAproxy stats
- [#1521](https://github.com/influxdata/telegraf/pull/1521): Fix Redis url, an extra "tcp://" was added.
- [#1330](https://github.com/influxdata/telegraf/issues/1330): Fix exec plugin panic when using single binary.
- [#1336](https://github.com/influxdata/telegraf/issues/1336): Fixed incorrect prometheus metrics source selection.
- [#1112](https://github.com/influxdata/telegraf/issues/1112): Set default Zookeeper chroot to empty string.
- [#1335](https://github.com/influxdata/telegraf/issues/1335): Fix overall ping timeout to be calculated based on per-ping timeout.
- [#1374](https://github.com/influxdata/telegraf/pull/1374): Change "default" retention policy to "".
- [#1377](https://github.com/influxdata/telegraf/issues/1377): Graphite output mangling '%' character.
- [#1396](https://github.com/influxdata/telegraf/pull/1396): Prometheus input plugin now supports x509 certs authentication
- [#1252](https://github.com/influxdata/telegraf/pull/1252) & [#1279](https://github.com/influxdata/telegraf/pull/1279): Fix systemd service. Thanks @zbindenren & @PierreF!
- [#1221](https://github.com/influxdata/telegraf/pull/1221): Fix influxdb n_shards counter.
- [#1258](https://github.com/influxdata/telegraf/pull/1258): Fix potential kernel plugin integer parse error.
- [#1268](https://github.com/influxdata/telegraf/pull/1268): Fix potential influxdb input type assertion panic.
- [#1283](https://github.com/influxdata/telegraf/pull/1283): Still send processes metrics if a process exited during metric collection.
- [#1297](https://github.com/influxdata/telegraf/issues/1297): disk plugin panic when usage grab fails.
- [#1316](https://github.com/influxdata/telegraf/pull/1316): Removed leaked "database" tag on redis metrics. Thanks @PierreF!
- [#1323](https://github.com/influxdata/telegraf/issues/1323): Processes plugin: fix potential error with /proc/net/stat directory.
- [#1322](https://github.com/influxdata/telegraf/issues/1322): Fix rare RHEL 5.2 panic in gopsutil diskio gathering function.
- [#1586](https://github.com/influxdata/telegraf/pull/1586): Remove IF NOT EXISTS from influxdb output database creation.
- [#1600](https://github.com/influxdata/telegraf/issues/1600): Fix quoting with text values in postgresql_extensible plugin.
- [#1425](https://github.com/influxdata/telegraf/issues/1425): Fix win_perf_counter "index out of range" panic.
- [#1634](https://github.com/influxdata/telegraf/issues/1634): Fix ntpq panic when field is missing.
- [#1637](https://github.com/influxdata/telegraf/issues/1637): Sanitize graphite output field names.
- [#1695](https://github.com/influxdata/telegraf/pull/1695): Fix MySQL plugin not sending 0 value fields.

## v0.13.1 [2016-05-24]

### Release Notes

- net_response and http_response plugins timeouts will now accept duration
strings, ie, "2s" or "500ms".
- Input plugin Gathers will no longer be logged by default, but a Gather for
_each_ plugin will be logged in Debug mode.
- Debug mode will no longer print every point added to the accumulator. This
functionality can be duplicated using the `file` output plugin and printing
to "stdout".

### Features

- [#1173](https://github.com/influxdata/telegraf/pull/1173): varnish input plugin. Thanks @sfox-xmatters!
- [#1138](https://github.com/influxdata/telegraf/pull/1138): nstat input plugin. Thanks @Maksadbek!
- [#1139](https://github.com/influxdata/telegraf/pull/1139): instrumental output plugin. Thanks @jasonroelofs!
- [#1172](https://github.com/influxdata/telegraf/pull/1172): Ceph storage stats. Thanks @robinpercy!
- [#1233](https://github.com/influxdata/telegraf/pull/1233): Updated golint gopsutil dependency.
- [#1238](https://github.com/influxdata/telegraf/pull/1238): chrony input plugin. Thanks @zbindenren!
- [#479](https://github.com/influxdata/telegraf/issues/479): per-plugin execution time added to debug output.
- [#1249](https://github.com/influxdata/telegraf/issues/1249): influxdb output: added write_consistency argument.

### Bugfixes

- [#1195](https://github.com/influxdata/telegraf/pull/1195): Docker panic on timeout. Thanks @zstyblik!
- [#1211](https://github.com/influxdata/telegraf/pull/1211): mongodb input. Fix possible panic. Thanks @kols!
- [#1215](https://github.com/influxdata/telegraf/pull/1215): Fix for possible gopsutil-dependent plugin hangs.
- [#1228](https://github.com/influxdata/telegraf/pull/1228): Fix service plugin host tag overwrite.
- [#1198](https://github.com/influxdata/telegraf/pull/1198): http_response: override request Host header properly
- [#1230](https://github.com/influxdata/telegraf/issues/1230): Fix Telegraf process hangup due to a single plugin hanging.
- [#1214](https://github.com/influxdata/telegraf/issues/1214): Use TCP timeout argument in net_response plugin.
- [#1243](https://github.com/influxdata/telegraf/pull/1243): Logfile not created on systemd.

## v0.13 [2016-05-11]

### Release Notes

- **Breaking change** in jolokia plugin. See
https://github.com/influxdata/telegraf/blob/master/plugins/inputs/jolokia/README.md
for updated configuration. The plugin will now support proxy mode and will make
POST requests.

- New [agent] configuration option: `metric_batch_size`. This option tells
telegraf the maximum batch size to allow to accumulate before sending a flush
to the configured outputs. `metric_buffer_limit` now refers to the absolute
maximum number of metrics that will accumulate before metrics are dropped.

- There is no longer an option to
`flush_buffer_when_full`, this is now the default and only behavior of telegraf.

- **Breaking Change**: docker plugin tags. The cont_id tag no longer exists, it
will now be a field, and be called container_id. Additionally, cont_image and
cont_name are being renamed to container_image and container_name.

- **Breaking Change**: docker plugin measurements. The `docker_cpu`, `docker_mem`,
`docker_blkio` and `docker_net` measurements are being renamed to
`docker_container_cpu`, `docker_container_mem`, `docker_container_blkio` and
`docker_container_net`. Why? Because these metrics are
specifically tracking per-container stats. The problem with per-container stats,
in some use-cases, is that if containers are short-lived AND names are not
kept consistent, then the series cardinality will balloon very quickly.
So adding "container" to each metric will:
(1) make it more clear that these metrics are per-container, and
(2) allow users to easily drop per-container metrics if cardinality is an
issue (`namedrop = ["docker_container_*"]`)

- `tagexclude` and `taginclude` are now available, which can be used to remove
tags from measurements on inputs and outputs. See
[the configuration doc](https://github.com/influxdata/telegraf/blob/master/docs/CONFIGURATION.md)
for more details.

- **Measurement filtering:** All measurement filters now match based on glob
only. Previously there was an undocumented behavior where filters would match
based on _prefix_ in addition to globs. This means that a filter like
`fielddrop = ["time_"]` will need to be changed to `fielddrop = ["time_*"]`

- **datadog**: measurement and field names will no longer have `_` replaced by `.`

- The following plugins have changed their tags to _not_ overwrite the host tag:
  - cassandra: `host -> cassandra_host`
  - disque: `host -> disque_host`
  - rethinkdb: `host -> rethinkdb_host`

- **Breaking Change**: The `win_perf_counters` input has been changed to
sanitize field names, replacing `/Sec` and `/sec` with `_persec`, as well as
spaces with underscores. This is needed because Graphite doesn't like slashes
and spaces, and was failing to accept metrics that had them.
The `/[sS]ec` -> `_persec` is just to make things clearer and uniform.

- **Breaking Change**: snmp plugin. The `host` tag of the snmp plugin has been
changed to the `snmp_host` tag.

- The `disk` input plugin can now be configured with the `HOST_MOUNT_PREFIX` environment variable.
This value is prepended to any mountpaths discovered before retrieving stats.
It is not included on the report path. This is necessary for reporting host disk stats when running from within a container.

### Features

- [#1031](https://github.com/influxdata/telegraf/pull/1031): Jolokia plugin proxy mode. Thanks @saiello!
- [#1017](https://github.com/influxdata/telegraf/pull/1017): taginclude and tagexclude arguments.
- [#1015](https://github.com/influxdata/telegraf/pull/1015): Docker plugin schema refactor.
- [#889](https://github.com/influxdata/telegraf/pull/889): Improved MySQL plugin. Thanks @maksadbek!
- [#1060](https://github.com/influxdata/telegraf/pull/1060): TTL metrics added to MongoDB input plugin
- [#1056](https://github.com/influxdata/telegraf/pull/1056): Don't allow inputs to overwrite host tags.
- [#1035](https://github.com/influxdata/telegraf/issues/1035): Add `user`, `exe`, `pidfile` tags to procstat plugin.
- [#1041](https://github.com/influxdata/telegraf/issues/1041): Add `n_cpus` field to the system plugin.
- [#1072](https://github.com/influxdata/telegraf/pull/1072): New Input Plugin: filestat.
- [#1066](https://github.com/influxdata/telegraf/pull/1066): Replication lag metrics for MongoDB input plugin
- [#1086](https://github.com/influxdata/telegraf/pull/1086): Ability to specify AWS keys in config file. Thanks @johnrengleman!
- [#1096](https://github.com/influxdata/telegraf/pull/1096): Performance refactor of running output buffers.
- [#967](https://github.com/influxdata/telegraf/issues/967): Buffer logging improvements.
- [#1107](https://github.com/influxdata/telegraf/issues/1107): Support lustre2 job stats. Thanks @hanleyja!
- [#1122](https://github.com/influxdata/telegraf/pull/1122): Support setting config path through env variable and default paths.
- [#1128](https://github.com/influxdata/telegraf/pull/1128): MongoDB jumbo chunks metric for MongoDB input plugin
- [#1146](https://github.com/influxdata/telegraf/pull/1146): HAProxy socket support. Thanks weshmashian!

### Bugfixes

- [#1050](https://github.com/influxdata/telegraf/issues/1050): jolokia plugin - do not overwrite host tag. Thanks @saiello!
- [#921](https://github.com/influxdata/telegraf/pull/921): mqtt_consumer stops gathering metrics. Thanks @chaton78!
- [#1013](https://github.com/influxdata/telegraf/pull/1013): Close dead riemann output connections. Thanks @echupriyanov!
- [#1012](https://github.com/influxdata/telegraf/pull/1012): Set default tags in test accumulator.
- [#1024](https://github.com/influxdata/telegraf/issues/1024): Don't replace `.` with `_` in datadog output.
- [#1058](https://github.com/influxdata/telegraf/issues/1058): Fix possible leaky TCP connections in influxdb output.
- [#1044](https://github.com/influxdata/telegraf/pull/1044): Fix SNMP OID possible collisions. Thanks @relip
- [#1022](https://github.com/influxdata/telegraf/issues/1022): Dont error deb/rpm install on systemd errors.
- [#1078](https://github.com/influxdata/telegraf/issues/1078): Use default AWS credential chain.
- [#1070](https://github.com/influxdata/telegraf/issues/1070): SQL Server input. Fix datatype conversion.
- [#1089](https://github.com/influxdata/telegraf/issues/1089): Fix leaky TCP connections in phpfpm plugin.
- [#914](https://github.com/influxdata/telegraf/issues/914): Telegraf can drop metrics on full buffers.
- [#1098](https://github.com/influxdata/telegraf/issues/1098): Sanitize invalid OpenTSDB characters.
- [#1110](https://github.com/influxdata/telegraf/pull/1110): Sanitize * to - in graphite serializer. Thanks @goodeggs!
- [#1118](https://github.com/influxdata/telegraf/pull/1118): Sanitize Counter names for `win_perf_counters` input.
- [#1125](https://github.com/influxdata/telegraf/pull/1125): Wrap all exec command runners with a timeout, so hung os processes don't halt Telegraf.
- [#1113](https://github.com/influxdata/telegraf/pull/1113): Set MaxRetry and RequiredAcks defaults in Kafka output.
- [#1090](https://github.com/influxdata/telegraf/issues/1090): [agent] and [global_tags] config sometimes not getting applied.
- [#1133](https://github.com/influxdata/telegraf/issues/1133): Use a timeout for docker list & stat cmds.
- [#1052](https://github.com/influxdata/telegraf/issues/1052): Docker panic fix when decode fails.
- [#1136](https://github.com/influxdata/telegraf/pull/1136): "DELAYED" Inserts were deprecated in MySQL 5.6.6. Thanks @PierreF

## v0.12.1 [2016-04-14]

### Release Notes
- Breaking change in the dovecot input plugin. See Features section below.
- Graphite output templates are now supported. See
https://github.com/influxdata/telegraf/blob/master/docs/DATA_FORMATS_OUTPUT.md#graphite
- Possible breaking change for the librato and graphite outputs. Telegraf will
no longer insert field names when the field is simply named `value`. This is
because the `value` field is redundant in the graphite/librato context.

### Features
- [#1009](https://github.com/influxdata/telegraf/pull/1009): Cassandra input plugin. Thanks @subhachandrachandra!
- [#976](https://github.com/influxdata/telegraf/pull/976): Reduce allocations in the UDP and statsd inputs.
- [#979](https://github.com/influxdata/telegraf/pull/979): Reduce allocations in the TCP listener.
- [#992](https://github.com/influxdata/telegraf/pull/992): Refactor allocations in TCP/UDP listeners.
- [#935](https://github.com/influxdata/telegraf/pull/935): AWS Cloudwatch input plugin. Thanks @joshhardy & @ljosa!
- [#943](https://github.com/influxdata/telegraf/pull/943): http_response input plugin. Thanks @Lswith!
- [#939](https://github.com/influxdata/telegraf/pull/939): sysstat input plugin. Thanks @zbindenren!
- [#998](https://github.com/influxdata/telegraf/pull/998): **breaking change** enabled global, user and ip queries in dovecot plugin. Thanks @mikif70!
- [#1001](https://github.com/influxdata/telegraf/pull/1001): Graphite serializer templates.
- [#1008](https://github.com/influxdata/telegraf/pull/1008): Adding memstats metrics to the influxdb plugin.

### Bugfixes
- [#968](https://github.com/influxdata/telegraf/issues/968): Processes plugin gets unknown state when spaces are in (command name)
- [#969](https://github.com/influxdata/telegraf/pull/969): ipmi_sensors: allow : in password. Thanks @awaw!
- [#972](https://github.com/influxdata/telegraf/pull/972): dovecot: remove extra newline in dovecot command. Thanks @mrannanj!
- [#645](https://github.com/influxdata/telegraf/issues/645): docker plugin i/o error on closed pipe. Thanks @tripledes!

## v0.12.0 [2016-04-05]

### Features
- [#951](https://github.com/influxdata/telegraf/pull/951): Parse environment variables in the config file.
- [#948](https://github.com/influxdata/telegraf/pull/948): Cleanup config file and make default package version include all plugins (but commented).
- [#927](https://github.com/influxdata/telegraf/pull/927): Adds parsing of tags to the statsd input when using DataDog's dogstatsd extension
- [#863](https://github.com/influxdata/telegraf/pull/863): AMQP output: allow external auth. Thanks @ekini!
- [#707](https://github.com/influxdata/telegraf/pull/707): Improved prometheus plugin. Thanks @titilambert!
- [#878](https://github.com/influxdata/telegraf/pull/878): Added json serializer. Thanks @ch3lo!
- [#880](https://github.com/influxdata/telegraf/pull/880): Add the ability to specify the bearer token to the prometheus plugin. Thanks @jchauncey!
- [#882](https://github.com/influxdata/telegraf/pull/882): Fixed SQL Server Plugin issues
- [#849](https://github.com/influxdata/telegraf/issues/849): Adding ability to parse single values as an input data type.
- [#844](https://github.com/influxdata/telegraf/pull/844): postgres_extensible plugin added. Thanks @menardorama!
- [#866](https://github.com/influxdata/telegraf/pull/866): couchbase input plugin. Thanks @ljosa!
- [#789](https://github.com/influxdata/telegraf/pull/789): Support multiple field specification and `field*` in graphite templates. Thanks @chrusty!
- [#762](https://github.com/influxdata/telegraf/pull/762): Nagios parser for the exec plugin. Thanks @titilambert!
- [#848](https://github.com/influxdata/telegraf/issues/848): Provide option to omit host tag from telegraf agent.
- [#928](https://github.com/influxdata/telegraf/pull/928): Deprecating the statsd "convert_names" options, expose separator config.
- [#919](https://github.com/influxdata/telegraf/pull/919): ipmi_sensor input plugin. Thanks @ebookbug!
- [#945](https://github.com/influxdata/telegraf/pull/945): KAFKA output: codec, acks, and retry configuration. Thanks @framiere!

### Bugfixes
- [#890](https://github.com/influxdata/telegraf/issues/890): Create TLS config even if only ssl_ca is provided.
- [#884](https://github.com/influxdata/telegraf/issues/884): Do not call write method if there are 0 metrics to write.
- [#898](https://github.com/influxdata/telegraf/issues/898): Put database name in quotes, fixes special characters in the database name.
- [#656](https://github.com/influxdata/telegraf/issues/656): No longer run `lsof` on linux to get netstat data, fixes permissions issue.
- [#907](https://github.com/influxdata/telegraf/issues/907): Fix prometheus invalid label/measurement name key.
- [#841](https://github.com/influxdata/telegraf/issues/841): Fix memcached unix socket panic.
- [#873](https://github.com/influxdata/telegraf/issues/873): Fix SNMP plugin sometimes not returning metrics. Thanks @titiliambert!
- [#934](https://github.com/influxdata/telegraf/pull/934): phpfpm: Fix fcgi uri path. Thanks @rudenkovk!
- [#805](https://github.com/influxdata/telegraf/issues/805): Kafka consumer stops gathering after i/o timeout.
- [#959](https://github.com/influxdata/telegraf/pull/959): reduce mongodb & prometheus collection timeouts. Thanks @PierreF!

## v0.11.1 [2016-03-17]

### Release Notes
- Primarily this release was cut to fix [#859](https://github.com/influxdata/telegraf/issues/859)

### Features
- [#747](https://github.com/influxdata/telegraf/pull/747): Start telegraf on install & remove on uninstall. Thanks @pierref!
- [#794](https://github.com/influxdata/telegraf/pull/794): Add service reload ability. Thanks @entertainyou!

### Bugfixes
- [#852](https://github.com/influxdata/telegraf/issues/852): Windows zip package fix
- [#859](https://github.com/influxdata/telegraf/issues/859): httpjson plugin panic

## v0.11.0 [2016-03-15]

### Release Notes

### Features
- [#692](https://github.com/influxdata/telegraf/pull/770): Support InfluxDB retention policies
- [#771](https://github.com/influxdata/telegraf/pull/771): Default timeouts for input plugns. Thanks @PierreF!
- [#758](https://github.com/influxdata/telegraf/pull/758): UDP Listener input plugin, thanks @whatyouhide!
- [#769](https://github.com/influxdata/telegraf/issues/769): httpjson plugin: allow specifying SSL configuration.
- [#735](https://github.com/influxdata/telegraf/pull/735): SNMP Table feature. Thanks @titilambert!
- [#754](https://github.com/influxdata/telegraf/pull/754): docker plugin: adding `docker info` metrics to output. Thanks @titilambert!
- [#788](https://github.com/influxdata/telegraf/pull/788): -input-list and -output-list command-line options. Thanks @ebookbug!
- [#778](https://github.com/influxdata/telegraf/pull/778): Adding a TCP input listener.
- [#797](https://github.com/influxdata/telegraf/issues/797): Provide option for persistent MQTT consumer client sessions.
- [#799](https://github.com/influxdata/telegraf/pull/799): Add number of threads for procstat input plugin. Thanks @titilambert!
- [#776](https://github.com/influxdata/telegraf/pull/776): Add Zookeeper chroot option to kafka_consumer. Thanks @prune998!
- [#811](https://github.com/influxdata/telegraf/pull/811): Add processes plugin for classifying total procs on system. Thanks @titilambert!
- [#235](https://github.com/influxdata/telegraf/issues/235): Add number of users to the `system` input plugin.
- [#826](https://github.com/influxdata/telegraf/pull/826): "kernel" linux plugin for /proc/stat metrics (context switches, interrupts, etc.)
- [#847](https://github.com/influxdata/telegraf/pull/847): `ntpq`: Input plugin for running ntp query executable and gathering metrics.

### Bugfixes
- [#748](https://github.com/influxdata/telegraf/issues/748): Fix sensor plugin split on ":"
- [#722](https://github.com/influxdata/telegraf/pull/722): Librato output plugin fixes. Thanks @chrusty!
- [#745](https://github.com/influxdata/telegraf/issues/745): Fix Telegraf toml parse panic on large config files. Thanks @titilambert!
- [#781](https://github.com/influxdata/telegraf/pull/781): Fix mqtt_consumer username not being set. Thanks @chaton78!
- [#786](https://github.com/influxdata/telegraf/pull/786): Fix mqtt output username not being set. Thanks @msangoi!
- [#773](https://github.com/influxdata/telegraf/issues/773): Fix duplicate measurements in snmp plugin. Thanks @titilambert!
- [#708](https://github.com/influxdata/telegraf/issues/708): packaging: build ARM package
- [#713](https://github.com/influxdata/telegraf/issues/713): packaging: insecure permissions error on log directory
- [#816](https://github.com/influxdata/telegraf/issues/816): Fix phpfpm panic if fcgi endpoint unreachable.
- [#828](https://github.com/influxdata/telegraf/issues/828): fix net_response plugin overwriting host tag.
- [#821](https://github.com/influxdata/telegraf/issues/821): Remove postgres password from server tag. Thanks @menardorama!

## v0.10.4.1

### Release Notes
- Bug in the build script broke deb and rpm packages.

### Bugfixes
- [#750](https://github.com/influxdata/telegraf/issues/750): deb package broken
- [#752](https://github.com/influxdata/telegraf/issues/752): rpm package broken

## v0.10.4 [2016-02-24]

### Release Notes
- The pass/drop parameters have been renamed to fielddrop/fieldpass parameters,
to more accurately indicate their purpose.
- There are also now namedrop/namepass parameters for passing/dropping based
on the metric _name_.
- Experimental windows builds now available.

### Features
- [#727](https://github.com/influxdata/telegraf/pull/727): riak input, thanks @jcoene!
- [#694](https://github.com/influxdata/telegraf/pull/694): DNS Query input, thanks @mjasion!
- [#724](https://github.com/influxdata/telegraf/pull/724): username matching for procstat input, thanks @zorel!
- [#736](https://github.com/influxdata/telegraf/pull/736): Ignore dummy filesystems from disk plugin. Thanks @PierreF!
- [#737](https://github.com/influxdata/telegraf/pull/737): Support multiple fields for statsd input. Thanks @mattheath!

### Bugfixes
- [#701](https://github.com/influxdata/telegraf/pull/701): output write count shouldnt print in quiet mode.
- [#746](https://github.com/influxdata/telegraf/pull/746): httpjson plugin: Fix HTTP GET parameters.

## v0.10.3 [2016-02-18]

### Release Notes
- Users of the `exec` and `kafka_consumer` (and the new `nats_consumer`
and `mqtt_consumer` plugins) can now specify the incoming data
format that they would like to parse. Currently supports: "json", "influx", and
"graphite"
- Users of message broker and file output plugins can now choose what data format
they would like to output. Currently supports: "influx" and "graphite"
- More info on parsing _incoming_ data formats can be found
[here](https://github.com/influxdata/telegraf/blob/master/docs/DATA_FORMATS_INPUT.md)
- More info on serializing _outgoing_ data formats can be found
[here](https://github.com/influxdata/telegraf/blob/master/docs/DATA_FORMATS_OUTPUT.md)
- Telegraf now has an option `flush_buffer_when_full` that will flush the
metric buffer whenever it fills up for each output, rather than dropping
points and only flushing on a set time interval. This will default to `true`
and is in the `[agent]` config section.

### Features
- [#652](https://github.com/influxdata/telegraf/pull/652): CouchDB Input Plugin. Thanks @codehate!
- [#655](https://github.com/influxdata/telegraf/pull/655): Support parsing arbitrary data formats. Currently limited to kafka_consumer and exec inputs.
- [#671](https://github.com/influxdata/telegraf/pull/671): Dovecot input plugin. Thanks @mikif70!
- [#680](https://github.com/influxdata/telegraf/pull/680): NATS consumer input plugin. Thanks @netixen!
- [#676](https://github.com/influxdata/telegraf/pull/676): MQTT consumer input plugin.
- [#683](https://github.com/influxdata/telegraf/pull/683): PostGRES input plugin: add pg_stat_bgwriter. Thanks @menardorama!
- [#679](https://github.com/influxdata/telegraf/pull/679): File/stdout output plugin.
- [#679](https://github.com/influxdata/telegraf/pull/679): Support for arbitrary output data formats.
- [#695](https://github.com/influxdata/telegraf/pull/695): raindrops input plugin. Thanks @burdandrei!
- [#650](https://github.com/influxdata/telegraf/pull/650): net_response input plugin. Thanks @titilambert!
- [#699](https://github.com/influxdata/telegraf/pull/699): Flush based on buffer size rather than time.
- [#682](https://github.com/influxdata/telegraf/pull/682): Mesos input plugin. Thanks @tripledes!

### Bugfixes
- [#443](https://github.com/influxdata/telegraf/issues/443): Fix Ping command timeout parameter on Linux.
- [#662](https://github.com/influxdata/telegraf/pull/667): Change `[tags]` to `[global_tags]` to fix multiple-plugin tags bug.
- [#642](https://github.com/influxdata/telegraf/issues/642): Riemann output plugin issues.
- [#394](https://github.com/influxdata/telegraf/issues/394): Support HTTP POST. Thanks @gabelev!
- [#715](https://github.com/influxdata/telegraf/pull/715): Fix influxdb precision config panic. Thanks @netixen!

## v0.10.2 [2016-02-04]

### Release Notes
- Statsd timing measurements are now aggregated into a single measurement with
fields.
- Graphite output now inserts tags into the bucket in alphabetical order.
- Normalized TLS/SSL support for output plugins: MQTT, AMQP, Kafka
- `verify_ssl` config option was removed from Kafka because it was actually
doing the opposite of what it claimed to do (yikes). It's been replaced by
`insecure_skip_verify`

### Features
- [#575](https://github.com/influxdata/telegraf/pull/575): Support for collecting Windows Performance Counters. Thanks @TheFlyingCorpse!
- [#564](https://github.com/influxdata/telegraf/issues/564): features for plugin writing simplification. Internal metric data type.
- [#603](https://github.com/influxdata/telegraf/pull/603): Aggregate statsd timing measurements into fields. Thanks @marcinbunsch!
- [#601](https://github.com/influxdata/telegraf/issues/601): Warn when overwriting cached metrics.
- [#614](https://github.com/influxdata/telegraf/pull/614): PowerDNS input plugin. Thanks @Kasen!
- [#617](https://github.com/influxdata/telegraf/pull/617): exec plugin: parse influx line protocol in addition to JSON.
- [#628](https://github.com/influxdata/telegraf/pull/628): Windows perf counters: pre-vista support

### Bugfixes
- [#595](https://github.com/influxdata/telegraf/issues/595): graphite output should include tags to separate duplicate measurements.
- [#599](https://github.com/influxdata/telegraf/issues/599): datadog plugin tags not working.
- [#600](https://github.com/influxdata/telegraf/issues/600): datadog measurement/field name parsing is wrong.
- [#602](https://github.com/influxdata/telegraf/issues/602): Fix statsd field name templating.
- [#612](https://github.com/influxdata/telegraf/pull/612): Docker input panic fix if stats received are nil.
- [#634](https://github.com/influxdata/telegraf/pull/634): Properly set host headers in httpjson. Thanks @reginaldosousa!

## v0.10.1 [2016-01-27]

### Release Notes

- Telegraf now keeps a fixed-length buffer of metrics per-output. This buffer
defaults to 10,000 metrics, and is adjustable. The buffer is cleared when a
successful write to that output occurs.
- The docker plugin has been significantly overhauled to add more metrics
and allow for docker-machine (incl OSX) support.
[See the readme](https://github.com/influxdata/telegraf/blob/master/plugins/inputs/docker/README.md)
for the latest measurements, fields, and tags. There is also now support for
specifying a docker endpoint to get metrics from.

### Features
- [#509](https://github.com/influxdata/telegraf/pull/509): Flatten JSON arrays with indices. Thanks @psilva261!
- [#512](https://github.com/influxdata/telegraf/pull/512): Python 3 build script, add lsof dep to package. Thanks @Ormod!
- [#475](https://github.com/influxdata/telegraf/pull/475): Add response time to httpjson plugin. Thanks @titilambert!
- [#519](https://github.com/influxdata/telegraf/pull/519): Added a sensors input based on lm-sensors. Thanks @md14454!
- [#467](https://github.com/influxdata/telegraf/issues/467): Add option to disable statsd measurement name conversion.
- [#534](https://github.com/influxdata/telegraf/pull/534): NSQ input plugin. Thanks @allingeek!
- [#494](https://github.com/influxdata/telegraf/pull/494): Graphite output plugin. Thanks @titilambert!
- AMQP SSL support. Thanks @ekini!
- [#539](https://github.com/influxdata/telegraf/pull/539): Reload config on SIGHUP. Thanks @titilambert!
- [#522](https://github.com/influxdata/telegraf/pull/522): Phusion passenger input plugin. Thanks @kureikain!
- [#541](https://github.com/influxdata/telegraf/pull/541): Kafka output TLS cert support. Thanks @Ormod!
- [#551](https://github.com/influxdata/telegraf/pull/551): Statsd UDP read packet size now defaults to 1500 bytes, and is configurable.
- [#552](https://github.com/influxdata/telegraf/pull/552): Support for collection interval jittering.
- [#484](https://github.com/influxdata/telegraf/issues/484): Include usage percent with procstat metrics.
- [#553](https://github.com/influxdata/telegraf/pull/553): Amazon CloudWatch output. thanks @skwong2!
- [#503](https://github.com/influxdata/telegraf/pull/503): Support docker endpoint configuration.
- [#563](https://github.com/influxdata/telegraf/pull/563): Docker plugin overhaul.
- [#285](https://github.com/influxdata/telegraf/issues/285): Fixed-size buffer of points.
- [#546](https://github.com/influxdata/telegraf/pull/546): SNMP Input plugin. Thanks @titilambert!
- [#589](https://github.com/influxdata/telegraf/pull/589): Microsoft SQL Server input plugin. Thanks @zensqlmonitor!
- [#573](https://github.com/influxdata/telegraf/pull/573): Github webhooks consumer input. Thanks @jackzampolin!
- [#471](https://github.com/influxdata/telegraf/pull/471): httpjson request headers. Thanks @asosso!

### Bugfixes
- [#506](https://github.com/influxdata/telegraf/pull/506): Ping input doesn't return response time metric when timeout. Thanks @titilambert!
- [#508](https://github.com/influxdata/telegraf/pull/508): Fix prometheus cardinality issue with the `net` plugin
- [#499](https://github.com/influxdata/telegraf/issues/499) & [#502](https://github.com/influxdata/telegraf/issues/502): php fpm unix socket and other fixes, thanks @kureikain!
- [#543](https://github.com/influxdata/telegraf/issues/543): Statsd Packet size sometimes truncated.
- [#440](https://github.com/influxdata/telegraf/issues/440): Don't query filtered devices for disk stats.
- [#463](https://github.com/influxdata/telegraf/issues/463): Docker plugin not working on AWS Linux
- [#568](https://github.com/influxdata/telegraf/issues/568): Multiple output race condition.
- [#585](https://github.com/influxdata/telegraf/pull/585): Log stack trace and continue on Telegraf panic. Thanks @wutaizeng!

## v0.10.0 [2016-01-12]

### Release Notes
- Linux packages have been taken out of `opt`, the binary is now in `/usr/bin`
and configuration files are in `/etc/telegraf`
- **breaking change** `plugins` have been renamed to `inputs`. This was done because
`plugins` is too generic, as there are now also "output plugins", and will likely
be "aggregator plugins" and "filter plugins" in the future. Additionally,
`inputs/` and `outputs/` directories have been placed in the root-level `plugins/`
directory.
- **breaking change** the `io` plugin has been renamed `diskio`
- **breaking change** plugin measurements aggregated into a single measurement.
- **breaking change** `jolokia` plugin: must use global tag/drop/pass parameters
for configuration.
- **breaking change** `twemproxy` plugin: `prefix` option removed.
- **breaking change** `procstat` cpu measurements are now prepended with `cpu_time_`
instead of only `cpu_`
- **breaking change** some command-line flags have been renamed to separate words.
`-configdirectory` -> `-config-directory`, `-filter` -> `-input-filter`,
`-outputfilter` -> `-output-filter`
- The prometheus plugin schema has not been changed (measurements have not been
aggregated).

### Packaging change note:

RHEL/CentOS users upgrading from 0.2.x to 0.10.0 will probably have their
configurations overwritten by the upgrade. There is a backup stored at
/etc/telegraf/telegraf.conf.$(date +%s).backup.

### Features
- Plugin measurements aggregated into a single measurement.
- Added ability to specify per-plugin tags
- Added ability to specify per-plugin measurement suffix and prefix.
(`name_prefix` and `name_suffix`)
- Added ability to override base plugin measurement name. (`name_override`)

### Bugfixes

## v0.2.5 [unreleased]

### Features
- [#427](https://github.com/influxdata/telegraf/pull/427): zfs plugin: pool stats added. Thanks @allenpetersen!
- [#428](https://github.com/influxdata/telegraf/pull/428): Amazon Kinesis output. Thanks @jimmystewpot!
- [#449](https://github.com/influxdata/telegraf/pull/449): influxdb plugin, thanks @mark-rushakoff

### Bugfixes
- [#430](https://github.com/influxdata/telegraf/issues/430): Network statistics removed in elasticsearch 2.1. Thanks @jipperinbham!
- [#452](https://github.com/influxdata/telegraf/issues/452): Elasticsearch open file handles error. Thanks @jipperinbham!

## v0.2.4 [2015-12-08]

### Features
- [#412](https://github.com/influxdata/telegraf/pull/412): Additional memcached stats. Thanks @mgresser!
- [#410](https://github.com/influxdata/telegraf/pull/410): Additional redis metrics. Thanks @vlaadbrain!
- [#414](https://github.com/influxdata/telegraf/issues/414): Jolokia plugin auth parameters
- [#415](https://github.com/influxdata/telegraf/issues/415): memcached plugin: support unix sockets
- [#418](https://github.com/influxdata/telegraf/pull/418): memcached plugin additional unit tests.
- [#408](https://github.com/influxdata/telegraf/pull/408): MailChimp plugin.
- [#382](https://github.com/influxdata/telegraf/pull/382): Add system wide network protocol stats to `net` plugin.
- [#401](https://github.com/influxdata/telegraf/pull/401): Support pass/drop/tagpass/tagdrop for outputs. Thanks @oldmantaiter!

### Bugfixes
- [#405](https://github.com/influxdata/telegraf/issues/405): Prometheus output cardinality issue
- [#388](https://github.com/influxdata/telegraf/issues/388): Fix collection hangup when cpu times decrement.

## v0.2.3 [2015-11-30]

### Release Notes
- **breaking change** The `kafka` plugin has been renamed to `kafka_consumer`.
and most of the config option names have changed.
This only affects the kafka consumer _plugin_ (not the
output). There were a number of problems with the kafka plugin that led to it
only collecting data once at startup, so the kafka plugin was basically non-
functional.
- Plugins can now be specified as a list, and multiple plugin instances of the
same type can be specified, like this:

```
[[inputs.cpu]]
  percpu = false
  totalcpu = true

[[inputs.cpu]]
  percpu = true
  totalcpu = false
  drop = ["cpu_time"]
```

- Riemann output added
- Aerospike plugin: tag changed from `host` -> `aerospike_host`

### Features
- [#379](https://github.com/influxdata/telegraf/pull/379): Riemann output, thanks @allenj!
- [#375](https://github.com/influxdata/telegraf/pull/375): kafka_consumer service plugin.
- [#392](https://github.com/influxdata/telegraf/pull/392): Procstat plugin can now accept pgrep -f pattern, thanks @ecarreras!
- [#383](https://github.com/influxdata/telegraf/pull/383): Specify plugins as a list.
- [#354](https://github.com/influxdata/telegraf/pull/354): Add ability to specify multiple metrics in one statsd line. Thanks @MerlinDMC!

### Bugfixes
- [#371](https://github.com/influxdata/telegraf/issues/371): Kafka consumer plugin not functioning.
- [#389](https://github.com/influxdata/telegraf/issues/389): NaN value panic

## v0.2.2 [2015-11-18]

### Release Notes
- 0.2.1 has a bug where all lists within plugins get duplicated, this includes
lists of servers/URLs. 0.2.2 is being released solely to fix that bug

### Bugfixes
- [#377](https://github.com/influxdata/telegraf/pull/377): Fix for duplicate slices in inputs.

## v0.2.1 [2015-11-16]

### Release Notes
- Telegraf will no longer use docker-compose for "long" unit test, it has been
changed to just run docker commands in the Makefile. See `make docker-run` and
`make docker-kill`. `make test` will still run all unit tests with docker.
- Long unit tests are now run in CircleCI, with docker & race detector
- Redis plugin tag has changed from `host` to `server`
- HAProxy plugin tag has changed from `host` to `server`
- UDP output now supported
- Telegraf will now compile on FreeBSD
- Users can now specify outputs as lists, specifying multiple outputs of the
same type.

### Features
- [#325](https://github.com/influxdata/telegraf/pull/325): NSQ output. Thanks @jrxFive!
- [#318](https://github.com/influxdata/telegraf/pull/318): Prometheus output. Thanks @oldmantaiter!
- [#338](https://github.com/influxdata/telegraf/pull/338): Restart Telegraf on package upgrade. Thanks @linsomniac!
- [#337](https://github.com/influxdata/telegraf/pull/337): Jolokia plugin, thanks @saiello!
- [#350](https://github.com/influxdata/telegraf/pull/350): Amon output.
- [#365](https://github.com/influxdata/telegraf/pull/365): Twemproxy plugin by @codeb2cc
- [#317](https://github.com/influxdata/telegraf/issues/317): ZFS plugin, thanks @cornerot!
- [#364](https://github.com/influxdata/telegraf/pull/364): Support InfluxDB UDP output.
- [#370](https://github.com/influxdata/telegraf/pull/370): Support specifying multiple outputs, as lists.
- [#372](https://github.com/influxdata/telegraf/pull/372): Remove gosigar and update go-dockerclient for FreeBSD support. Thanks @MerlinDMC!

### Bugfixes
- [#331](https://github.com/influxdata/telegraf/pull/331): Dont overwrite host tag in redis plugin.
- [#336](https://github.com/influxdata/telegraf/pull/336): Mongodb plugin should take 2 measurements.
- [#351](https://github.com/influxdata/telegraf/issues/317): Fix continual "CREATE DATABASE" in writes
- [#360](https://github.com/influxdata/telegraf/pull/360): Apply prefix before ShouldPass check. Thanks @sotfo!

## v0.2.0 [2015-10-27]

### Release Notes
- The -test flag will now only output 2 collections for plugins that need it
- There is a new agent configuration option: `flush_interval`. This option tells
Telegraf how often to flush data to InfluxDB and other output sinks. For example,
users can set `interval = "2s"` and `flush_interval = "60s"` for Telegraf to
collect data every 2 seconds, and flush every 60 seconds.
- `precision` and `utc` are no longer valid agent config values. `precision` has
moved to the `influxdb` output config, where it will continue to default to "s"
- debug and test output will now print the raw line-protocol string
- Telegraf will now, by default, round the collection interval to the nearest
even interval. This means that `interval="10s"` will collect every :00, :10, etc.
To ease scale concerns, flushing will be "jittered" by a random amount so that
all Telegraf instances do not flush at the same time. Both of these options can
be controlled via the `round_interval` and `flush_jitter` config options.
- Telegraf will now retry metric flushes twice

### Features
- [#205](https://github.com/influxdata/telegraf/issues/205): Include per-db redis keyspace info
- [#226](https://github.com/influxdata/telegraf/pull/226): Add timestamps to points in Kafka/AMQP outputs. Thanks @ekini
- [#90](https://github.com/influxdata/telegraf/issues/90): Add Docker labels to tags in docker plugin
- [#223](https://github.com/influxdata/telegraf/pull/223): Add port tag to nginx plugin. Thanks @neezgee!
- [#227](https://github.com/influxdata/telegraf/pull/227): Add command intervals to exec plugin. Thanks @jpalay!
- [#241](https://github.com/influxdata/telegraf/pull/241): MQTT Output. Thanks @shirou!
- Memory plugin: cached and buffered measurements re-added
- Logging: additional logging for each collection interval, track the number
of metrics collected and from how many inputs.
- [#240](https://github.com/influxdata/telegraf/pull/240): procstat plugin, thanks @ranjib!
- [#244](https://github.com/influxdata/telegraf/pull/244): netstat plugin, thanks @shirou!
- [#262](https://github.com/influxdata/telegraf/pull/262): zookeeper plugin, thanks @jrxFive!
- [#237](https://github.com/influxdata/telegraf/pull/237): statsd service plugin, thanks @sparrc
- [#273](https://github.com/influxdata/telegraf/pull/273): puppet agent plugin, thats @jrxFive!
- [#280](https://github.com/influxdata/telegraf/issues/280): Use InfluxDB client v2.
- [#281](https://github.com/influxdata/telegraf/issues/281): Eliminate need to deep copy Batch Points.
- [#286](https://github.com/influxdata/telegraf/issues/286): bcache plugin, thanks @cornerot!
- [#287](https://github.com/influxdata/telegraf/issues/287): Batch AMQP output, thanks @ekini!
- [#301](https://github.com/influxdata/telegraf/issues/301): Collect on even intervals
- [#298](https://github.com/influxdata/telegraf/pull/298): Support retrying output writes
- [#300](https://github.com/influxdata/telegraf/issues/300): aerospike plugin. Thanks @oldmantaiter!
- [#322](https://github.com/influxdata/telegraf/issues/322): Librato output. Thanks @jipperinbham!

### Bugfixes
- [#228](https://github.com/influxdata/telegraf/pull/228): New version of package will replace old one. Thanks @ekini!
- [#232](https://github.com/influxdata/telegraf/pull/232): Fix bashism run during deb package installation. Thanks @yankcrime!
- [#261](https://github.com/influxdata/telegraf/issues/260): RabbitMQ panics if wrong credentials given. Thanks @ekini!
- [#245](https://github.com/influxdata/telegraf/issues/245): Document Exec plugin example. Thanks @ekini!
- [#264](https://github.com/influxdata/telegraf/issues/264): logrotate config file fixes. Thanks @linsomniac!
- [#290](https://github.com/influxdata/telegraf/issues/290): Fix some plugins sending their values as strings.
- [#289](https://github.com/influxdata/telegraf/issues/289): Fix accumulator panic on nil tags.
- [#302](https://github.com/influxdata/telegraf/issues/302): Fix `[tags]` getting applied, thanks @gotyaoi!

## v0.1.9 [2015-09-22]

### Release Notes
- InfluxDB output config change: `url` is now `urls`, and is a list. Config files
will still be backwards compatible if only `url` is specified.
- The -test flag will now output two metric collections
- Support for filtering telegraf outputs on the CLI -- Telegraf will now
allow filtering of output sinks on the command-line using the `-outputfilter`
flag, much like how the `-filter` flag works for inputs.
- Support for filtering on config-file creation -- Telegraf now supports
filtering to -sample-config command. You can now run
`telegraf -sample-config -filter cpu -outputfilter influxdb` to get a config
file with only the cpu plugin defined, and the influxdb output defined.
- **Breaking Change**: The CPU collection plugin has been refactored to fix some
bugs and outdated dependency issues. At the same time, I also decided to fix
a naming consistency issue, so cpu_percentageIdle will become cpu_usage_idle.
Also, all CPU time measurements now have it indicated in their name, so cpu_idle
will become cpu_time_idle. Additionally, cpu_time measurements are going to be
dropped in the default config.
- **Breaking Change**: The memory plugin has been refactored and some measurements
have been renamed for consistency. Some measurements have also been removed from being outputted. They are still being collected by gopsutil, and could easily be
re-added in a "verbose" mode if there is demand for it.

### Features
- [#143](https://github.com/influxdata/telegraf/issues/143): InfluxDB clustering support
- [#181](https://github.com/influxdata/telegraf/issues/181): Makefile GOBIN support. Thanks @Vye!
- [#203](https://github.com/influxdata/telegraf/pull/200): AMQP output. Thanks @ekini!
- [#182](https://github.com/influxdata/telegraf/pull/182): OpenTSDB output. Thanks @rplessl!
- [#187](https://github.com/influxdata/telegraf/pull/187): Retry output sink connections on startup.
- [#220](https://github.com/influxdata/telegraf/pull/220): Add port tag to apache plugin. Thanks @neezgee!
- [#217](https://github.com/influxdata/telegraf/pull/217): Add filtering for output sinks
and filtering when specifying a config file.

### Bugfixes
- [#170](https://github.com/influxdata/telegraf/issues/170): Systemd support
- [#175](https://github.com/influxdata/telegraf/issues/175): Set write precision before gathering metrics
- [#178](https://github.com/influxdata/telegraf/issues/178): redis plugin, multiple server thread hang bug
- Fix net plugin on darwin
- [#84](https://github.com/influxdata/telegraf/issues/84): Fix docker plugin on CentOS. Thanks @neezgee!
- [#189](https://github.com/influxdata/telegraf/pull/189): Fix mem_used_perc. Thanks @mced!
- [#192](https://github.com/influxdata/telegraf/issues/192): Increase compatibility of postgresql plugin. Now supports versions 8.1+
- [#203](https://github.com/influxdata/telegraf/issues/203): EL5 rpm support. Thanks @ekini!
- [#206](https://github.com/influxdata/telegraf/issues/206): CPU steal/guest values wrong on linux.
- [#212](https://github.com/influxdata/telegraf/issues/212): Add hashbang to postinstall script. Thanks @ekini!
- [#212](https://github.com/influxdata/telegraf/issues/212): Fix makefile warning. Thanks @ekini!

## v0.1.8 [2015-09-04]

### Release Notes
- Telegraf will now write data in UTC at second precision by default
- Now using Go 1.5 to build telegraf

### Features
- [#150](https://github.com/influxdata/telegraf/pull/150): Add Host Uptime metric to system plugin
- [#158](https://github.com/influxdata/telegraf/pull/158): Apache Plugin. Thanks @KPACHbIuLLIAnO4
- [#159](https://github.com/influxdata/telegraf/pull/159): Use second precision for InfluxDB writes
- [#165](https://github.com/influxdata/telegraf/pull/165): Add additional metrics to mysql plugin. Thanks @nickscript0
- [#162](https://github.com/influxdata/telegraf/pull/162): Write UTC by default, provide option
- [#166](https://github.com/influxdata/telegraf/pull/166): Upload binaries to S3
- [#169](https://github.com/influxdata/telegraf/pull/169): Ping plugin

### Bugfixes

## v0.1.7 [2015-08-28]

### Features
- [#38](https://github.com/influxdata/telegraf/pull/38): Kafka output producer.
- [#133](https://github.com/influxdata/telegraf/pull/133): Add plugin.Gather error logging. Thanks @nickscript0!
- [#136](https://github.com/influxdata/telegraf/issues/136): Add a -usage flag for printing usage of a single plugin.
- [#137](https://github.com/influxdata/telegraf/issues/137): Memcached: fix when a value contains a space
- [#138](https://github.com/influxdata/telegraf/issues/138): MySQL server address tag.
- [#142](https://github.com/influxdata/telegraf/pull/142): Add Description and SampleConfig funcs to output interface
- Indent the toml config file for readability

### Bugfixes
- [#128](https://github.com/influxdata/telegraf/issues/128): system_load measurement missing.
- [#129](https://github.com/influxdata/telegraf/issues/129): Latest pkg url fix.
- [#131](https://github.com/influxdata/telegraf/issues/131): Fix memory reporting on linux & darwin. Thanks @subhachandrachandra!
- [#140](https://github.com/influxdata/telegraf/issues/140): Memory plugin prec->perc typo fix. Thanks @brunoqc!

## v0.1.6 [2015-08-20]

### Features
- [#112](https://github.com/influxdata/telegraf/pull/112): Datadog output. Thanks @jipperinbham!
- [#116](https://github.com/influxdata/telegraf/pull/116): Use godep to vendor all dependencies
- [#120](https://github.com/influxdata/telegraf/pull/120): Httpjson plugin. Thanks @jpalay & @alvaromorales!

### Bugfixes
- [#113](https://github.com/influxdata/telegraf/issues/113): Update README with Telegraf/InfluxDB compatibility
- [#118](https://github.com/influxdata/telegraf/pull/118): Fix for disk usage stats in Windows. Thanks @srfraser!
- [#122](https://github.com/influxdata/telegraf/issues/122): Fix for DiskUsage segv fault. Thanks @srfraser!
- [#126](https://github.com/influxdata/telegraf/issues/126): Nginx plugin not catching net.SplitHostPort error

## v0.1.5 [2015-08-13]

### Features
- [#54](https://github.com/influxdata/telegraf/pull/54): MongoDB plugin. Thanks @jipperinbham!
- [#55](https://github.com/influxdata/telegraf/pull/55): Elasticsearch plugin. Thanks @brocaar!
- [#71](https://github.com/influxdata/telegraf/pull/71): HAProxy plugin. Thanks @kureikain!
- [#72](https://github.com/influxdata/telegraf/pull/72): Adding TokuDB metrics to MySQL. Thanks vadimtk!
- [#73](https://github.com/influxdata/telegraf/pull/73): RabbitMQ plugin. Thanks @ianunruh!
- [#77](https://github.com/influxdata/telegraf/issues/77): Automatically create database.
- [#79](https://github.com/influxdata/telegraf/pull/56): Nginx plugin. Thanks @codeb2cc!
- [#86](https://github.com/influxdata/telegraf/pull/86): Lustre2 plugin. Thanks srfraser!
- [#91](https://github.com/influxdata/telegraf/pull/91): Unit testing
- [#92](https://github.com/influxdata/telegraf/pull/92): Exec plugin. Thanks @alvaromorales!
- [#98](https://github.com/influxdata/telegraf/pull/98): LeoFS plugin. Thanks @mocchira!
- [#103](https://github.com/influxdata/telegraf/pull/103): Filter by metric tags. Thanks @srfraser!
- [#106](https://github.com/influxdata/telegraf/pull/106): Options to filter plugins on startup. Thanks @zepouet!
- [#107](https://github.com/influxdata/telegraf/pull/107): Multiple outputs beyong influxdb. Thanks @jipperinbham!
- [#108](https://github.com/influxdata/telegraf/issues/108): Support setting per-CPU and total-CPU gathering.
- [#111](https://github.com/influxdata/telegraf/pull/111): Report CPU Usage in cpu plugin. Thanks @jpalay!

### Bugfixes
- [#85](https://github.com/influxdata/telegraf/pull/85): Fix GetLocalHost testutil function for mac users
- [#89](https://github.com/influxdata/telegraf/pull/89): go fmt fixes
- [#94](https://github.com/influxdata/telegraf/pull/94): Fix for issue #93, explicitly call sarama.v1 -> sarama
- [#101](https://github.com/influxdata/telegraf/issues/101): switch back from master branch if building locally
- [#99](https://github.com/influxdata/telegraf/issues/99): update integer output to new InfluxDB line protocol format

## v0.1.4 [2015-07-09]

### Features
- [#56](https://github.com/influxdata/telegraf/pull/56): Update README for Kafka plugin. Thanks @EmilS!

### Bugfixes
- [#50](https://github.com/influxdata/telegraf/pull/50): Fix init.sh script to use telegraf directory. Thanks @jseriff!
- [#52](https://github.com/influxdata/telegraf/pull/52): Update CHANGELOG to reference updated directory. Thanks @benfb!

## v0.1.3 [2015-07-05]

### Features
- [#35](https://github.com/influxdata/telegraf/pull/35): Add Kafka plugin. Thanks @EmilS!
- [#47](https://github.com/influxdata/telegraf/pull/47): Add RethinkDB plugin. Thanks @jipperinbham!

### Bugfixes
- [#45](https://github.com/influxdata/telegraf/pull/45): Skip disk tags that don't have a value. Thanks @jhofeditz!
- [#43](https://github.com/influxdata/telegraf/pull/43): Fix bug in MySQL plugin. Thanks @marcosnils!

## v0.1.2 [2015-07-01]

### Features
- [#12](https://github.com/influxdata/telegraf/pull/12): Add Linux/ARM to the list of built binaries. Thanks @voxxit!
- [#14](https://github.com/influxdata/telegraf/pull/14): Clarify the S3 buckets that Telegraf is pushed to.
- [#16](https://github.com/influxdata/telegraf/pull/16): Convert Redis to use URI, support Redis AUTH. Thanks @jipperinbham!
- [#21](https://github.com/influxdata/telegraf/pull/21): Add memcached plugin. Thanks @Yukki!

### Bugfixes
- [#13](https://github.com/influxdata/telegraf/pull/13): Fix the packaging script.
- [#19](https://github.com/influxdata/telegraf/pull/19): Add host name to metric tags. Thanks @sherifzain!
- [#20](https://github.com/influxdata/telegraf/pull/20): Fix race condition with accumulator mutex. Thanks @nkatsaros!
- [#23](https://github.com/influxdata/telegraf/pull/23): Change name of folder for packages. Thanks @colinrymer!
- [#32](https://github.com/influxdata/telegraf/pull/32): Fix spelling of memoory -> memory. Thanks @tylernisonoff!

## v0.1.1 [2015-06-19]

### Release Notes

This is the initial release of Telegraf.<|MERGE_RESOLUTION|>--- conflicted
+++ resolved
@@ -19,11 +19,13 @@
 
 - [#2049](https://github.com/influxdata/telegraf/pull/2049): Fix the Value data format not trimming null characters from input.
 - [#1949](https://github.com/influxdata/telegraf/issues/1949): Fix windows `net` plugin.
-<<<<<<< HEAD
+- [#1775](https://github.com/influxdata/telegraf/issues/1775): Cache & expire metrics for delivery to prometheus
+
+## v1.1.2 [2016-12-12]
+
+### Bugfixes
+
 - [#2007](https://github.com/influxdata/telegraf/issues/2007): Make snmptranslate not required when using numeric OID.
-=======
-- [#1775](https://github.com/influxdata/telegraf/issues/1775): Cache & expire metrics for delivery to prometheus
->>>>>>> efb64a04
 
 ## v1.1.1 [2016-11-14]
 
