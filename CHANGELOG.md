<<<<<<< HEAD
=======
## v1.8 [unreleased]

### Release Notes

- With the addition of the standalone `grok` input data format, the
  `logparser` input plugin has been deprecated in favor of using the `tail`
  input plugin combined with `data_format="grok"` .

### New Inputs

- [activemq](./plugins/inputs/activemq/README.md) - Contributed by @mlabouardy
- [filecount](./plugins/inputs/filecount/README.md) - Contributed by @sometimesfood
- [file](./plugins/inputs/file/README.md) - Contributed by @maxunt
- [icinga2](./plugins/inputs/icinga2/README.md) - Contributed by @mlabouardy
- [kibana](./plugins/inputs/icinga2/README.md) - Contributed by @lpic10
- [pgbouncer](./plugins/inputs/pgbouncer/README.md) - Contributed by @nerzhul
- [tengine](./plugins/inputs/tengine/README.md) - Contributed by @ertaoxu
- [x509_cert](./plugins/inputs/x509_cert/README.md) - Contributed by @jtyr

### New Processors

- [enum](./plugins/processors/enum/README.md) - Contributed by @KarstenSchnitter
- [parser](./plugins/processors/parser/README.md) - Contributed by @maxunt & @Ayrdrie
- [rename](./plugins/processors/rename/README.md) - Contributed by @goldibex
- [strings](./plugins/processors/strings/README.md) - Contributed by @bsmaldon

### New Aggregators

- [valuecounter](./plugins/aggregators/valuecounter/README.md) - Contributed by @piotr1212

### New Outputs

- [azure_monitor](./plugins/outputs/azure_monitor/README.md) - Contributed by @influxdata

### Features

- [#4236](https://github.com/influxdata/telegraf/pull/4236): Add SSL/TLS support to redis input.
- [#4160](https://github.com/influxdata/telegraf/pull/4160): Add tengine input plugin.
- [#4262](https://github.com/influxdata/telegraf/pull/4262): Add power draw field to nvidia_smi plugin.
- [#4271](https://github.com/influxdata/telegraf/pull/4271): Add support for solr 7 to the solr input.
- [#4281](https://github.com/influxdata/telegraf/pull/4281): Add owner tag on partitions in burrow input.
- [#4259](https://github.com/influxdata/telegraf/pull/4259): Add container status tag to docker input.
- [#3523](https://github.com/influxdata/telegraf/pull/3523): Add valuecounter aggregator plugin.
- [#4307](https://github.com/influxdata/telegraf/pull/4307): Add new measurement with results of pgrep lookup to procstat input.
- [#4311](https://github.com/influxdata/telegraf/pull/4311): Add support for comma in logparser timestamp format.
- [#4292](https://github.com/influxdata/telegraf/pull/4292): Add path tag to tail input plugin.
- [#4322](https://github.com/influxdata/telegraf/pull/4322): Add log message when tail is added or removed from a file.
- [#4267](https://github.com/influxdata/telegraf/pull/4267): Add option to use of counter time in win perf counters.
- [#4343](https://github.com/influxdata/telegraf/pull/4343): Add energy and power field and device id tag to fibaro input.
- [#4347](https://github.com/influxdata/telegraf/pull/4347): Add http path configuration for OpenTSDB output.
- [#4352](https://github.com/influxdata/telegraf/pull/4352): Gather IPMI metrics concurrently.
- [#4362](https://github.com/influxdata/telegraf/pull/4362): Add mongo document and connection metrics.
- [#3772](https://github.com/influxdata/telegraf/pull/3772): Add enum processor plugin.
- [#4386](https://github.com/influxdata/telegraf/pull/4386): Add user tag to procstat input.
- [#4403](https://github.com/influxdata/telegraf/pull/4403): Add support for multivalue metrics to collectd parser.
- [#4418](https://github.com/influxdata/telegraf/pull/4418): Add support for setting kafka client id.
- [#4332](https://github.com/influxdata/telegraf/pull/4332): Add file input plugin and grok parser.
- [#4320](https://github.com/influxdata/telegraf/pull/4320): Improve cloudwatch output performance.
- [#3768](https://github.com/influxdata/telegraf/pull/3768): Add x509_cert input plugin.
- [#4471](https://github.com/influxdata/telegraf/pull/4471): Add IPSIpAddress syntax to ipaddr conversion in snmp plugin.
- [#4363](https://github.com/influxdata/telegraf/pull/4363): Add filecount input plugin.
- [#4485](https://github.com/influxdata/telegraf/pull/4485): Add support for configuring an AWS endpoint_url.
- [#4491](https://github.com/influxdata/telegraf/pull/4491): Send all messages before waiting for results in kafka output.
- [#4492](https://github.com/influxdata/telegraf/pull/4492): Add support for lz4 compression to kafka output.
- [#4450](https://github.com/influxdata/telegraf/pull/4450): Split multiple sensor keys in ipmi input.
- [#4364](https://github.com/influxdata/telegraf/pull/4364): Support StatisticValues in cloudwatch output plugin.
- [#4431](https://github.com/influxdata/telegraf/pull/4431): Add ip restriction for the prometheus_client output.
- [#3918](https://github.com/influxdata/telegraf/pull/3918): Add pgbouncer input plugin.
- [#2689](https://github.com/influxdata/telegraf/pull/2689): Add ActiveMQ input plugin.
- [#4402](https://github.com/influxdata/telegraf/pull/4402): Add wavefront parser plugin.
- [#4528](https://github.com/influxdata/telegraf/pull/4528): Add rename processor plugin.
- [#4537](https://github.com/influxdata/telegraf/pull/4537): Add message 'max_bytes' configuration to kafka input.
- [#4546](https://github.com/influxdata/telegraf/pull/4546): Add gopsutil meminfo fields to mem plugin.
- [#4285](https://github.com/influxdata/telegraf/pull/4285): Document how to parse telegraf logs.
- [#4542](https://github.com/influxdata/telegraf/pull/4542): Use dep v0.5.0.
- [#4433](https://github.com/influxdata/telegraf/pull/4433): Add ability to set measurement from matched text in grok parser.
- [#4565](https://github.com/influxdata/telegraf/pull/4465): Drop message batches in kafka output if too large.
- [#4579](https://github.com/influxdata/telegraf/pull/4579): Add support for static and random routing keys in kafka output.
- [#4539](https://github.com/influxdata/telegraf/pull/4539): Add logfmt parser plugin.
- [#4551](https://github.com/influxdata/telegraf/pull/4551): Add parser processor plugin.
- [#4559](https://github.com/influxdata/telegraf/pull/4559): Add Icinga2 input plugin.
- [#4351](https://github.com/influxdata/telegraf/pull/4351): Add name, time, path and string field options to JSON parser.
- [#4571](https://github.com/influxdata/telegraf/pull/4571): Add forwarded records to sqlserver input.
- [#4585](https://github.com/influxdata/telegraf/pull/4585): Add Kibana input plugin.
- [#4439](https://github.com/influxdata/telegraf/pull/4439): Add csv parser plugin.
- [#4598](https://github.com/influxdata/telegraf/pull/4598): Add read_buffer_size option to statsd input.
- [#4089](https://github.com/influxdata/telegraf/pull/4089): Add azure_monitor output plugin.
- [#4628](https://github.com/influxdata/telegraf/pull/4628): Add queue_durability parameter to amqp_consumer input.
- [#4476](https://github.com/influxdata/telegraf/pull/4476): Add strings processor.

### Bugfixes

- [#3438](https://github.com/influxdata/telegraf/issues/3438): Fix divide by zero in logparser input.
- [#4499](https://github.com/influxdata/telegraf/issues/4499): Fix instance and object name in performance counters with backslashes.

>>>>>>> 54f28eef
## v1.7.4 [2018-08-29]

### Bugfixes

- [#4534](https://github.com/influxdata/telegraf/pull/4534): Skip unserializable metric in influxDB UDP output.
- [#4554](https://github.com/influxdata/telegraf/pull/4554): Fix powerdns input tests.
- [#4584](https://github.com/influxdata/telegraf/pull/4584): Fix burrow_group offset calculation for burrow input.
- [#4550](https://github.com/influxdata/telegraf/pull/4550): Add result_code value for errors running ping command.
- [#4605](https://github.com/influxdata/telegraf/pull/4605): Remove timeout deadline for udp syslog input.
- [#4601](https://github.com/influxdata/telegraf/issues/4601): Ensure channel closed if an error occurs in cgroup input.
- [#4544](https://github.com/influxdata/telegraf/issues/4544): Fix sending of basic auth credentials in http output.
- [#4526](https://github.com/influxdata/telegraf/issues/4526): Use the correct GOARM value in the armel package.

## v1.7.3 [2018-08-07]

### Bugfixes

- [#4434](https://github.com/influxdata/telegraf/issues/4434): Reduce required docker API version.
- [#4498](https://github.com/influxdata/telegraf/pull/4498): Keep leading whitespace for messages in syslog input.
- [#4470](https://github.com/influxdata/telegraf/issues/4470): Skip bad entries on interrupt input.
- [#4501](https://github.com/influxdata/telegraf/issues/4501): Preserve metric type when using filters in output plugins.
- [#3794](https://github.com/influxdata/telegraf/issues/3794): Fix error message if URL is unparseable in influxdb output.
- [#4059](https://github.com/influxdata/telegraf/issues/4059): Use explicit zpool properties to fix parse error on FreeBSD 11.2.
- [#4514](https://github.com/influxdata/telegraf/pull/4514): Lock buffer when adding metrics.

## v1.7.2 [2018-07-18]

### Bugfixes

- [#4381](https://github.com/influxdata/telegraf/issues/4381): Use localhost as default server tag in zookeeper input.
- [#4374](https://github.com/influxdata/telegraf/issues/4374): Don't set values when pattern doesn't match in regex processor.
- [#4416](https://github.com/influxdata/telegraf/issues/4416): Fix output format of printer processor.
- [#4422](https://github.com/influxdata/telegraf/issues/4422): Fix metric can have duplicate field.
- [#4389](https://github.com/influxdata/telegraf/issues/4389): Return error if NewRequest fails in http output.
- [#4335](https://github.com/influxdata/telegraf/issues/4335): Reset read deadline for syslog input.
- [#4375](https://github.com/influxdata/telegraf/issues/4375): Exclude cached memory on docker input plugin.

## v1.7.1 [2018-07-03]

### Bugfixes

- [#4277](https://github.com/influxdata/telegraf/pull/4277): Treat sigterm as a clean shutdown signal.
- [#4284](https://github.com/influxdata/telegraf/pull/4284): Fix selection of tags under nested objects in the JSON parser.
- [#4135](https://github.com/influxdata/telegraf/issues/4135): Fix postfix input handling multi-level queues.
- [#4334](https://github.com/influxdata/telegraf/pull/4334): Fix syslog timestamp parsing with single digit day of month.
- [#2910](https://github.com/influxdata/telegraf/issues/2910): Handle mysql input variations in the user_statistics collecting.
- [#4293](https://github.com/influxdata/telegraf/issues/4293): Fix minmax and basicstats aggregators to use uint64.
- [#4290](https://github.com/influxdata/telegraf/issues/4290): Document swap input plugin.
- [#4316](https://github.com/influxdata/telegraf/issues/4316): Fix incorrect precision being applied to metric in http_listener.

## v1.7 [2018-06-12]

### Release Notes

- The `cassandra` input plugin has been deprecated in favor of the `jolokia2`
  input plugin which is much more configurable and more performant.  There is
  an [example configuration](./plugins/inputs/jolokia2/examples) to help you
  get started.

- For plugins supporting TLS, you can now specify the certificate and keys
  using `tls_ca`, `tls_cert`, `tls_key`.  These options behave the same as
  the, now deprecated, `ssl` forms.

### New Inputs

- [aurora](./plugins/inputs/aurora/README.md) - Contributed by @influxdata
- [burrow](./plugins/inputs/burrow/README.md) - Contributed by @arkady-emelyanov
- [fibaro](./plugins/inputs/fibaro/README.md) - Contributed by @dynek
- [jti_openconfig_telemetry](./plugins/inputs/jti_openconfig_telemetry/README.md) - Contributed by @ajhai
- [mcrouter](./plugins/inputs/mcrouter/README.md) - Contributed by @cthayer
- [nvidia_smi](./plugins/inputs/nvidia_smi/README.md) - Contributed by @jackzampolin
- [syslog](./plugins/inputs/syslog/README.md) - Contributed by @influxdata

### New Processors

- [converter](./plugins/processors/converter/README.md) - Contributed by @influxdata
- [regex](./plugins/processors/regex/README.md) - Contributed by @44px
- [topk](./plugins/processors/topk/README.md) - Contributed by @mirath

### New Outputs

- [http](./plugins/outputs/http/README.md) - Contributed by @Dark0096
- [application_insights](./plugins/outputs/application_insights/README.md): Contribute by @karolz-ms

### Features

- [#3964](https://github.com/influxdata/telegraf/pull/3964): Add repl_oplog_window_sec metric to mongodb input.
- [#3819](https://github.com/influxdata/telegraf/pull/3819): Add per-host shard metrics in mongodb input.
- [#3999](https://github.com/influxdata/telegraf/pull/3999): Skip files with leading `..` in config directory.
- [#4021](https://github.com/influxdata/telegraf/pull/4021): Add TLS support to socket_writer and socket_listener plugins.
- [#4025](https://github.com/influxdata/telegraf/pull/4025): Add snmp input option to strip non fixed length index suffixes.
- [#4035](https://github.com/influxdata/telegraf/pull/4035): Add server version tag to docker input.
- [#4044](https://github.com/influxdata/telegraf/pull/4044): Add support for LeoFS 1.4 to leofs input.
- [#4068](https://github.com/influxdata/telegraf/pull/4068): Add parameter to force the interval of gather for sysstat.
- [#3877](https://github.com/influxdata/telegraf/pull/3877): Support busybox ping in the ping input.
- [#4077](https://github.com/influxdata/telegraf/pull/4077): Add input plugin for McRouter.
- [#4096](https://github.com/influxdata/telegraf/pull/4096): Add topk processor plugin.
- [#4114](https://github.com/influxdata/telegraf/pull/4114): Add cursor metrics to mongodb input.
- [#3455](https://github.com/influxdata/telegraf/pull/3455): Add tag/integer pair for result to net_response.
- [#4010](https://github.com/influxdata/telegraf/pull/3455): Add application_insights output plugin.
- [#4167](https://github.com/influxdata/telegraf/pull/4167): Added several important elasticsearch cluster health metrics.
- [#4094](https://github.com/influxdata/telegraf/pull/4094): Add batch mode to mqtt output.
- [#4158](https://github.com/influxdata/telegraf/pull/4158): Add aurora input plugin.
- [#3839](https://github.com/influxdata/telegraf/pull/3839): Add regex processor plugin.
- [#4165](https://github.com/influxdata/telegraf/pull/4165): Add support for Graphite 1.1 tags.
- [#4162](https://github.com/influxdata/telegraf/pull/4162): Add timeout option to sensors input.
- [#3489](https://github.com/influxdata/telegraf/pull/3489): Add burrow input plugin.
- [#3969](https://github.com/influxdata/telegraf/pull/3969): Add option to unbound module to use threads as tags.
- [#4183](https://github.com/influxdata/telegraf/pull/4183): Add support for TLS and username/password auth to aerospike input.
- [#4190](https://github.com/influxdata/telegraf/pull/4190): Add special syslog timestamp parser to grok parser that uses current year.
- [#4181](https://github.com/influxdata/telegraf/pull/4181): Add syslog input plugin.
- [#4212](https://github.com/influxdata/telegraf/pull/4212): Print the enabled aggregator and processor plugins on startup.
- [#3994](https://github.com/influxdata/telegraf/pull/3994): Add static routing_key option to amqp output.
- [#3995](https://github.com/influxdata/telegraf/pull/3995): Add passive mode exchange declaration option to amqp consumer input.
- [#4216](https://github.com/influxdata/telegraf/pull/4216): Add counter fields to pf input.

### Bugfixes

- [#4018](https://github.com/influxdata/telegraf/pull/4018): Write to working file outputs if any files are not writeable.
- [#4036](https://github.com/influxdata/telegraf/pull/4036): Add all win_perf_counters fields for a series in a single metric.
- [#4118](https://github.com/influxdata/telegraf/pull/4118): Report results of dns_query instead of 0ms on timeout.
- [#4155](https://github.com/influxdata/telegraf/pull/4155): Add consul service tags to metric.
- [#2879](https://github.com/influxdata/telegraf/issues/2879): Fix wildcards and multi instance processes in win_perf_counters.
- [#2468](https://github.com/influxdata/telegraf/issues/2468): Fix crash on 32-bit Windows in win_perf_counters.
- [#4198](https://github.com/influxdata/telegraf/issues/4198): Fix win_perf_counters not collecting at every interval.
- [#4227](https://github.com/influxdata/telegraf/issues/4227): Use same flags for all BSD family ping variants.
- [#4266](https://github.com/influxdata/telegraf/issues/4266): Remove tags with empty values from Wavefront output.

## v1.6.4 [2018-06-05]

### Bugfixes

- [#4203](https://github.com/influxdata/telegraf/issues/4203): Fix snmp overriding of auto-configured table fields.
- [#4218](https://github.com/influxdata/telegraf/issues/4218): Fix uint support in cloudwatch output.
- [#4188](https://github.com/influxdata/telegraf/pull/4188): Fix documentation of instance_name option in varnish input.
- [#4195](https://github.com/influxdata/telegraf/pull/4195): Revert to previous aerospike library version due to memory leak.

## v1.6.3 [2018-05-21]

### Bugfixes

- [#4127](https://github.com/influxdata/telegraf/issues/4127): Fix intermittent panic in aerospike input.
- [#4130](https://github.com/influxdata/telegraf/issues/4130): Fix connection leak in jolokia2_agent.
- [#4136](https://github.com/influxdata/telegraf/pull/4130): Fix jolokia2 timeout parsing.
- [#4142](https://github.com/influxdata/telegraf/pull/4142): Fix error parsing dropwizard metrics.
- [#4149](https://github.com/influxdata/telegraf/issues/4149): Fix librato output support for uint and bool.
- [#4176](https://github.com/influxdata/telegraf/pull/4176): Fix waitgroup deadlock if url is incorrect in apache input.

## v1.6.2 [2018-05-08]

### Bugfixes

- [#4078](https://github.com/influxdata/telegraf/pull/4078): Use same timestamp for fields in system input.
- [#4091](https://github.com/influxdata/telegraf/pull/4091): Fix handling of uint64 in datadog output.
- [#4099](https://github.com/influxdata/telegraf/pull/4099): Ignore UTF8 BOM in JSON parser.
- [#4104](https://github.com/influxdata/telegraf/issues/4104): Fix case for slave metrics in mysql input.
- [#4110](https://github.com/influxdata/telegraf/issues/4110): Fix uint support in cratedb output.

## v1.6.1 [2018-04-23]

### Bugfixes
- [#3835](https://github.com/influxdata/telegraf/pull/3835): Report mem input fields as gauges instead counters.

- [#3835](https://github.com/influxdata/telegraf/issues/3835): Report mem input fields as gauges instead counters.
- [#4030](https://github.com/influxdata/telegraf/issues/4030): Fix graphite outputs unsigned integers in wrong format.
- [#4043](https://github.com/influxdata/telegraf/issues/4043): Report available fields if utmp is unreadable.
- [#4039](https://github.com/influxdata/telegraf/issues/4039): Fix potential "no fields" error writing to outputs.
- [#4037](https://github.com/influxdata/telegraf/issues/4037): Fix uptime reporting in system input when ran inside docker.
- [#3750](https://github.com/influxdata/telegraf/issues/3750): Fix mem input "cannot allocate memory" error on FreeBSD based systems.
- [#4056](https://github.com/influxdata/telegraf/pull/4056): Fix duplicate tags when overriding an existing tag.
- [#4062](https://github.com/influxdata/telegraf/pull/4062): Add server argument as first argument in unbound input.
- [#4063](https://github.com/influxdata/telegraf/issues/4063): Fix handling of floats with multiple leading zeroes.
- [#4064](https://github.com/influxdata/telegraf/issues/4064): Return errors in mongodb SSL/TLS configuration.

## v1.6 [2018-04-16]

### Release Notes

- The `mysql` input plugin has been updated fix a number of type convertion
  issues.  This may cause a `field type error` when inserting into InfluxDB due
  the change of types.

  To address this we have introduced a new `metric_version` option to control
  enabling the new format.  For in depth recommendations on upgrading please
  reference the [mysql plugin documentation](./plugins/inputs/mysql/README.md#metric-version).

  It is encouraged to migrate to the new model when possible as the old version
  is deprecated and will be removed in a future version.

- The `postgresql` plugins now defaults to using a persistent connection to the database.
  In environments where TCP connections are terminated the `max_lifetime`
  setting should be set less than the collection `interval` to prevent errors.

- The `sqlserver` input plugin has a new query and data model that can be enabled
  by setting `query_version = 2`.  It is encouraged to migrate to the new
  model when possible as the old version is deprecated and will be removed in
  a future version.

- An option has been added to the `openldap` input plugin that reverses metric
  name to improve grouping.  This change is enabled when `reverse_metric_names = true`
  is set.  It is encouraged to enable this option when possible as the old
  ordering is deprecated.

- The new `http` input configured with `data_format = "json"` can perform the
  same task as the, now deprecated, `httpjson` input.


### New Inputs

- [http](./plugins/inputs/http/README.md) - Thanks to @grange74
- [ipset](./plugins/inputs/ipset/README.md) - Thanks to @sajoupa
- [nats](./plugins/inputs/nats/README.md) - Thanks to @mjs & @levex

### New Processors

- [override](./plugins/processors/override/README.md) - Thanks to @KarstenSchnitter

### New Parsers

- [dropwizard](./docs/DATA_FORMATS_INPUT.md#dropwizard) - Thanks to @atzoum

### Features

- [#3551](https://github.com/influxdata/telegraf/pull/3551): Add health status mapping from string to int in elasticsearch input.
- [#3580](https://github.com/influxdata/telegraf/pull/3580): Add control over which stats to gather in basicstats aggregator.
- [#3596](https://github.com/influxdata/telegraf/pull/3596): Add messages_delivered_get to rabbitmq input.
- [#3632](https://github.com/influxdata/telegraf/pull/3632): Add wired field to mem input.
- [#3619](https://github.com/influxdata/telegraf/pull/3619): Add support for gathering exchange metrics to the rabbitmq input.
- [#3565](https://github.com/influxdata/telegraf/pull/3565): Add support for additional metrics on Linux in zfs input.
- [#3524](https://github.com/influxdata/telegraf/pull/3524): Add available_entropy field to kernel input plugin.
- [#3643](https://github.com/influxdata/telegraf/pull/3643): Add user privilege level setting to IPMI sensors.
- [#2701](https://github.com/influxdata/telegraf/pull/2701): Use persistent connection to postgresql database.
- [#2846](https://github.com/influxdata/telegraf/pull/2846): Add support for dropwizard input format.
- [#3666](https://github.com/influxdata/telegraf/pull/3666): Add container health metrics to docker input.
- [#3687](https://github.com/influxdata/telegraf/pull/3687): Add support for using globs in devices list of diskio input plugin.
- [#2754](https://github.com/influxdata/telegraf/pull/2754): Allow running as console application on Windows.
- [#3703](https://github.com/influxdata/telegraf/pull/3703): Add listener counts and node running status to rabbitmq input.
- [#3674](https://github.com/influxdata/telegraf/pull/3674): Add NATS Monitoring Input Plugin.
- [#3702](https://github.com/influxdata/telegraf/pull/3702): Add ability to select which queues will be gathered in rabbitmq input.
- [#3726](https://github.com/influxdata/telegraf/pull/3726): Add support for setting bsd source address to the ping input.
- [#3346](https://github.com/influxdata/telegraf/pull/3346): Add Ipset input plugin.
- [#3719](https://github.com/influxdata/telegraf/pull/3719): Add TLS and HTTP basic auth to prometheus_client output.
- [#3618](https://github.com/influxdata/telegraf/pull/3618): Add new sqlserver output data model.
- [#3559](https://github.com/influxdata/telegraf/pull/3559): Add native Go method for finding pids to procstat.
- [#3722](https://github.com/influxdata/telegraf/pull/3722): Add additional metrics and reverse metric names option to openldap.
- [#3769](https://github.com/influxdata/telegraf/pull/3769): Add TLS support to the mesos input plugin.
- [#3546](https://github.com/influxdata/telegraf/pull/3546): Add http input plugin.
- [#3781](https://github.com/influxdata/telegraf/pull/3781): Add keep alive support to the TCP mode of statsd.
- [#3783](https://github.com/influxdata/telegraf/pull/3783): Support deadline in ping plugin.
- [#3765](https://github.com/influxdata/telegraf/pull/3765): Add option to disable labels in prometheus output for string fields.
- [#3808](https://github.com/influxdata/telegraf/pull/3808): Add shard server stats to the mongodb input plugin.
- [#3713](https://github.com/influxdata/telegraf/pull/3713): Add server option to unbound plugin.
- [#3804](https://github.com/influxdata/telegraf/pull/3804): Convert boolean metric values to float in datadog output.
- [#3799](https://github.com/influxdata/telegraf/pull/3799): Add Solr 3 compatibility.
- [#3797](https://github.com/influxdata/telegraf/pull/3797): Add sum stat to basicstats aggregator.
- [#3626](https://github.com/influxdata/telegraf/pull/3626): Add ability to override proxy from environment in http response.
- [#3853](https://github.com/influxdata/telegraf/pull/3853): Add host to ping timeout log message.
- [#3773](https://github.com/influxdata/telegraf/pull/3773): Add override processor.
- [#3814](https://github.com/influxdata/telegraf/pull/3814): Add status_code and result tags and result_type field to http_response input.
- [#3880](https://github.com/influxdata/telegraf/pull/3880): Added config flag to skip collection of network protocol metrics.
- [#3927](https://github.com/influxdata/telegraf/pull/3927): Add TLS support to kapacitor input.
- [#3496](https://github.com/influxdata/telegraf/pull/3496): Add HTTP basic auth support to the http_listener input.
- [#3452](https://github.com/influxdata/telegraf/issues/3452): Tags in output InfluxDB Line Protocol are now sorted.
- [#3631](https://github.com/influxdata/telegraf/issues/3631): InfluxDB Line Protocol parser now accepts DOS line endings.
- [#2496](https://github.com/influxdata/telegraf/issues/2496): An option has been added to skip database creation in the InfluxDB output.
- [#3366](https://github.com/influxdata/telegraf/issues/3366): Add support for connecting to InfluxDB over a unix domain socket.
- [#3946](https://github.com/influxdata/telegraf/pull/3946): Add optional unsigned integer support to the influx data format.
- [#3811](https://github.com/influxdata/telegraf/pull/3811): Add TLS support to zookeeper input.
- [#2737](https://github.com/influxdata/telegraf/issues/2737): Add filters for container state to docker input.

### Bugfixes

- [#1896](https://github.com/influxdata/telegraf/issues/1896): Fix various mysql data type conversions.
- [#3810](https://github.com/influxdata/telegraf/issues/3810): Fix metric buffer limit in internal plugin after reload.
- [#3801](https://github.com/influxdata/telegraf/issues/3801): Fix panic in http_response on invalid regex.
- [#3973](https://github.com/influxdata/telegraf/issues/3873): Fix socket_listener setting ReadBufferSize on tcp sockets.
- [#1575](https://github.com/influxdata/telegraf/issues/1575): Add tag for target url to phpfpm input.
- [#3868](https://github.com/influxdata/telegraf/issues/3868): Fix cannot unmarshal object error in DC/OS input.
- [#3648](https://github.com/influxdata/telegraf/issues/3648): Fix InfluxDB output not able to reconnect when server address changes.
- [#3957](https://github.com/influxdata/telegraf/issues/3957): Fix parsing of dos line endings in the smart input.
- [#3754](https://github.com/influxdata/telegraf/issues/3754): Fix precision truncation when no timestamp included.
- [#3655](https://github.com/influxdata/telegraf/issues/3655): Fix SNMPv3 connection with Cisco ASA 5515 in snmp input.
- [#3981](https://github.com/influxdata/telegraf/pull/3981): Export all vars defined in /etc/default/telegraf.
- [#4004](https://github.com/influxdata/telegraf/issues/4004): Allow grok pattern to contain newlines.

## v1.5.3 [2018-03-14]

### Bugfixes

- [#3729](https://github.com/influxdata/telegraf/issues/3729): Set path to / if HOST_MOUNT_PREFIX matches full path.
- [#3739](https://github.com/influxdata/telegraf/issues/3739): Remove userinfo from url tag in prometheus input.
- [#3778](https://github.com/influxdata/telegraf/issues/3778): Fix ping plugin not reporting zero durations.
- [#3697](https://github.com/influxdata/telegraf/issues/3697): Disable keepalive in mqtt output to prevent deadlock.
- [#3786](https://github.com/influxdata/telegraf/pull/3786): Fix collation difference in sqlserver input.
- [#3871](https://github.com/influxdata/telegraf/pull/3871): Fix uptime metric in passenger input plugin.
- [#3851](https://github.com/influxdata/telegraf/issues/3851): Add output of stderr in case of error to exec log message.

## v1.5.2 [2018-01-30]

### Bugfixes

- [#3684](https://github.com/influxdata/telegraf/pull/3684): Ignore empty lines in Graphite plaintext.
- [#3604](https://github.com/influxdata/telegraf/issues/3604): Fix index out of bounds error in solr input plugin.
- [#3680](https://github.com/influxdata/telegraf/pull/3680): Reconnect before sending graphite metrics if disconnected.
- [#3693](https://github.com/influxdata/telegraf/pull/3693): Align aggregator period with internal ticker to avoid skipping metrics.
- [#3629](https://github.com/influxdata/telegraf/issues/3629): Fix a potential deadlock when using aggregators.
- [#3697](https://github.com/influxdata/telegraf/issues/3697): Limit wait time for writes in mqtt output.
- [#3698](https://github.com/influxdata/telegraf/issues/3698): Revert change in graphite output where dot in field key was replaced by underscore.
- [#3710](https://github.com/influxdata/telegraf/issues/3710): Add timeout to wavefront output write.
- [#3725](https://github.com/influxdata/telegraf/issues/3725): Exclude master_replid fields from redis input.

## v1.5.1 [2018-01-10]

### Bugfixes

- [#3624](https://github.com/influxdata/telegraf/pull/3624): Fix name error in jolokia2_agent sample config.
- [#3625](https://github.com/influxdata/telegraf/pull/3625): Fix DC/OS login expiration time.
- [#3593](https://github.com/influxdata/telegraf/pull/3593): Set Content-Type charset in influxdb output and allow it be overridden.
- [#3594](https://github.com/influxdata/telegraf/pull/3594): Document permissions setup for postfix input.
- [#3633](https://github.com/influxdata/telegraf/pull/3633): Fix deliver_get field in rabbitmq input.
- [#3607](https://github.com/influxdata/telegraf/issues/3607): Escape environment variables during config toml parsing.

## v1.5 [2017-12-14]

### New Plugins
- [basicstats](./plugins/aggregators/basicstats/README.md) - Thanks to @toni-moreno
- [bond](./plugins/inputs/bond/README.md) - Thanks to @ildarsv
- [cratedb](./plugins/outputs/cratedb/README.md) - Thanks to @felixge
- [dcos](./plugins/inputs/dcos/README.md) - Thanks to @influxdata
- [jolokia2](./plugins/inputs/jolokia2/README.md) - Thanks to @dylanmei
- [nginx_plus](./plugins/inputs/nginx_plus/README.md) - Thanks to @mplonka & @poblahblahblah
- [opensmtpd](./plugins/inputs/opensmtpd/README.md) - Thanks to @aromeyer
- [particle](./plugins/inputs/webhooks/particle/README.md) - Thanks to @davidgs
- [pf](./plugins/inputs/pf/README.md) - Thanks to @nferch
- [postfix](./plugins/inputs/postfix/README.md) - Thanks to @phemmer
- [smart](./plugins/inputs/smart/README.md) - Thanks to @rickard-von-essen
- [solr](./plugins/inputs/solr/README.md) - Thanks to @ljagiello
- [teamspeak](./plugins/inputs/teamspeak/README.md) - Thanks to @p4ddy1
- [unbound](./plugins/inputs/unbound/README.md) - Thanks to @aromeyer
- [wavefront](./plugins/outputs/wavefront/README.md) - Thanks to @puckpuck

### Release Notes

- In the `kinesis` output, use of the `partition_key` and
  `use_random_partitionkey` options has been deprecated in favor of the
  `partition` subtable.  This allows for more flexible methods to set the
  partition key such as by metric name or by tag.

- With the release of the new improved `jolokia2` input, the legacy `jolokia`
  plugin is deprecated and will be removed in a future release.  Users of this
  plugin are encouraged to update to the new `jolokia2` plugin.

- In the `postgresql` and `postgresql_extensible` plugins, the type of the oid
  data type has changed from string to integer.  It is recommended to drop
  affected fields until a new shard is started. For details on how to
  workaround this issue please see [#3622](https://github.com/influxdata/telegraf/issues/3622).

### Features

- [#3170](https://github.com/influxdata/telegraf/pull/3170): Add support for sharding based on metric name.
- [#3196](https://github.com/influxdata/telegraf/pull/3196): Add Kafka output plugin topic_suffix option.
- [#3027](https://github.com/influxdata/telegraf/pull/3027): Include mount mode option in disk metrics.
- [#3191](https://github.com/influxdata/telegraf/pull/3191): TLS and MTLS enhancements to HTTPListener input plugin.
- [#3213](https://github.com/influxdata/telegraf/pull/3213): Add polling method to logparser and tail inputs.
- [#3211](https://github.com/influxdata/telegraf/pull/3211): Add timeout option for kubernetes input.
- [#3234](https://github.com/influxdata/telegraf/pull/3234): Add support for timing sums in statsd input.
- [#2617](https://github.com/influxdata/telegraf/issues/2617): Add resource limit monitoring to procstat.
- [#3236](https://github.com/influxdata/telegraf/pull/3236): Add support for k8s service DNS discovery to prometheus input.
- [#3245](https://github.com/influxdata/telegraf/pull/3245): Add configurable metrics endpoint to prometheus output.
- [#3214](https://github.com/influxdata/telegraf/pull/3214): Add new nginx_plus input plugin.
- [#3215](https://github.com/influxdata/telegraf/pull/3215): Add support for NSQLookupd to nsq_consumer.
- [#2278](https://github.com/influxdata/telegraf/pull/2278): Add redesigned Jolokia input plugin.
- [#3106](https://github.com/influxdata/telegraf/pull/3106): Add configurable separator for metrics and fields in opentsdb output.
- [#1692](https://github.com/influxdata/telegraf/pull/1692): Add support for the rollbar occurrence webhook event.
- [#3160](https://github.com/influxdata/telegraf/pull/3160): Add Wavefront output plugin.
- [#3281](https://github.com/influxdata/telegraf/pull/3281): Add extra wired tiger cache metrics to mongodb input.
- [#3141](https://github.com/influxdata/telegraf/pull/3141): Collect Docker Swarm service metrics in docker input plugin.
- [#2449](https://github.com/influxdata/telegraf/pull/2449): Add smart input plugin for collecting S.M.A.R.T. data.
- [#3269](https://github.com/influxdata/telegraf/pull/3269): Add cluster health level configuration to elasticsearch input.
- [#3304](https://github.com/influxdata/telegraf/pull/3304): Add ability to limit node stats in elasticsearch input.
- [#2167](https://github.com/influxdata/telegraf/pull/2167): Add new basicstats aggregator.
- [#3344](https://github.com/influxdata/telegraf/pull/3344): Add UDP IPv6 support to statsd input.
- [#3350](https://github.com/influxdata/telegraf/pull/3350): Use labels in prometheus output for string fields.
- [#3358](https://github.com/influxdata/telegraf/pull/3358): Add support for decimal timestamps to ts-epoch modifier.
- [#3337](https://github.com/influxdata/telegraf/pull/3337): Add histogram and summary types and use in prometheus plugins.
- [#3365](https://github.com/influxdata/telegraf/pull/3365): Gather concurrently from snmp agents.
- [#3333](https://github.com/influxdata/telegraf/issues/3333): Perform DNS lookup before ping and report result.
- [#3398](https://github.com/influxdata/telegraf/issues/3398): Add instance name option to varnish plugin.
- [#3406](https://github.com/influxdata/telegraf/pull/3406):  Add support for SSL settings to ElasticSearch output plugin.
- [#3315](https://github.com/influxdata/telegraf/pull/3315): Add Teamspeak 3 input plugin.
- [#3305](https://github.com/influxdata/telegraf/pull/3305): Add modification_time field to filestat input plugin.
- [#2019](https://github.com/influxdata/telegraf/pull/2019): Add Solr input plugin.
- [#3210](https://github.com/influxdata/telegraf/pull/3210): Add CrateDB output plugin.
- [#3459](https://github.com/influxdata/telegraf/pull/3459): Add systemd unit pid and cgroup matching to procstat.
- [#3477](https://github.com/influxdata/telegraf/pull/3477): Add Particle Webhook Plugin.
- [#3471](https://github.com/influxdata/telegraf/pull/3471): Use MAX() instead of SUM() for latency measurements in sqlserver.
- [#3490](https://github.com/influxdata/telegraf/pull/3490): Add index by week number to Elasticsearch output.
- [#3434](https://github.com/influxdata/telegraf/pull/3434): Add unbound input plugin.
- [#3449](https://github.com/influxdata/telegraf/pull/3449): Add opensmtpd input plugin.
- [#3470](https://github.com/influxdata/telegraf/pull/3470): Add support for tags in the index name in elasticsearch output.
- [#2553](https://github.com/influxdata/telegraf/pull/2553): Add postfix input plugin.
- [#3424](https://github.com/influxdata/telegraf/pull/3424): Add bond input plugin.
- [#3518](https://github.com/influxdata/telegraf/pull/3518): Add slab to mem plugin.
- [#3519](https://github.com/influxdata/telegraf/pull/3519): Add input plugin for DC/OS.
- [#3140](https://github.com/influxdata/telegraf/pull/3140): Add support for glob patterns in net input plugin.
- [#3405](https://github.com/influxdata/telegraf/pull/3405): Add input plugin for OpenBSD/FreeBSD pf.
- [#3528](https://github.com/influxdata/telegraf/pull/3528): Add option to amqp output to publish persistent messages.
- [#3530](https://github.com/influxdata/telegraf/pull/3530): Support I (idle) process state on procfs+Linux.

### Bugfixes

- [#3136](https://github.com/influxdata/telegraf/issues/3136): Fix webhooks input address in use during reload.
- [#3258](https://github.com/influxdata/telegraf/issues/3258): Unlock Statsd when stopping to prevent deadlock.
- [#3319](https://github.com/influxdata/telegraf/issues/3319): Fix cloudwatch output requires unneeded permissions.
- [#3351](https://github.com/influxdata/telegraf/issues/3351): Fix prometheus passthrough for existing value types.
- [#3430](https://github.com/influxdata/telegraf/issues/3430): Always ignore autofs filesystems in disk input.
- [#3326](https://github.com/influxdata/telegraf/issues/3326): Fail metrics parsing on unescaped quotes.
- [#3473](https://github.com/influxdata/telegraf/pull/3473): Whitelist allowed char classes for graphite output.
- [#3488](https://github.com/influxdata/telegraf/pull/3488): Use hexadecimal ids and lowercase names in zipkin input.
- [#3263](https://github.com/influxdata/telegraf/issues/3263): Fix snmp-tools output parsing with Windows EOLs.
- [#3447](https://github.com/influxdata/telegraf/issues/3447): Add shadow-utils dependency to rpm package.
- [#3448](https://github.com/influxdata/telegraf/issues/3448): Use deb-systemd-invoke to restart service.
- [#3553](https://github.com/influxdata/telegraf/issues/3553): Fix kafka_consumer outside range of offsets error.
- [#3568](https://github.com/influxdata/telegraf/issues/3568): Fix separation of multiple prometheus_client outputs.
- [#3577](https://github.com/influxdata/telegraf/issues/3577): Don't add system input uptime_format as a counter.

## v1.4.5 [2017-12-01]

### Bugfixes

- [#3500](https://github.com/influxdata/telegraf/issues/3500): Fix global variable collection when using interval_slow option in mysql input.
- [#3486](https://github.com/influxdata/telegraf/issues/3486): Fix error getting net connections info in netstat input.
- [#3529](https://github.com/influxdata/telegraf/issues/3529): Fix HOST_MOUNT_PREFIX in docker with disk input.

## v1.4.4 [2017-11-08]

### Bugfixes

- [#3401](https://github.com/influxdata/telegraf/pull/3401): Use schema specified in mqtt_consumer input.
- [#3419](https://github.com/influxdata/telegraf/issues/3419): Redact datadog API key in log output.
- [#3311](https://github.com/influxdata/telegraf/issues/3311): Fix error getting pids in netstat input.
- [#3339](https://github.com/influxdata/telegraf/issues/3339): Support HOST_VAR envvar to locate /var in system input.
- [#3383](https://github.com/influxdata/telegraf/issues/3383): Use current time if docker container read time is zero value.

## v1.4.3 [2017-10-25]

### Bugfixes

- [#3327](https://github.com/influxdata/telegraf/issues/3327): Fix container name filters in docker input.
- [#3321](https://github.com/influxdata/telegraf/issues/3321): Fix snmpwalk address format in leofs input.
- [#3329](https://github.com/influxdata/telegraf/issues/3329): Fix case sensitivity issue in sqlserver query.
- [#3342](https://github.com/influxdata/telegraf/pull/3342): Fix CPU input plugin stuck after suspend on Linux.
- [#3013](https://github.com/influxdata/telegraf/issues/3013): Fix mongodb input panic when restarting mongodb.
- [#3224](https://github.com/influxdata/telegraf/pull/3224): Preserve url path prefix in influx output.
- [#3354](https://github.com/influxdata/telegraf/pull/3354): Fix TELEGRAF_OPTS expansion in systemd service unit.
- [#3357](https://github.com/influxdata/telegraf/issues/3357): Remove warning when JSON contains null value.
- [#3375](https://github.com/influxdata/telegraf/issues/3375): Fix ACL token usage in consul input plugin.
- [#3369](https://github.com/influxdata/telegraf/issues/3369): Fix unquoting error with Tomcat 6.
- [#3373](https://github.com/influxdata/telegraf/issues/3373): Fix syscall panic in diskio on some Linux systems.

## v1.4.2 [2017-10-10]

### Bugfixes

- [#3259](https://github.com/influxdata/telegraf/issues/3259): Fix error if int larger than 32-bit in /proc/vmstat.
- [#3265](https://github.com/influxdata/telegraf/issues/3265): Fix parsing of JSON with a UTF8 BOM in httpjson.
- [#2887](https://github.com/influxdata/telegraf/issues/2887): Allow JSON data format to contain zero metrics.
- [#3284](https://github.com/influxdata/telegraf/issues/3284): Fix format of connection_timeout in mqtt_consumer.
- [#3081](https://github.com/influxdata/telegraf/issues/3081): Fix case sensitivity error in sqlserver input.
- [#3297](https://github.com/influxdata/telegraf/issues/3297): Add support for proxy environment variables to http_response.
- [#1588](https://github.com/influxdata/telegraf/issues/1588): Add support for standard proxy env vars in outputs.
- [#3282](https://github.com/influxdata/telegraf/issues/3282): Fix panic in cpu input if number of cpus changes.
- [#2854](https://github.com/influxdata/telegraf/issues/2854): Use chunked transfer encoding in InfluxDB output.

## v1.4.1 [2017-09-26]

### Bugfixes

- [#3167](https://github.com/influxdata/telegraf/issues/3167): Fix MQTT input exits if Broker is not available on startup.
- [#3217](https://github.com/influxdata/telegraf/issues/3217): Fix optional field value conversions in fluentd input.
- [#3227](https://github.com/influxdata/telegraf/issues/3227): Whitelist allowed char classes for opentsdb output.
- [#3232](https://github.com/influxdata/telegraf/issues/3232): Fix counter and gauge metric types.
- [#3235](https://github.com/influxdata/telegraf/issues/3235): Fix skipped line with empty target in iptables.
- [#3175](https://github.com/influxdata/telegraf/issues/3175): Fix duplicate keys in perf counters sqlserver query.
- [#3230](https://github.com/influxdata/telegraf/issues/3230): Fix panic in statsd p100 calculation.
- [#3242](https://github.com/influxdata/telegraf/issues/3242): Fix arm64 packages contain 32-bit executable.

## v1.4 [2017-09-05]

### Release Notes

- The `kafka_consumer` input has been updated to support Kafka 0.9 and
  above style consumer offset handling.  The previous version of this plugin
  supporting Kafka 0.8 and below is available as the `kafka_consumer_legacy`
  plugin.

- In the `aerospike` input the `node_name` field has been changed to be a tag
  for both the `aerospike_node` and `aerospike_namespace` measurements.

- The default prometheus_client port has been changed to 9273.

### New Plugins

- [fail2ban](./plugins/inputs/fail2ban/README.md) - Thanks to @grugrut
- [fluentd](./plugins/inputs/fluentd/README.md) - Thanks to @DanKans
- [histogram](./plugins/aggregators/histogram/README.md) - Thanks to @vlamug
- [minecraft](./plugins/inputs/minecraft/README.md) - Thanks to @adamperlin & @Ayrdrie
- [openldap](./plugins/inputs/openldap/README.md) - Thanks to @cobaugh
- [salesforce](./plugins/inputs/salesforce/README.md) - Thanks to @rody
- [tomcat](./plugins/inputs/tomcat/README.md) - Thanks to @mlindes
- [win_services](./plugins/inputs/win_services/README.md) - Thanks to @vlastahajek
- [zipkin](./plugins/inputs/zipkin/README.md) - Thanks to @adamperlin & @Ayrdrie

### Features

- [#2487](https://github.com/influxdata/telegraf/pull/2487): Add Kafka 0.9+ consumer support
- [#2773](https://github.com/influxdata/telegraf/pull/2773): Add support for self-signed certs to InfluxDB input plugin
- [#2293](https://github.com/influxdata/telegraf/pull/2293): Add TCP listener for statsd input
- [#2581](https://github.com/influxdata/telegraf/pull/2581): Add Docker container environment variables as tags. Only whitelisted
- [#2817](https://github.com/influxdata/telegraf/pull/2817): Add timeout option to IPMI sensor plugin
- [#2883](https://github.com/influxdata/telegraf/pull/2883): Add support for an optional SSL/TLS configuration to nginx input plugin
- [#2882](https://github.com/influxdata/telegraf/pull/2882): Add timezone support for logparser timestamps.
- [#2814](https://github.com/influxdata/telegraf/pull/2814): Add result_type field for http_response input.
- [#2734](https://github.com/influxdata/telegraf/pull/2734): Add include/exclude filters for docker containers.
- [#2602](https://github.com/influxdata/telegraf/pull/2602): Add secure connection support to graphite output.
- [#2908](https://github.com/influxdata/telegraf/pull/2908): Add min/max response time on linux/darwin to ping.
- [#2929](https://github.com/influxdata/telegraf/pull/2929): Add HTTP Proxy support to influxdb output.
- [#2933](https://github.com/influxdata/telegraf/pull/2933): Add standard SSL options to mysql input.
- [#2875](https://github.com/influxdata/telegraf/pull/2875): Add input plugin for fail2ban.
- [#2924](https://github.com/influxdata/telegraf/pull/2924): Support HOST_PROC in processes and linux_sysctl_fs inputs.
- [#2960](https://github.com/influxdata/telegraf/pull/2960): Add Minecraft input plugin.
- [#2963](https://github.com/influxdata/telegraf/pull/2963): Add support for RethinkDB 1.0 handshake protocol.
- [#2943](https://github.com/influxdata/telegraf/pull/2943): Add optional usage_active and time_active CPU metrics.
- [#2973](https://github.com/influxdata/telegraf/pull/2973): Change default prometheus_client port.
- [#2661](https://github.com/influxdata/telegraf/pull/2661): Add fluentd input plugin.
- [#2990](https://github.com/influxdata/telegraf/pull/2990): Add result_type field to net_response input plugin.
- [#2571](https://github.com/influxdata/telegraf/pull/2571): Add read timeout to socket_listener
- [#2612](https://github.com/influxdata/telegraf/pull/2612): Add input plugin for OpenLDAP.
- [#3042](https://github.com/influxdata/telegraf/pull/3042): Add network option to dns_query.
- [#3054](https://github.com/influxdata/telegraf/pull/3054): Add redis_version field to redis input.
- [#3063](https://github.com/influxdata/telegraf/pull/3063): Add tls options to docker input.
- [#2387](https://github.com/influxdata/telegraf/pull/2387): Add histogram aggregator plugin.
- [#3080](https://github.com/influxdata/telegraf/pull/3080): Add zipkin input plugin.
- [#3023](https://github.com/influxdata/telegraf/pull/3023): Add Windows Services input plugin.
- [#3098](https://github.com/influxdata/telegraf/pull/3098): Add path tag to logparser containing path of logfile.
- [#3075](https://github.com/influxdata/telegraf/pull/3075): Add salesforce input plugin.
- [#3097](https://github.com/influxdata/telegraf/pull/3097): Add option to run varnish under sudo.
- [#3119](https://github.com/influxdata/telegraf/pull/3119): Add weighted_io_time to diskio input.
- [#2978](https://github.com/influxdata/telegraf/pull/2978): Add gzip content-encoding support to influxdb output.
- [#3127](https://github.com/influxdata/telegraf/pull/3127): Allow using system plugin in Windows.
- [#3112](https://github.com/influxdata/telegraf/pull/3112): Add tomcat input plugin.
- [#3182](https://github.com/influxdata/telegraf/pull/3182): HTTP headers can be added to InfluxDB output.

### Bugfixes

- [#2607](https://github.com/influxdata/telegraf/issues/2607): Improve logging of errors in Cassandra input.
- [#2819](https://github.com/influxdata/telegraf/pull/2819): [enh] set db_version at 0 if query version fails
- [#2749](https://github.com/influxdata/telegraf/pull/2749): Fixed sqlserver input to work with case sensitive server collation.
- [#2716](https://github.com/influxdata/telegraf/pull/2716): Systemd does not see all shutdowns as failures
- [#2782](https://github.com/influxdata/telegraf/pull/2782): Reuse transports in input plugins
- [#2815](https://github.com/influxdata/telegraf/issues/2815): Inputs processes fails with "no such process".
- [#1137](https://github.com/influxdata/telegraf/issues/1137): Fix multiple plugin loading in win_perf_counters.
- [#2855](https://github.com/influxdata/telegraf/pull/2855):  MySQL input: log and continue on field parse error.
- [#2885](https://github.com/influxdata/telegraf/pull/2885): Fix timeout option in Windows ping input sample configuration.
- [#2911](https://github.com/influxdata/telegraf/issues/2911): Fix Kinesis output plugin in govcloud.
- [#2917](https://github.com/influxdata/telegraf/issues/2917): Fix Aerospike input adds all nodes to a single series.
- [#2452](https://github.com/influxdata/telegraf/pull/2452): Improve Prometheus Client output documentation.
- [#2984](https://github.com/influxdata/telegraf/pull/2984): Display error message if prometheus output fails to listen.
- [#2997](https://github.com/influxdata/telegraf/issues/2997): Fix elasticsearch output content type detection warning.
- [#2914](https://github.com/influxdata/telegraf/issues/2914): Prevent possible deadlock when using aggregators.
- [#2860](https://github.com/influxdata/telegraf/issues/2860): Fix combined tagdrop/tagpass filtering.
- [#3036](https://github.com/influxdata/telegraf/pull/3036): Fix filtering when both pass and drop match an item.
- [#2964](https://github.com/influxdata/telegraf/issues/2964): Only report cpu usage for online cpus in docker input.
- [#3050](https://github.com/influxdata/telegraf/pull/3050): Start first aggregator period at startup time.
- [#2906](https://github.com/influxdata/telegraf/issues/2906): Fix panic in logparser if file cannot be opened.
- [#2886](https://github.com/influxdata/telegraf/issues/2886): Default to localhost if zookeeper has no servers set.
- [#2457](https://github.com/influxdata/telegraf/issues/2457): Fix docker memory and cpu reporting in Windows.
- [#3058](https://github.com/influxdata/telegraf/issues/3058): Allow iptable entries with trailing text.
- [#1680](https://github.com/influxdata/telegraf/issues/1680): Sanitize password from couchbase metric.
- [#3104](https://github.com/influxdata/telegraf/issues/3104): Converge to typed value in prometheus output.
- [#2899](https://github.com/influxdata/telegraf/issues/2899): Skip compilcation of logparser and tail on solaris.
- [#2951](https://github.com/influxdata/telegraf/issues/2951): Discard logging from tail library.
- [#3126](https://github.com/influxdata/telegraf/pull/3126): Remove log message on ping timeout.
- [#3144](https://github.com/influxdata/telegraf/issues/3144): Don't retry points beyond retention policy.
- [#3015](https://github.com/influxdata/telegraf/issues/3015): Don't start Telegraf on install in Amazon Linux.
- [#3153](https://github.com/influxdata/telegraf/issues/3053): Enable hddtemp input on all platforms.
- [#3142](https://github.com/influxdata/telegraf/issues/3142): Escape backslash within string fields.
- [#3162](https://github.com/influxdata/telegraf/issues/3162): Fix parsing of SHM remotes in ntpq input
- [#3149](https://github.com/influxdata/telegraf/issues/3149): Don't fail parsing zpool stats if pool health is UNAVAIL on FreeBSD.
- [#2672](https://github.com/influxdata/telegraf/issues/2672): Fix NSQ input plugin when used with version 1.0.0-compat.
- [#2523](https://github.com/influxdata/telegraf/issues/2523): Added CloudWatch metric constraint validation.
- [#3179](https://github.com/influxdata/telegraf/issues/3179): Skip non-numerical values in graphite format.
- [#3187](https://github.com/influxdata/telegraf/issues/3187): Fix panic when handling string fields with escapes.

## v1.3.5 [2017-07-26]

### Bugfixes

- [#3049](https://github.com/influxdata/telegraf/issues/3049): Fix prometheus output cannot be reloaded.
- [#3037](https://github.com/influxdata/telegraf/issues/3037): Fix filestat reporting exists when cannot list directory.
- [#2386](https://github.com/influxdata/telegraf/issues/2386): Fix ntpq parse issue when using dns_lookup.
- [#2554](https://github.com/influxdata/telegraf/issues/2554): Fix panic when agent.interval = "0s".

## v1.3.4 [2017-07-12]

### Bugfixes

- [#3001](https://github.com/influxdata/telegraf/issues/3001): Fix handling of escape characters within fields.
- [#2988](https://github.com/influxdata/telegraf/issues/2988): Fix chrony plugin does not track system time offset.
- [#3004](https://github.com/influxdata/telegraf/issues/3004): Do not allow metrics with trailing slashes.
- [#3011](https://github.com/influxdata/telegraf/issues/3011): Prevent Write from being called concurrently.

## v1.3.3 [2017-06-28]

### Bugfixes

- [#2915](https://github.com/influxdata/telegraf/issues/2915): Allow dos line endings in tail and logparser.
- [#2937](https://github.com/influxdata/telegraf/issues/2937): Remove label value sanitization in prometheus output.
- [#2948](https://github.com/influxdata/telegraf/issues/2948): Fix bug parsing default timestamps with modified precision.
- [#2954](https://github.com/influxdata/telegraf/issues/2954): Fix panic in elasticsearch input if cannot determine master.

## v1.3.2 [2017-06-14]

### Bugfixes

- [#2862](https://github.com/influxdata/telegraf/issues/2862): Fix InfluxDB UDP metric splitting.
- [#2888](https://github.com/influxdata/telegraf/issues/2888): Fix mongodb/leofs urls without scheme.
- [#2822](https://github.com/influxdata/telegraf/issues/2822): Fix inconsistent label dimensions in prometheus output.

## v1.3.1 [2017-05-31]

### Bugfixes

- [#2749](https://github.com/influxdata/telegraf/pull/2749): Fixed sqlserver input to work with case sensitive server collation.
- [#2782](https://github.com/influxdata/telegraf/pull/2782): Reuse transports in input plugins
- [#2815](https://github.com/influxdata/telegraf/issues/2815): Inputs processes fails with "no such process".
- [#2851](https://github.com/influxdata/telegraf/pull/2851): Fix InfluxDB output database quoting.
- [#2856](https://github.com/influxdata/telegraf/issues/2856): Fix net input on older Linux kernels.
- [#2848](https://github.com/influxdata/telegraf/pull/2848): Fix panic in mongo input.
- [#2869](https://github.com/influxdata/telegraf/pull/2869): Fix length calculation of split metric buffer.

## v1.3 [2017-05-15]

### Release Notes

- Users of the windows `ping` plugin will need to drop or migrate their
measurements in order to continue using the plugin. The reason for this is that
the windows plugin was outputting a different type than the linux plugin. This
made it impossible to use the `ping` plugin for both windows and linux
machines.

- Ceph: the `ceph_pgmap_state` metric content has been modified to use a unique field `count`, with each state expressed as a `state` tag.

Telegraf < 1.3:

```
# field_name             value
active+clean             123
active+clean+scrubbing   3
```

Telegraf >= 1.3:

```
# field_name    value       tag
count           123         state=active+clean
count           3           state=active+clean+scrubbing
```

- The [Riemann output plugin](./plugins/outputs/riemann) has been rewritten
and the previous riemann plugin is _incompatible_ with the new one. The reasons
for this are outlined in issue [#1878](https://github.com/influxdata/telegraf/issues/1878).
The previous riemann output will still be available using
`outputs.riemann_legacy` if needed, but that will eventually be deprecated.
It is highly recommended that all users migrate to the new riemann output plugin.

- Generic [socket_listener](./plugins/inputs/socket_listener) and
[socket_writer](./plugins/outputs/socket_writer) plugins have been implemented
for receiving and sending UDP, TCP, unix, & unix-datagram data. These plugins
will replace udp_listener and tcp_listener, which are still available but will
be deprecated eventually.

### Features

- [#2721](https://github.com/influxdata/telegraf/pull/2721): Added SASL options for kafka output plugin.
- [#2723](https://github.com/influxdata/telegraf/pull/2723): Added SSL configuration for input haproxy.
- [#2494](https://github.com/influxdata/telegraf/pull/2494): Add interrupts input plugin.
- [#2094](https://github.com/influxdata/telegraf/pull/2094): Add generic socket listener & writer.
- [#2204](https://github.com/influxdata/telegraf/pull/2204): Extend http_response to support searching for a substring in response. Return 1 if found, else 0.
- [#2137](https://github.com/influxdata/telegraf/pull/2137): Added userstats to mysql input plugin.
- [#2179](https://github.com/influxdata/telegraf/pull/2179): Added more InnoDB metric to MySQL plugin.
- [#2229](https://github.com/influxdata/telegraf/pull/2229): `ceph_pgmap_state` metric now uses a single field `count`, with PG state published as `state` tag.
- [#2251](https://github.com/influxdata/telegraf/pull/2251): InfluxDB output: use own client for improved through-put and less allocations.
- [#2330](https://github.com/influxdata/telegraf/pull/2330): Keep -config-directory when running as Windows service.
- [#1900](https://github.com/influxdata/telegraf/pull/1900): Riemann plugin rewrite.
- [#1453](https://github.com/influxdata/telegraf/pull/1453): diskio: add support for name templates and udev tags.
- [#2277](https://github.com/influxdata/telegraf/pull/2277): add integer metrics for Consul check health state.
- [#2201](https://github.com/influxdata/telegraf/pull/2201): Add lock option to the IPtables input plugin.
- [#2244](https://github.com/influxdata/telegraf/pull/2244): Support ipmi_sensor plugin querying local ipmi sensors.
- [#2339](https://github.com/influxdata/telegraf/pull/2339): Increment gather_errors for all errors emitted by inputs.
- [#2071](https://github.com/influxdata/telegraf/issues/2071): Use official docker SDK.
- [#1678](https://github.com/influxdata/telegraf/pull/1678): Add AMQP consumer input plugin
- [#2512](https://github.com/influxdata/telegraf/pull/2512): Added pprof tool.
- [#2501](https://github.com/influxdata/telegraf/pull/2501): Support DEAD(X) state in system input plugin.
- [#2522](https://github.com/influxdata/telegraf/pull/2522): Add support for mongodb client certificates.
- [#1948](https://github.com/influxdata/telegraf/pull/1948): Support adding SNMP table indexes as tags.
- [#2332](https://github.com/influxdata/telegraf/pull/2332): Add Elasticsearch 5.x output
- [#2587](https://github.com/influxdata/telegraf/pull/2587): Add json timestamp units configurability
- [#2597](https://github.com/influxdata/telegraf/issues/2597): Add support for Linux sysctl-fs metrics.
- [#2425](https://github.com/influxdata/telegraf/pull/2425): Support to include/exclude docker container labels as tags
- [#1667](https://github.com/influxdata/telegraf/pull/1667): dmcache input plugin
- [#2637](https://github.com/influxdata/telegraf/issues/2637): Add support for precision in http_listener
- [#2636](https://github.com/influxdata/telegraf/pull/2636): Add `message_len_max` option to `kafka_consumer` input
- [#1100](https://github.com/influxdata/telegraf/issues/1100): Add collectd parser
- [#1820](https://github.com/influxdata/telegraf/issues/1820): easier plugin testing without outputs
- [#2493](https://github.com/influxdata/telegraf/pull/2493): Check signature in the GitHub webhook plugin
- [#2038](https://github.com/influxdata/telegraf/issues/2038): Add papertrail support to webhooks
- [#2253](https://github.com/influxdata/telegraf/pull/2253): Change jolokia plugin to use bulk requests.
- [#2575](https://github.com/influxdata/telegraf/issues/2575) Add diskio input for Darwin
- [#2705](https://github.com/influxdata/telegraf/pull/2705): Kinesis output: add use_random_partitionkey option
- [#2635](https://github.com/influxdata/telegraf/issues/2635): add tcp keep-alive to socket_listener & socket_writer
- [#2031](https://github.com/influxdata/telegraf/pull/2031): Add Kapacitor input plugin
- [#2732](https://github.com/influxdata/telegraf/pull/2732): Use go 1.8.1
- [#2712](https://github.com/influxdata/telegraf/issues/2712): Documentation for rabbitmq input plugin
- [#2141](https://github.com/influxdata/telegraf/pull/2141): Logparser handles newly-created files.

### Bugfixes

- [#2633](https://github.com/influxdata/telegraf/pull/2633): ipmi_sensor: allow @ symbol in password
- [#2077](https://github.com/influxdata/telegraf/issues/2077): SQL Server Input - Arithmetic overflow error converting numeric to data type int.
- [#2262](https://github.com/influxdata/telegraf/issues/2262): Flush jitter can inhibit metric collection.
- [#2318](https://github.com/influxdata/telegraf/issues/2318): haproxy input - Add missing fields.
- [#2287](https://github.com/influxdata/telegraf/issues/2287): Kubernetes input: Handle null startTime for stopped pods.
- [#2356](https://github.com/influxdata/telegraf/issues/2356): cpu input panic when /proc/stat is empty.
- [#2341](https://github.com/influxdata/telegraf/issues/2341): telegraf swallowing panics in --test mode.
- [#2358](https://github.com/influxdata/telegraf/pull/2358): Create pidfile with 644 permissions & defer file deletion.
- [#2360](https://github.com/influxdata/telegraf/pull/2360): Fixed install/remove of telegraf on non-systemd Debian/Ubuntu systems
- [#2282](https://github.com/influxdata/telegraf/issues/2282): Reloading telegraf freezes prometheus output.
- [#2390](https://github.com/influxdata/telegraf/issues/2390): Empty tag value causes error on InfluxDB output.
- [#2380](https://github.com/influxdata/telegraf/issues/2380): buffer_size field value is negative number from "internal" plugin.
- [#2414](https://github.com/influxdata/telegraf/issues/2414): Missing error handling in the MySQL plugin leads to segmentation violation.
- [#2462](https://github.com/influxdata/telegraf/pull/2462): Fix type conflict in windows ping plugin.
- [#2178](https://github.com/influxdata/telegraf/issues/2178): logparser: regexp with lookahead.
- [#2466](https://github.com/influxdata/telegraf/issues/2466): Telegraf can crash in LoadDirectory on 0600 files.
- [#2215](https://github.com/influxdata/telegraf/issues/2215): Iptables input: document better that rules without a comment are ignored.
- [#2483](https://github.com/influxdata/telegraf/pull/2483): Fix win_perf_counters capping values at 100.
- [#2498](https://github.com/influxdata/telegraf/pull/2498): Exporting Ipmi.Path to be set by config.
- [#2500](https://github.com/influxdata/telegraf/pull/2500): Remove warning if parse empty content
- [#2520](https://github.com/influxdata/telegraf/pull/2520): Update default value for Cloudwatch rate limit
- [#2513](https://github.com/influxdata/telegraf/issues/2513): create /etc/telegraf/telegraf.d directory in tarball.
- [#2541](https://github.com/influxdata/telegraf/issues/2541): Return error on unsupported serializer data format.
- [#1827](https://github.com/influxdata/telegraf/issues/1827): Fix Windows Performance Counters multi instance identifier
- [#2576](https://github.com/influxdata/telegraf/pull/2576): Add write timeout to Riemann output
- [#2596](https://github.com/influxdata/telegraf/pull/2596): fix timestamp parsing on prometheus plugin
- [#2610](https://github.com/influxdata/telegraf/pull/2610): Fix deadlock when output cannot write
- [#2410](https://github.com/influxdata/telegraf/issues/2410): Fix connection leak in postgresql.
- [#2628](https://github.com/influxdata/telegraf/issues/2628): Set default measurement name for snmp input.
- [#2649](https://github.com/influxdata/telegraf/pull/2649): Improve performance of diskio with many disks
- [#2671](https://github.com/influxdata/telegraf/issues/2671): The internal input plugin uses the wrong units for `heap_objects`
- [#2684](https://github.com/influxdata/telegraf/pull/2684): Fix ipmi_sensor config is shared between all plugin instances
- [#2450](https://github.com/influxdata/telegraf/issues/2450): Network statistics not collected when system has alias interfaces
- [#1911](https://github.com/influxdata/telegraf/issues/1911): Sysstat plugin needs LANG=C or similar locale
- [#2528](https://github.com/influxdata/telegraf/issues/2528): File output closes standard streams on reload.
- [#2603](https://github.com/influxdata/telegraf/issues/2603): AMQP output disconnect blocks all outputs
- [#2706](https://github.com/influxdata/telegraf/issues/2706): Improve documentation for redis input plugin

## v1.2.1 [2017-02-01]

### Bugfixes

- [#2317](https://github.com/influxdata/telegraf/issues/2317): Fix segfault on nil metrics with influxdb output.
- [#2324](https://github.com/influxdata/telegraf/issues/2324): Fix negative number handling.

### Features

- [#2348](https://github.com/influxdata/telegraf/pull/2348): Go version 1.7.4 -> 1.7.5

## v1.2 [2017-01-00]

### Release Notes

- The StatsD plugin will now default all "delete_" config options to "true". This
will change te default behavior for users who were not specifying these parameters
in their config file.

- The StatsD plugin will also no longer save it's state on a service reload.
Essentially we have reverted PR [#887](https://github.com/influxdata/telegraf/pull/887).
The reason for this is that saving the state in a global variable is not
thread-safe (see [#1975](https://github.com/influxdata/telegraf/issues/1975) & [#2102](https://github.com/influxdata/telegraf/issues/2102)),
and this creates issues if users want to define multiple instances
of the statsd plugin. Saving state on reload may be considered in the future,
but this would need to be implemented at a higher level and applied to all
plugins, not just statsd.

### Features

- [#2123](https://github.com/influxdata/telegraf/pull/2123): Fix improper calculation of CPU percentages
- [#1564](https://github.com/influxdata/telegraf/issues/1564): Use RFC3339 timestamps in log output.
- [#1997](https://github.com/influxdata/telegraf/issues/1997): Non-default HTTP timeouts for RabbitMQ plugin.
- [#2074](https://github.com/influxdata/telegraf/pull/2074): "discard" output plugin added, primarily for testing purposes.
- [#1965](https://github.com/influxdata/telegraf/pull/1965): The JSON parser can now parse an array of objects using the same configuration.
- [#1807](https://github.com/influxdata/telegraf/pull/1807): Option to use device name rather than path for reporting disk stats.
- [#1348](https://github.com/influxdata/telegraf/issues/1348): Telegraf "internal" plugin for collecting stats on itself.
- [#2127](https://github.com/influxdata/telegraf/pull/2127): Update Go version to 1.7.4.
- [#2126](https://github.com/influxdata/telegraf/pull/2126): Support a metric.Split function.
- [#2026](https://github.com/influxdata/telegraf/pull/2065): elasticsearch "shield" (basic auth) support doc.
- [#1885](https://github.com/influxdata/telegraf/pull/1885): Fix over-querying of cloudwatch metrics
- [#1913](https://github.com/influxdata/telegraf/pull/1913): OpenTSDB basic auth support.
- [#1908](https://github.com/influxdata/telegraf/pull/1908): RabbitMQ Connection metrics.
- [#1937](https://github.com/influxdata/telegraf/pull/1937): HAProxy session limit metric.
- [#2068](https://github.com/influxdata/telegraf/issues/2068): Accept strings for StatsD sets.
- [#1893](https://github.com/influxdata/telegraf/issues/1893): Change StatsD default "reset" behavior.
- [#2079](https://github.com/influxdata/telegraf/pull/2079): Enable setting ClientID in MQTT output.
- [#2001](https://github.com/influxdata/telegraf/pull/2001): MongoDB input plugin: Improve state data.
- [#2078](https://github.com/influxdata/telegraf/pull/2078): Ping input: add standard deviation field.
- [#2121](https://github.com/influxdata/telegraf/pull/2121): Add GC pause metric to InfluxDB input plugin.
- [#2006](https://github.com/influxdata/telegraf/pull/2006): Added response_timeout property to prometheus input plugin.
- [#1763](https://github.com/influxdata/telegraf/issues/1763): Pulling github.com/lxn/win's pdh wrapper into telegraf.
- [#1898](https://github.com/influxdata/telegraf/issues/1898): Support negative statsd counters.
- [#1921](https://github.com/influxdata/telegraf/issues/1921): Elasticsearch cluster stats support.
- [#1942](https://github.com/influxdata/telegraf/pull/1942): Change Amazon Kinesis output plugin to use the built-in serializer plugins.
- [#1980](https://github.com/influxdata/telegraf/issues/1980): Hide username/password from elasticsearch error log messages.
- [#2097](https://github.com/influxdata/telegraf/issues/2097): Configurable HTTP timeouts in Jolokia plugin
- [#2255](https://github.com/influxdata/telegraf/pull/2255): Allow changing jolokia attribute delimiter

### Bugfixes

- [#2049](https://github.com/influxdata/telegraf/pull/2049): Fix the Value data format not trimming null characters from input.
- [#1949](https://github.com/influxdata/telegraf/issues/1949): Fix windows `net` plugin.
- [#1775](https://github.com/influxdata/telegraf/issues/1775): Cache & expire metrics for delivery to prometheus
- [#1775](https://github.com/influxdata/telegraf/issues/1775): Cache & expire metrics for delivery to prometheus.
- [#2146](https://github.com/influxdata/telegraf/issues/2146): Fix potential panic in aggregator plugin metric maker.
- [#1843](https://github.com/influxdata/telegraf/pull/1843) & [#1668](https://github.com/influxdata/telegraf/issues/1668): Add optional ability to define PID as a tag.
- [#1730](https://github.com/influxdata/telegraf/issues/1730) & [#2261](https://github.com/influxdata/telegraf/pull/2261): Fix win_perf_counters not gathering non-English counters.
- [#2061](https://github.com/influxdata/telegraf/issues/2061): Fix panic when file stat info cannot be collected due to permissions or other issue(s).
- [#2045](https://github.com/influxdata/telegraf/issues/2045): Graylog output should set short_message field.
- [#1904](https://github.com/influxdata/telegraf/issues/1904): Hddtemp always put the value in the field temperature.
- [#1693](https://github.com/influxdata/telegraf/issues/1693): Properly collect nested jolokia struct data.
- [#1917](https://github.com/influxdata/telegraf/pull/1917): fix puppetagent inputs plugin to support string for config variable.
- [#1987](https://github.com/influxdata/telegraf/issues/1987): fix docker input plugin tags when registry has port.
- [#2089](https://github.com/influxdata/telegraf/issues/2089): Fix tail input when reading from a pipe.
- [#1449](https://github.com/influxdata/telegraf/issues/1449): MongoDB plugin always shows 0 replication lag.
- [#1825](https://github.com/influxdata/telegraf/issues/1825): Consul plugin: add check_id as a tag in metrics to avoid overwrites.
- [#1973](https://github.com/influxdata/telegraf/issues/1973): Partial fix: logparser CLF pattern with IPv6 addresses.
- [#1975](https://github.com/influxdata/telegraf/issues/1975) & [#2102](https://github.com/influxdata/telegraf/issues/2102): Fix thread-safety when using multiple instances of the statsd input plugin.
- [#2027](https://github.com/influxdata/telegraf/issues/2027): docker input: interface conversion panic fix.
- [#1814](https://github.com/influxdata/telegraf/issues/1814): snmp: ensure proper context is present on error messages.
- [#2299](https://github.com/influxdata/telegraf/issues/2299): opentsdb: add tcp:// prefix if no scheme provided.
- [#2297](https://github.com/influxdata/telegraf/issues/2297): influx parser: parse line-protocol without newlines.
- [#2245](https://github.com/influxdata/telegraf/issues/2245): influxdb output: fix field type conflict blocking output buffer.

## v1.1.2 [2016-12-12]

### Bugfixes

- [#2007](https://github.com/influxdata/telegraf/issues/2007): Make snmptranslate not required when using numeric OID.
- [#2104](https://github.com/influxdata/telegraf/issues/2104): Add a global snmp translation cache.

## v1.1.1 [2016-11-14]

### Bugfixes

- [#2023](https://github.com/influxdata/telegraf/issues/2023): Fix issue parsing toml durations with single quotes.

## v1.1.0 [2016-11-07]

### Release Notes

- Telegraf now supports two new types of plugins: processors & aggregators.

- On systemd Telegraf will no longer redirect it's stdout to /var/log/telegraf/telegraf.log.
On most systems, the logs will be directed to the systemd journal and can be
accessed by `journalctl -u telegraf.service`. Consult the systemd journal
documentation for configuring journald. There is also a [`logfile` config option](https://github.com/influxdata/telegraf/blob/master/etc/telegraf.conf#L70)
available in 1.1, which will allow users to easily configure telegraf to
continue sending logs to /var/log/telegraf/telegraf.log.

### Features

- [#1726](https://github.com/influxdata/telegraf/issues/1726): Processor & Aggregator plugin support.
- [#1861](https://github.com/influxdata/telegraf/pull/1861): adding the tags in the graylog output plugin
- [#1732](https://github.com/influxdata/telegraf/pull/1732): Telegraf systemd service, log to journal.
- [#1782](https://github.com/influxdata/telegraf/pull/1782): Allow numeric and non-string values for tag_keys.
- [#1694](https://github.com/influxdata/telegraf/pull/1694): Adding Gauge and Counter metric types.
- [#1606](https://github.com/influxdata/telegraf/pull/1606): Remove carraige returns from exec plugin output on Windows
- [#1674](https://github.com/influxdata/telegraf/issues/1674): elasticsearch input: configurable timeout.
- [#1607](https://github.com/influxdata/telegraf/pull/1607): Massage metric names in Instrumental output plugin
- [#1572](https://github.com/influxdata/telegraf/pull/1572): mesos improvements.
- [#1513](https://github.com/influxdata/telegraf/issues/1513): Add Ceph Cluster Performance Statistics
- [#1650](https://github.com/influxdata/telegraf/issues/1650): Ability to configure response_timeout in httpjson input.
- [#1685](https://github.com/influxdata/telegraf/issues/1685): Add additional redis metrics.
- [#1539](https://github.com/influxdata/telegraf/pull/1539): Added capability to send metrics through Http API for OpenTSDB.
- [#1471](https://github.com/influxdata/telegraf/pull/1471): iptables input plugin.
- [#1542](https://github.com/influxdata/telegraf/pull/1542): Add filestack webhook plugin.
- [#1599](https://github.com/influxdata/telegraf/pull/1599): Add server hostname for each docker measurements.
- [#1697](https://github.com/influxdata/telegraf/pull/1697): Add NATS output plugin.
- [#1407](https://github.com/influxdata/telegraf/pull/1407) & [#1915](https://github.com/influxdata/telegraf/pull/1915): HTTP service listener input plugin.
- [#1699](https://github.com/influxdata/telegraf/pull/1699): Add database blacklist option for Postgresql
- [#1791](https://github.com/influxdata/telegraf/pull/1791): Add Docker container state metrics to Docker input plugin output
- [#1755](https://github.com/influxdata/telegraf/issues/1755): Add support to SNMP for IP & MAC address conversion.
- [#1729](https://github.com/influxdata/telegraf/issues/1729): Add support to SNMP for OID index suffixes.
- [#1813](https://github.com/influxdata/telegraf/pull/1813): Change default arguments for SNMP plugin.
- [#1686](https://github.com/influxdata/telegraf/pull/1686): Mesos input plugin: very high-cardinality mesos-task metrics removed.
- [#1838](https://github.com/influxdata/telegraf/pull/1838): Logging overhaul to centralize the logger & log levels, & provide a logfile config option.
- [#1700](https://github.com/influxdata/telegraf/pull/1700): HAProxy plugin socket glob matching.
- [#1847](https://github.com/influxdata/telegraf/pull/1847): Add Kubernetes plugin for retrieving pod metrics.

### Bugfixes

- [#1955](https://github.com/influxdata/telegraf/issues/1955): Fix NATS plug-ins reconnection logic.
- [#1936](https://github.com/influxdata/telegraf/issues/1936): Set required default values in udp_listener & tcp_listener.
- [#1926](https://github.com/influxdata/telegraf/issues/1926): Fix toml unmarshal panic in Duration objects.
- [#1746](https://github.com/influxdata/telegraf/issues/1746): Fix handling of non-string values for JSON keys listed in tag_keys.
- [#1628](https://github.com/influxdata/telegraf/issues/1628): Fix mongodb input panic on version 2.2.
- [#1733](https://github.com/influxdata/telegraf/issues/1733): Fix statsd scientific notation parsing
- [#1716](https://github.com/influxdata/telegraf/issues/1716): Sensors plugin strconv.ParseFloat: parsing "": invalid syntax
- [#1530](https://github.com/influxdata/telegraf/issues/1530): Fix prometheus_client reload panic
- [#1764](https://github.com/influxdata/telegraf/issues/1764): Fix kafka consumer panic when nil error is returned down errs channel.
- [#1768](https://github.com/influxdata/telegraf/pull/1768): Speed up statsd parsing.
- [#1751](https://github.com/influxdata/telegraf/issues/1751): Fix powerdns integer parse error handling.
- [#1752](https://github.com/influxdata/telegraf/issues/1752): Fix varnish plugin defaults not being used.
- [#1517](https://github.com/influxdata/telegraf/issues/1517): Fix windows glob paths.
- [#1137](https://github.com/influxdata/telegraf/issues/1137): Fix issue loading config directory on windows.
- [#1772](https://github.com/influxdata/telegraf/pull/1772): Windows remote management interactive service fix.
- [#1702](https://github.com/influxdata/telegraf/issues/1702): sqlserver, fix issue when case sensitive collation is activated.
- [#1823](https://github.com/influxdata/telegraf/issues/1823): Fix huge allocations in http_listener when dealing with huge payloads.
- [#1833](https://github.com/influxdata/telegraf/issues/1833): Fix translating SNMP fields not in MIB.
- [#1835](https://github.com/influxdata/telegraf/issues/1835): Fix SNMP emitting empty fields.
- [#1854](https://github.com/influxdata/telegraf/pull/1853): SQL Server waitstats truncation bug.
- [#1810](https://github.com/influxdata/telegraf/issues/1810): Fix logparser common log format: numbers in ident.
- [#1793](https://github.com/influxdata/telegraf/pull/1793): Fix JSON Serialization in OpenTSDB output.
- [#1731](https://github.com/influxdata/telegraf/issues/1731): Fix Graphite template ordering, use most specific.
- [#1836](https://github.com/influxdata/telegraf/pull/1836): Fix snmp table field initialization for non-automatic table.
- [#1724](https://github.com/influxdata/telegraf/issues/1724): cgroups path being parsed as metric.
- [#1886](https://github.com/influxdata/telegraf/issues/1886): Fix phpfpm fcgi client panic when URL does not exist.
- [#1344](https://github.com/influxdata/telegraf/issues/1344): Fix config file parse error logging.
- [#1771](https://github.com/influxdata/telegraf/issues/1771): Delete nil fields in the metric maker.
- [#870](https://github.com/influxdata/telegraf/issues/870): Fix MySQL special characters in DSN parsing.
- [#1742](https://github.com/influxdata/telegraf/issues/1742): Ping input odd timeout behavior.
- [#1950](https://github.com/influxdata/telegraf/pull/1950): Switch to github.com/kballard/go-shellquote.

## v1.0.1 [2016-09-26]

### Bugfixes

- [#1775](https://github.com/influxdata/telegraf/issues/1775): Prometheus output: Fix bug with multi-batch writes.
- [#1738](https://github.com/influxdata/telegraf/issues/1738): Fix unmarshal of influxdb metrics with null tags.
- [#1773](https://github.com/influxdata/telegraf/issues/1773): Add configurable timeout to influxdb input plugin.
- [#1785](https://github.com/influxdata/telegraf/pull/1785): Fix statsd no default value panic.

## v1.0 [2016-09-08]

### Release Notes

**Breaking Change** The SNMP plugin is being deprecated in it's current form.
There is a [new SNMP plugin](https://github.com/influxdata/telegraf/tree/master/plugins/inputs/snmp)
which fixes many of the issues and confusions
of its predecessor. For users wanting to continue to use the deprecated SNMP
plugin, you will need to change your config file from `[[inputs.snmp]]` to
`[[inputs.snmp_legacy]]`. The configuration of the new SNMP plugin is _not_
backwards-compatible.

**Breaking Change**: Aerospike main server node measurements have been renamed
aerospike_node. Aerospike namespace measurements have been renamed to
aerospike_namespace. They will also now be tagged with the node_name
that they correspond to. This has been done to differentiate measurements
that pertain to node vs. namespace statistics.

**Breaking Change**: users of github_webhooks must change to the new
`[[inputs.webhooks]]` plugin.

This means that the default github_webhooks config:

```
# A Github Webhook Event collector
[[inputs.github_webhooks]]
  ## Address and port to host Webhook listener on
  service_address = ":1618"
```

should now look like:

```
# A Webhooks Event collector
[[inputs.webhooks]]
  ## Address and port to host Webhook listener on
  service_address = ":1618"

  [inputs.webhooks.github]
    path = "/"
```

- Telegraf now supports being installed as an official windows service,
which can be installed via
`> C:\Program Files\Telegraf\telegraf.exe --service install`

- `flush_jitter` behavior has been changed. The random jitter will now be
evaluated at every flush interval, rather than once at startup. This makes it
consistent with the behavior of `collection_jitter`.

- postgresql plugins now handle oid and name typed columns seamlessly, previously they were ignored/skipped.

### Features

- [#1617](https://github.com/influxdata/telegraf/pull/1617): postgresql_extensible now handles name and oid types correctly.
- [#1413](https://github.com/influxdata/telegraf/issues/1413): Separate container_version from container_image tag.
- [#1525](https://github.com/influxdata/telegraf/pull/1525): Support setting per-device and total metrics for Docker network and blockio.
- [#1466](https://github.com/influxdata/telegraf/pull/1466): MongoDB input plugin: adding per DB stats from db.stats()
- [#1503](https://github.com/influxdata/telegraf/pull/1503): Add tls support for certs to RabbitMQ input plugin
- [#1289](https://github.com/influxdata/telegraf/pull/1289): webhooks input plugin. Thanks @francois2metz and @cduez!
- [#1247](https://github.com/influxdata/telegraf/pull/1247): rollbar webhook plugin.
- [#1408](https://github.com/influxdata/telegraf/pull/1408): mandrill webhook plugin.
- [#1402](https://github.com/influxdata/telegraf/pull/1402): docker-machine/boot2docker no longer required for unit tests.
- [#1350](https://github.com/influxdata/telegraf/pull/1350): cgroup input plugin.
- [#1369](https://github.com/influxdata/telegraf/pull/1369): Add input plugin for consuming metrics from NSQD.
- [#1369](https://github.com/influxdata/telegraf/pull/1480): add ability to read redis from a socket.
- [#1387](https://github.com/influxdata/telegraf/pull/1387): **Breaking Change** - Redis `role` tag renamed to `replication_role` to avoid global_tags override
- [#1437](https://github.com/influxdata/telegraf/pull/1437): Fetching Galera status metrics in MySQL
- [#1500](https://github.com/influxdata/telegraf/pull/1500): Aerospike plugin refactored to use official client lib.
- [#1434](https://github.com/influxdata/telegraf/pull/1434): Add measurement name arg to logparser plugin.
- [#1479](https://github.com/influxdata/telegraf/pull/1479): logparser: change resp_code from a field to a tag.
- [#1411](https://github.com/influxdata/telegraf/pull/1411): Implement support for fetching hddtemp data
- [#1340](https://github.com/influxdata/telegraf/issues/1340): statsd: do not log every dropped metric.
- [#1368](https://github.com/influxdata/telegraf/pull/1368): Add precision rounding to all metrics on collection.
- [#1390](https://github.com/influxdata/telegraf/pull/1390): Add support for Tengine
- [#1320](https://github.com/influxdata/telegraf/pull/1320): Logparser input plugin for parsing grok-style log patterns.
- [#1397](https://github.com/influxdata/telegraf/issues/1397): ElasticSearch: now supports connecting to ElasticSearch via SSL
- [#1262](https://github.com/influxdata/telegraf/pull/1261): Add graylog input pluging.
- [#1294](https://github.com/influxdata/telegraf/pull/1294): consul input plugin. Thanks @harnash
- [#1164](https://github.com/influxdata/telegraf/pull/1164): conntrack input plugin. Thanks @robinpercy!
- [#1165](https://github.com/influxdata/telegraf/pull/1165): vmstat input plugin. Thanks @jshim-xm!
- [#1208](https://github.com/influxdata/telegraf/pull/1208): Standardized AWS credentials evaluation & wildcard CloudWatch dimensions. Thanks @johnrengelman!
- [#1264](https://github.com/influxdata/telegraf/pull/1264): Add SSL config options to http_response plugin.
- [#1272](https://github.com/influxdata/telegraf/pull/1272): graphite parser: add ability to specify multiple tag keys, for consistency with influxdb parser.
- [#1265](https://github.com/influxdata/telegraf/pull/1265): Make dns lookups for chrony configurable. Thanks @zbindenren!
- [#1275](https://github.com/influxdata/telegraf/pull/1275): Allow wildcard filtering of varnish stats.
- [#1142](https://github.com/influxdata/telegraf/pull/1142): Support for glob patterns in exec plugin commands configuration.
- [#1278](https://github.com/influxdata/telegraf/pull/1278): RabbitMQ input: made url parameter optional by using DefaultURL (http://localhost:15672) if not specified
- [#1197](https://github.com/influxdata/telegraf/pull/1197): Limit AWS GetMetricStatistics requests to 10 per second.
- [#1278](https://github.com/influxdata/telegraf/pull/1278) & [#1288](https://github.com/influxdata/telegraf/pull/1288) & [#1295](https://github.com/influxdata/telegraf/pull/1295): RabbitMQ/Apache/InfluxDB inputs: made url(s) parameter optional by using reasonable input defaults if not specified
- [#1296](https://github.com/influxdata/telegraf/issues/1296): Refactor of flush_jitter argument.
- [#1213](https://github.com/influxdata/telegraf/issues/1213): Add inactive & active memory to mem plugin.
- [#1543](https://github.com/influxdata/telegraf/pull/1543): Official Windows service.
- [#1414](https://github.com/influxdata/telegraf/pull/1414): Forking sensors command to remove C package dependency.
- [#1389](https://github.com/influxdata/telegraf/pull/1389): Add a new SNMP plugin.

### Bugfixes

- [#1619](https://github.com/influxdata/telegraf/issues/1619): Fix `make windows` build target
- [#1519](https://github.com/influxdata/telegraf/pull/1519): Fix error race conditions and partial failures.
- [#1477](https://github.com/influxdata/telegraf/issues/1477): nstat: fix inaccurate config panic.
- [#1481](https://github.com/influxdata/telegraf/issues/1481): jolokia: fix handling multiple multi-dimensional attributes.
- [#1430](https://github.com/influxdata/telegraf/issues/1430): Fix prometheus character sanitizing. Sanitize more win_perf_counters characters.
- [#1534](https://github.com/influxdata/telegraf/pull/1534): Add diskio io_time to FreeBSD & report timing metrics as ms (as linux does).
- [#1379](https://github.com/influxdata/telegraf/issues/1379): Fix covering Amazon Linux for post remove flow.
- [#1584](https://github.com/influxdata/telegraf/issues/1584): procstat missing fields: read/write bytes & count
- [#1472](https://github.com/influxdata/telegraf/pull/1472): diskio input plugin: set 'skip_serial_number = true' by default to avoid high cardinality.
- [#1426](https://github.com/influxdata/telegraf/pull/1426): nil metrics panic fix.
- [#1384](https://github.com/influxdata/telegraf/pull/1384): Fix datarace in apache input plugin.
- [#1399](https://github.com/influxdata/telegraf/issues/1399): Add `read_repairs` statistics to riak plugin.
- [#1405](https://github.com/influxdata/telegraf/issues/1405): Fix memory/connection leak in prometheus input plugin.
- [#1378](https://github.com/influxdata/telegraf/issues/1378): Trim BOM from config file for Windows support.
- [#1339](https://github.com/influxdata/telegraf/issues/1339): Prometheus client output panic on service reload.
- [#1461](https://github.com/influxdata/telegraf/pull/1461): Prometheus parser, protobuf format header fix.
- [#1334](https://github.com/influxdata/telegraf/issues/1334): Prometheus output, metric refresh and caching fixes.
- [#1432](https://github.com/influxdata/telegraf/issues/1432): Panic fix for multiple graphite outputs under very high load.
- [#1412](https://github.com/influxdata/telegraf/pull/1412): Instrumental output has better reconnect behavior
- [#1460](https://github.com/influxdata/telegraf/issues/1460): Remove PID from procstat plugin to fix cardinality issues.
- [#1427](https://github.com/influxdata/telegraf/issues/1427): Cassandra input: version 2.x "column family" fix.
- [#1463](https://github.com/influxdata/telegraf/issues/1463): Shared WaitGroup in Exec plugin
- [#1436](https://github.com/influxdata/telegraf/issues/1436): logparser: honor modifiers in "pattern" config.
- [#1418](https://github.com/influxdata/telegraf/issues/1418): logparser: error and exit on file permissions/missing errors.
- [#1499](https://github.com/influxdata/telegraf/pull/1499): Make the user able to specify full path for HAproxy stats
- [#1521](https://github.com/influxdata/telegraf/pull/1521): Fix Redis url, an extra "tcp://" was added.
- [#1330](https://github.com/influxdata/telegraf/issues/1330): Fix exec plugin panic when using single binary.
- [#1336](https://github.com/influxdata/telegraf/issues/1336): Fixed incorrect prometheus metrics source selection.
- [#1112](https://github.com/influxdata/telegraf/issues/1112): Set default Zookeeper chroot to empty string.
- [#1335](https://github.com/influxdata/telegraf/issues/1335): Fix overall ping timeout to be calculated based on per-ping timeout.
- [#1374](https://github.com/influxdata/telegraf/pull/1374): Change "default" retention policy to "".
- [#1377](https://github.com/influxdata/telegraf/issues/1377): Graphite output mangling '%' character.
- [#1396](https://github.com/influxdata/telegraf/pull/1396): Prometheus input plugin now supports x509 certs authentication
- [#1252](https://github.com/influxdata/telegraf/pull/1252) & [#1279](https://github.com/influxdata/telegraf/pull/1279): Fix systemd service. Thanks @zbindenren & @PierreF!
- [#1221](https://github.com/influxdata/telegraf/pull/1221): Fix influxdb n_shards counter.
- [#1258](https://github.com/influxdata/telegraf/pull/1258): Fix potential kernel plugin integer parse error.
- [#1268](https://github.com/influxdata/telegraf/pull/1268): Fix potential influxdb input type assertion panic.
- [#1283](https://github.com/influxdata/telegraf/pull/1283): Still send processes metrics if a process exited during metric collection.
- [#1297](https://github.com/influxdata/telegraf/issues/1297): disk plugin panic when usage grab fails.
- [#1316](https://github.com/influxdata/telegraf/pull/1316): Removed leaked "database" tag on redis metrics. Thanks @PierreF!
- [#1323](https://github.com/influxdata/telegraf/issues/1323): Processes plugin: fix potential error with /proc/net/stat directory.
- [#1322](https://github.com/influxdata/telegraf/issues/1322): Fix rare RHEL 5.2 panic in gopsutil diskio gathering function.
- [#1586](https://github.com/influxdata/telegraf/pull/1586): Remove IF NOT EXISTS from influxdb output database creation.
- [#1600](https://github.com/influxdata/telegraf/issues/1600): Fix quoting with text values in postgresql_extensible plugin.
- [#1425](https://github.com/influxdata/telegraf/issues/1425): Fix win_perf_counter "index out of range" panic.
- [#1634](https://github.com/influxdata/telegraf/issues/1634): Fix ntpq panic when field is missing.
- [#1637](https://github.com/influxdata/telegraf/issues/1637): Sanitize graphite output field names.
- [#1695](https://github.com/influxdata/telegraf/pull/1695): Fix MySQL plugin not sending 0 value fields.

## v0.13.1 [2016-05-24]

### Release Notes

- net_response and http_response plugins timeouts will now accept duration
strings, ie, "2s" or "500ms".
- Input plugin Gathers will no longer be logged by default, but a Gather for
_each_ plugin will be logged in Debug mode.
- Debug mode will no longer print every point added to the accumulator. This
functionality can be duplicated using the `file` output plugin and printing
to "stdout".

### Features

- [#1173](https://github.com/influxdata/telegraf/pull/1173): varnish input plugin. Thanks @sfox-xmatters!
- [#1138](https://github.com/influxdata/telegraf/pull/1138): nstat input plugin. Thanks @Maksadbek!
- [#1139](https://github.com/influxdata/telegraf/pull/1139): instrumental output plugin. Thanks @jasonroelofs!
- [#1172](https://github.com/influxdata/telegraf/pull/1172): Ceph storage stats. Thanks @robinpercy!
- [#1233](https://github.com/influxdata/telegraf/pull/1233): Updated golint gopsutil dependency.
- [#1238](https://github.com/influxdata/telegraf/pull/1238): chrony input plugin. Thanks @zbindenren!
- [#479](https://github.com/influxdata/telegraf/issues/479): per-plugin execution time added to debug output.
- [#1249](https://github.com/influxdata/telegraf/issues/1249): influxdb output: added write_consistency argument.

### Bugfixes

- [#1195](https://github.com/influxdata/telegraf/pull/1195): Docker panic on timeout. Thanks @zstyblik!
- [#1211](https://github.com/influxdata/telegraf/pull/1211): mongodb input. Fix possible panic. Thanks @kols!
- [#1215](https://github.com/influxdata/telegraf/pull/1215): Fix for possible gopsutil-dependent plugin hangs.
- [#1228](https://github.com/influxdata/telegraf/pull/1228): Fix service plugin host tag overwrite.
- [#1198](https://github.com/influxdata/telegraf/pull/1198): http_response: override request Host header properly
- [#1230](https://github.com/influxdata/telegraf/issues/1230): Fix Telegraf process hangup due to a single plugin hanging.
- [#1214](https://github.com/influxdata/telegraf/issues/1214): Use TCP timeout argument in net_response plugin.
- [#1243](https://github.com/influxdata/telegraf/pull/1243): Logfile not created on systemd.

## v0.13 [2016-05-11]

### Release Notes

- **Breaking change** in jolokia plugin. See
https://github.com/influxdata/telegraf/blob/master/plugins/inputs/jolokia/README.md
for updated configuration. The plugin will now support proxy mode and will make
POST requests.

- New [agent] configuration option: `metric_batch_size`. This option tells
telegraf the maximum batch size to allow to accumulate before sending a flush
to the configured outputs. `metric_buffer_limit` now refers to the absolute
maximum number of metrics that will accumulate before metrics are dropped.

- There is no longer an option to
`flush_buffer_when_full`, this is now the default and only behavior of telegraf.

- **Breaking Change**: docker plugin tags. The cont_id tag no longer exists, it
will now be a field, and be called container_id. Additionally, cont_image and
cont_name are being renamed to container_image and container_name.

- **Breaking Change**: docker plugin measurements. The `docker_cpu`, `docker_mem`,
`docker_blkio` and `docker_net` measurements are being renamed to
`docker_container_cpu`, `docker_container_mem`, `docker_container_blkio` and
`docker_container_net`. Why? Because these metrics are
specifically tracking per-container stats. The problem with per-container stats,
in some use-cases, is that if containers are short-lived AND names are not
kept consistent, then the series cardinality will balloon very quickly.
So adding "container" to each metric will:
(1) make it more clear that these metrics are per-container, and
(2) allow users to easily drop per-container metrics if cardinality is an
issue (`namedrop = ["docker_container_*"]`)

- `tagexclude` and `taginclude` are now available, which can be used to remove
tags from measurements on inputs and outputs. See
[the configuration doc](https://github.com/influxdata/telegraf/blob/master/docs/CONFIGURATION.md)
for more details.

- **Measurement filtering:** All measurement filters now match based on glob
only. Previously there was an undocumented behavior where filters would match
based on _prefix_ in addition to globs. This means that a filter like
`fielddrop = ["time_"]` will need to be changed to `fielddrop = ["time_*"]`

- **datadog**: measurement and field names will no longer have `_` replaced by `.`

- The following plugins have changed their tags to _not_ overwrite the host tag:
  - cassandra: `host -> cassandra_host`
  - disque: `host -> disque_host`
  - rethinkdb: `host -> rethinkdb_host`

- **Breaking Change**: The `win_perf_counters` input has been changed to
sanitize field names, replacing `/Sec` and `/sec` with `_persec`, as well as
spaces with underscores. This is needed because Graphite doesn't like slashes
and spaces, and was failing to accept metrics that had them.
The `/[sS]ec` -> `_persec` is just to make things clearer and uniform.

- **Breaking Change**: snmp plugin. The `host` tag of the snmp plugin has been
changed to the `snmp_host` tag.

- The `disk` input plugin can now be configured with the `HOST_MOUNT_PREFIX` environment variable.
This value is prepended to any mountpaths discovered before retrieving stats.
It is not included on the report path. This is necessary for reporting host disk stats when running from within a container.

### Features

- [#1031](https://github.com/influxdata/telegraf/pull/1031): Jolokia plugin proxy mode. Thanks @saiello!
- [#1017](https://github.com/influxdata/telegraf/pull/1017): taginclude and tagexclude arguments.
- [#1015](https://github.com/influxdata/telegraf/pull/1015): Docker plugin schema refactor.
- [#889](https://github.com/influxdata/telegraf/pull/889): Improved MySQL plugin. Thanks @maksadbek!
- [#1060](https://github.com/influxdata/telegraf/pull/1060): TTL metrics added to MongoDB input plugin
- [#1056](https://github.com/influxdata/telegraf/pull/1056): Don't allow inputs to overwrite host tags.
- [#1035](https://github.com/influxdata/telegraf/issues/1035): Add `user`, `exe`, `pidfile` tags to procstat plugin.
- [#1041](https://github.com/influxdata/telegraf/issues/1041): Add `n_cpus` field to the system plugin.
- [#1072](https://github.com/influxdata/telegraf/pull/1072): New Input Plugin: filestat.
- [#1066](https://github.com/influxdata/telegraf/pull/1066): Replication lag metrics for MongoDB input plugin
- [#1086](https://github.com/influxdata/telegraf/pull/1086): Ability to specify AWS keys in config file. Thanks @johnrengleman!
- [#1096](https://github.com/influxdata/telegraf/pull/1096): Performance refactor of running output buffers.
- [#967](https://github.com/influxdata/telegraf/issues/967): Buffer logging improvements.
- [#1107](https://github.com/influxdata/telegraf/issues/1107): Support lustre2 job stats. Thanks @hanleyja!
- [#1122](https://github.com/influxdata/telegraf/pull/1122): Support setting config path through env variable and default paths.
- [#1128](https://github.com/influxdata/telegraf/pull/1128): MongoDB jumbo chunks metric for MongoDB input plugin
- [#1146](https://github.com/influxdata/telegraf/pull/1146): HAProxy socket support. Thanks weshmashian!

### Bugfixes

- [#1050](https://github.com/influxdata/telegraf/issues/1050): jolokia plugin - do not overwrite host tag. Thanks @saiello!
- [#921](https://github.com/influxdata/telegraf/pull/921): mqtt_consumer stops gathering metrics. Thanks @chaton78!
- [#1013](https://github.com/influxdata/telegraf/pull/1013): Close dead riemann output connections. Thanks @echupriyanov!
- [#1012](https://github.com/influxdata/telegraf/pull/1012): Set default tags in test accumulator.
- [#1024](https://github.com/influxdata/telegraf/issues/1024): Don't replace `.` with `_` in datadog output.
- [#1058](https://github.com/influxdata/telegraf/issues/1058): Fix possible leaky TCP connections in influxdb output.
- [#1044](https://github.com/influxdata/telegraf/pull/1044): Fix SNMP OID possible collisions. Thanks @relip
- [#1022](https://github.com/influxdata/telegraf/issues/1022): Dont error deb/rpm install on systemd errors.
- [#1078](https://github.com/influxdata/telegraf/issues/1078): Use default AWS credential chain.
- [#1070](https://github.com/influxdata/telegraf/issues/1070): SQL Server input. Fix datatype conversion.
- [#1089](https://github.com/influxdata/telegraf/issues/1089): Fix leaky TCP connections in phpfpm plugin.
- [#914](https://github.com/influxdata/telegraf/issues/914): Telegraf can drop metrics on full buffers.
- [#1098](https://github.com/influxdata/telegraf/issues/1098): Sanitize invalid OpenTSDB characters.
- [#1110](https://github.com/influxdata/telegraf/pull/1110): Sanitize * to - in graphite serializer. Thanks @goodeggs!
- [#1118](https://github.com/influxdata/telegraf/pull/1118): Sanitize Counter names for `win_perf_counters` input.
- [#1125](https://github.com/influxdata/telegraf/pull/1125): Wrap all exec command runners with a timeout, so hung os processes don't halt Telegraf.
- [#1113](https://github.com/influxdata/telegraf/pull/1113): Set MaxRetry and RequiredAcks defaults in Kafka output.
- [#1090](https://github.com/influxdata/telegraf/issues/1090): [agent] and [global_tags] config sometimes not getting applied.
- [#1133](https://github.com/influxdata/telegraf/issues/1133): Use a timeout for docker list & stat cmds.
- [#1052](https://github.com/influxdata/telegraf/issues/1052): Docker panic fix when decode fails.
- [#1136](https://github.com/influxdata/telegraf/pull/1136): "DELAYED" Inserts were deprecated in MySQL 5.6.6. Thanks @PierreF

## v0.12.1 [2016-04-14]

### Release Notes
- Breaking change in the dovecot input plugin. See Features section below.
- Graphite output templates are now supported. See
https://github.com/influxdata/telegraf/blob/master/docs/DATA_FORMATS_OUTPUT.md#graphite
- Possible breaking change for the librato and graphite outputs. Telegraf will
no longer insert field names when the field is simply named `value`. This is
because the `value` field is redundant in the graphite/librato context.

### Features
- [#1009](https://github.com/influxdata/telegraf/pull/1009): Cassandra input plugin. Thanks @subhachandrachandra!
- [#976](https://github.com/influxdata/telegraf/pull/976): Reduce allocations in the UDP and statsd inputs.
- [#979](https://github.com/influxdata/telegraf/pull/979): Reduce allocations in the TCP listener.
- [#992](https://github.com/influxdata/telegraf/pull/992): Refactor allocations in TCP/UDP listeners.
- [#935](https://github.com/influxdata/telegraf/pull/935): AWS Cloudwatch input plugin. Thanks @joshhardy & @ljosa!
- [#943](https://github.com/influxdata/telegraf/pull/943): http_response input plugin. Thanks @Lswith!
- [#939](https://github.com/influxdata/telegraf/pull/939): sysstat input plugin. Thanks @zbindenren!
- [#998](https://github.com/influxdata/telegraf/pull/998): **breaking change** enabled global, user and ip queries in dovecot plugin. Thanks @mikif70!
- [#1001](https://github.com/influxdata/telegraf/pull/1001): Graphite serializer templates.
- [#1008](https://github.com/influxdata/telegraf/pull/1008): Adding memstats metrics to the influxdb plugin.

### Bugfixes
- [#968](https://github.com/influxdata/telegraf/issues/968): Processes plugin gets unknown state when spaces are in (command name)
- [#969](https://github.com/influxdata/telegraf/pull/969): ipmi_sensors: allow : in password. Thanks @awaw!
- [#972](https://github.com/influxdata/telegraf/pull/972): dovecot: remove extra newline in dovecot command. Thanks @mrannanj!
- [#645](https://github.com/influxdata/telegraf/issues/645): docker plugin i/o error on closed pipe. Thanks @tripledes!

## v0.12.0 [2016-04-05]

### Features
- [#951](https://github.com/influxdata/telegraf/pull/951): Parse environment variables in the config file.
- [#948](https://github.com/influxdata/telegraf/pull/948): Cleanup config file and make default package version include all plugins (but commented).
- [#927](https://github.com/influxdata/telegraf/pull/927): Adds parsing of tags to the statsd input when using DataDog's dogstatsd extension
- [#863](https://github.com/influxdata/telegraf/pull/863): AMQP output: allow external auth. Thanks @ekini!
- [#707](https://github.com/influxdata/telegraf/pull/707): Improved prometheus plugin. Thanks @titilambert!
- [#878](https://github.com/influxdata/telegraf/pull/878): Added json serializer. Thanks @ch3lo!
- [#880](https://github.com/influxdata/telegraf/pull/880): Add the ability to specify the bearer token to the prometheus plugin. Thanks @jchauncey!
- [#882](https://github.com/influxdata/telegraf/pull/882): Fixed SQL Server Plugin issues
- [#849](https://github.com/influxdata/telegraf/issues/849): Adding ability to parse single values as an input data type.
- [#844](https://github.com/influxdata/telegraf/pull/844): postgres_extensible plugin added. Thanks @menardorama!
- [#866](https://github.com/influxdata/telegraf/pull/866): couchbase input plugin. Thanks @ljosa!
- [#789](https://github.com/influxdata/telegraf/pull/789): Support multiple field specification and `field*` in graphite templates. Thanks @chrusty!
- [#762](https://github.com/influxdata/telegraf/pull/762): Nagios parser for the exec plugin. Thanks @titilambert!
- [#848](https://github.com/influxdata/telegraf/issues/848): Provide option to omit host tag from telegraf agent.
- [#928](https://github.com/influxdata/telegraf/pull/928): Deprecating the statsd "convert_names" options, expose separator config.
- [#919](https://github.com/influxdata/telegraf/pull/919): ipmi_sensor input plugin. Thanks @ebookbug!
- [#945](https://github.com/influxdata/telegraf/pull/945): KAFKA output: codec, acks, and retry configuration. Thanks @framiere!

### Bugfixes
- [#890](https://github.com/influxdata/telegraf/issues/890): Create TLS config even if only ssl_ca is provided.
- [#884](https://github.com/influxdata/telegraf/issues/884): Do not call write method if there are 0 metrics to write.
- [#898](https://github.com/influxdata/telegraf/issues/898): Put database name in quotes, fixes special characters in the database name.
- [#656](https://github.com/influxdata/telegraf/issues/656): No longer run `lsof` on linux to get netstat data, fixes permissions issue.
- [#907](https://github.com/influxdata/telegraf/issues/907): Fix prometheus invalid label/measurement name key.
- [#841](https://github.com/influxdata/telegraf/issues/841): Fix memcached unix socket panic.
- [#873](https://github.com/influxdata/telegraf/issues/873): Fix SNMP plugin sometimes not returning metrics. Thanks @titiliambert!
- [#934](https://github.com/influxdata/telegraf/pull/934): phpfpm: Fix fcgi uri path. Thanks @rudenkovk!
- [#805](https://github.com/influxdata/telegraf/issues/805): Kafka consumer stops gathering after i/o timeout.
- [#959](https://github.com/influxdata/telegraf/pull/959): reduce mongodb & prometheus collection timeouts. Thanks @PierreF!

## v0.11.1 [2016-03-17]

### Release Notes
- Primarily this release was cut to fix [#859](https://github.com/influxdata/telegraf/issues/859)

### Features
- [#747](https://github.com/influxdata/telegraf/pull/747): Start telegraf on install & remove on uninstall. Thanks @pierref!
- [#794](https://github.com/influxdata/telegraf/pull/794): Add service reload ability. Thanks @entertainyou!

### Bugfixes
- [#852](https://github.com/influxdata/telegraf/issues/852): Windows zip package fix
- [#859](https://github.com/influxdata/telegraf/issues/859): httpjson plugin panic

## v0.11.0 [2016-03-15]

### Release Notes

### Features
- [#692](https://github.com/influxdata/telegraf/pull/770): Support InfluxDB retention policies
- [#771](https://github.com/influxdata/telegraf/pull/771): Default timeouts for input plugns. Thanks @PierreF!
- [#758](https://github.com/influxdata/telegraf/pull/758): UDP Listener input plugin, thanks @whatyouhide!
- [#769](https://github.com/influxdata/telegraf/issues/769): httpjson plugin: allow specifying SSL configuration.
- [#735](https://github.com/influxdata/telegraf/pull/735): SNMP Table feature. Thanks @titilambert!
- [#754](https://github.com/influxdata/telegraf/pull/754): docker plugin: adding `docker info` metrics to output. Thanks @titilambert!
- [#788](https://github.com/influxdata/telegraf/pull/788): -input-list and -output-list command-line options. Thanks @ebookbug!
- [#778](https://github.com/influxdata/telegraf/pull/778): Adding a TCP input listener.
- [#797](https://github.com/influxdata/telegraf/issues/797): Provide option for persistent MQTT consumer client sessions.
- [#799](https://github.com/influxdata/telegraf/pull/799): Add number of threads for procstat input plugin. Thanks @titilambert!
- [#776](https://github.com/influxdata/telegraf/pull/776): Add Zookeeper chroot option to kafka_consumer. Thanks @prune998!
- [#811](https://github.com/influxdata/telegraf/pull/811): Add processes plugin for classifying total procs on system. Thanks @titilambert!
- [#235](https://github.com/influxdata/telegraf/issues/235): Add number of users to the `system` input plugin.
- [#826](https://github.com/influxdata/telegraf/pull/826): "kernel" linux plugin for /proc/stat metrics (context switches, interrupts, etc.)
- [#847](https://github.com/influxdata/telegraf/pull/847): `ntpq`: Input plugin for running ntp query executable and gathering metrics.

### Bugfixes
- [#748](https://github.com/influxdata/telegraf/issues/748): Fix sensor plugin split on ":"
- [#722](https://github.com/influxdata/telegraf/pull/722): Librato output plugin fixes. Thanks @chrusty!
- [#745](https://github.com/influxdata/telegraf/issues/745): Fix Telegraf toml parse panic on large config files. Thanks @titilambert!
- [#781](https://github.com/influxdata/telegraf/pull/781): Fix mqtt_consumer username not being set. Thanks @chaton78!
- [#786](https://github.com/influxdata/telegraf/pull/786): Fix mqtt output username not being set. Thanks @msangoi!
- [#773](https://github.com/influxdata/telegraf/issues/773): Fix duplicate measurements in snmp plugin. Thanks @titilambert!
- [#708](https://github.com/influxdata/telegraf/issues/708): packaging: build ARM package
- [#713](https://github.com/influxdata/telegraf/issues/713): packaging: insecure permissions error on log directory
- [#816](https://github.com/influxdata/telegraf/issues/816): Fix phpfpm panic if fcgi endpoint unreachable.
- [#828](https://github.com/influxdata/telegraf/issues/828): fix net_response plugin overwriting host tag.
- [#821](https://github.com/influxdata/telegraf/issues/821): Remove postgres password from server tag. Thanks @menardorama!

## v0.10.4.1

### Release Notes
- Bug in the build script broke deb and rpm packages.

### Bugfixes
- [#750](https://github.com/influxdata/telegraf/issues/750): deb package broken
- [#752](https://github.com/influxdata/telegraf/issues/752): rpm package broken

## v0.10.4 [2016-02-24]

### Release Notes
- The pass/drop parameters have been renamed to fielddrop/fieldpass parameters,
to more accurately indicate their purpose.
- There are also now namedrop/namepass parameters for passing/dropping based
on the metric _name_.
- Experimental windows builds now available.

### Features
- [#727](https://github.com/influxdata/telegraf/pull/727): riak input, thanks @jcoene!
- [#694](https://github.com/influxdata/telegraf/pull/694): DNS Query input, thanks @mjasion!
- [#724](https://github.com/influxdata/telegraf/pull/724): username matching for procstat input, thanks @zorel!
- [#736](https://github.com/influxdata/telegraf/pull/736): Ignore dummy filesystems from disk plugin. Thanks @PierreF!
- [#737](https://github.com/influxdata/telegraf/pull/737): Support multiple fields for statsd input. Thanks @mattheath!

### Bugfixes
- [#701](https://github.com/influxdata/telegraf/pull/701): output write count shouldnt print in quiet mode.
- [#746](https://github.com/influxdata/telegraf/pull/746): httpjson plugin: Fix HTTP GET parameters.

## v0.10.3 [2016-02-18]

### Release Notes
- Users of the `exec` and `kafka_consumer` (and the new `nats_consumer`
and `mqtt_consumer` plugins) can now specify the incoming data
format that they would like to parse. Currently supports: "json", "influx", and
"graphite"
- Users of message broker and file output plugins can now choose what data format
they would like to output. Currently supports: "influx" and "graphite"
- More info on parsing _incoming_ data formats can be found
[here](https://github.com/influxdata/telegraf/blob/master/docs/DATA_FORMATS_INPUT.md)
- More info on serializing _outgoing_ data formats can be found
[here](https://github.com/influxdata/telegraf/blob/master/docs/DATA_FORMATS_OUTPUT.md)
- Telegraf now has an option `flush_buffer_when_full` that will flush the
metric buffer whenever it fills up for each output, rather than dropping
points and only flushing on a set time interval. This will default to `true`
and is in the `[agent]` config section.

### Features
- [#652](https://github.com/influxdata/telegraf/pull/652): CouchDB Input Plugin. Thanks @codehate!
- [#655](https://github.com/influxdata/telegraf/pull/655): Support parsing arbitrary data formats. Currently limited to kafka_consumer and exec inputs.
- [#671](https://github.com/influxdata/telegraf/pull/671): Dovecot input plugin. Thanks @mikif70!
- [#680](https://github.com/influxdata/telegraf/pull/680): NATS consumer input plugin. Thanks @netixen!
- [#676](https://github.com/influxdata/telegraf/pull/676): MQTT consumer input plugin.
- [#683](https://github.com/influxdata/telegraf/pull/683): PostGRES input plugin: add pg_stat_bgwriter. Thanks @menardorama!
- [#679](https://github.com/influxdata/telegraf/pull/679): File/stdout output plugin.
- [#679](https://github.com/influxdata/telegraf/pull/679): Support for arbitrary output data formats.
- [#695](https://github.com/influxdata/telegraf/pull/695): raindrops input plugin. Thanks @burdandrei!
- [#650](https://github.com/influxdata/telegraf/pull/650): net_response input plugin. Thanks @titilambert!
- [#699](https://github.com/influxdata/telegraf/pull/699): Flush based on buffer size rather than time.
- [#682](https://github.com/influxdata/telegraf/pull/682): Mesos input plugin. Thanks @tripledes!

### Bugfixes
- [#443](https://github.com/influxdata/telegraf/issues/443): Fix Ping command timeout parameter on Linux.
- [#662](https://github.com/influxdata/telegraf/pull/667): Change `[tags]` to `[global_tags]` to fix multiple-plugin tags bug.
- [#642](https://github.com/influxdata/telegraf/issues/642): Riemann output plugin issues.
- [#394](https://github.com/influxdata/telegraf/issues/394): Support HTTP POST. Thanks @gabelev!
- [#715](https://github.com/influxdata/telegraf/pull/715): Fix influxdb precision config panic. Thanks @netixen!

## v0.10.2 [2016-02-04]

### Release Notes
- Statsd timing measurements are now aggregated into a single measurement with
fields.
- Graphite output now inserts tags into the bucket in alphabetical order.
- Normalized TLS/SSL support for output plugins: MQTT, AMQP, Kafka
- `verify_ssl` config option was removed from Kafka because it was actually
doing the opposite of what it claimed to do (yikes). It's been replaced by
`insecure_skip_verify`

### Features
- [#575](https://github.com/influxdata/telegraf/pull/575): Support for collecting Windows Performance Counters. Thanks @TheFlyingCorpse!
- [#564](https://github.com/influxdata/telegraf/issues/564): features for plugin writing simplification. Internal metric data type.
- [#603](https://github.com/influxdata/telegraf/pull/603): Aggregate statsd timing measurements into fields. Thanks @marcinbunsch!
- [#601](https://github.com/influxdata/telegraf/issues/601): Warn when overwriting cached metrics.
- [#614](https://github.com/influxdata/telegraf/pull/614): PowerDNS input plugin. Thanks @Kasen!
- [#617](https://github.com/influxdata/telegraf/pull/617): exec plugin: parse influx line protocol in addition to JSON.
- [#628](https://github.com/influxdata/telegraf/pull/628): Windows perf counters: pre-vista support

### Bugfixes
- [#595](https://github.com/influxdata/telegraf/issues/595): graphite output should include tags to separate duplicate measurements.
- [#599](https://github.com/influxdata/telegraf/issues/599): datadog plugin tags not working.
- [#600](https://github.com/influxdata/telegraf/issues/600): datadog measurement/field name parsing is wrong.
- [#602](https://github.com/influxdata/telegraf/issues/602): Fix statsd field name templating.
- [#612](https://github.com/influxdata/telegraf/pull/612): Docker input panic fix if stats received are nil.
- [#634](https://github.com/influxdata/telegraf/pull/634): Properly set host headers in httpjson. Thanks @reginaldosousa!

## v0.10.1 [2016-01-27]

### Release Notes

- Telegraf now keeps a fixed-length buffer of metrics per-output. This buffer
defaults to 10,000 metrics, and is adjustable. The buffer is cleared when a
successful write to that output occurs.
- The docker plugin has been significantly overhauled to add more metrics
and allow for docker-machine (incl OSX) support.
[See the readme](https://github.com/influxdata/telegraf/blob/master/plugins/inputs/docker/README.md)
for the latest measurements, fields, and tags. There is also now support for
specifying a docker endpoint to get metrics from.

### Features
- [#509](https://github.com/influxdata/telegraf/pull/509): Flatten JSON arrays with indices. Thanks @psilva261!
- [#512](https://github.com/influxdata/telegraf/pull/512): Python 3 build script, add lsof dep to package. Thanks @Ormod!
- [#475](https://github.com/influxdata/telegraf/pull/475): Add response time to httpjson plugin. Thanks @titilambert!
- [#519](https://github.com/influxdata/telegraf/pull/519): Added a sensors input based on lm-sensors. Thanks @md14454!
- [#467](https://github.com/influxdata/telegraf/issues/467): Add option to disable statsd measurement name conversion.
- [#534](https://github.com/influxdata/telegraf/pull/534): NSQ input plugin. Thanks @allingeek!
- [#494](https://github.com/influxdata/telegraf/pull/494): Graphite output plugin. Thanks @titilambert!
- AMQP SSL support. Thanks @ekini!
- [#539](https://github.com/influxdata/telegraf/pull/539): Reload config on SIGHUP. Thanks @titilambert!
- [#522](https://github.com/influxdata/telegraf/pull/522): Phusion passenger input plugin. Thanks @kureikain!
- [#541](https://github.com/influxdata/telegraf/pull/541): Kafka output TLS cert support. Thanks @Ormod!
- [#551](https://github.com/influxdata/telegraf/pull/551): Statsd UDP read packet size now defaults to 1500 bytes, and is configurable.
- [#552](https://github.com/influxdata/telegraf/pull/552): Support for collection interval jittering.
- [#484](https://github.com/influxdata/telegraf/issues/484): Include usage percent with procstat metrics.
- [#553](https://github.com/influxdata/telegraf/pull/553): Amazon CloudWatch output. thanks @skwong2!
- [#503](https://github.com/influxdata/telegraf/pull/503): Support docker endpoint configuration.
- [#563](https://github.com/influxdata/telegraf/pull/563): Docker plugin overhaul.
- [#285](https://github.com/influxdata/telegraf/issues/285): Fixed-size buffer of points.
- [#546](https://github.com/influxdata/telegraf/pull/546): SNMP Input plugin. Thanks @titilambert!
- [#589](https://github.com/influxdata/telegraf/pull/589): Microsoft SQL Server input plugin. Thanks @zensqlmonitor!
- [#573](https://github.com/influxdata/telegraf/pull/573): Github webhooks consumer input. Thanks @jackzampolin!
- [#471](https://github.com/influxdata/telegraf/pull/471): httpjson request headers. Thanks @asosso!

### Bugfixes
- [#506](https://github.com/influxdata/telegraf/pull/506): Ping input doesn't return response time metric when timeout. Thanks @titilambert!
- [#508](https://github.com/influxdata/telegraf/pull/508): Fix prometheus cardinality issue with the `net` plugin
- [#499](https://github.com/influxdata/telegraf/issues/499) & [#502](https://github.com/influxdata/telegraf/issues/502): php fpm unix socket and other fixes, thanks @kureikain!
- [#543](https://github.com/influxdata/telegraf/issues/543): Statsd Packet size sometimes truncated.
- [#440](https://github.com/influxdata/telegraf/issues/440): Don't query filtered devices for disk stats.
- [#463](https://github.com/influxdata/telegraf/issues/463): Docker plugin not working on AWS Linux
- [#568](https://github.com/influxdata/telegraf/issues/568): Multiple output race condition.
- [#585](https://github.com/influxdata/telegraf/pull/585): Log stack trace and continue on Telegraf panic. Thanks @wutaizeng!

## v0.10.0 [2016-01-12]

### Release Notes
- Linux packages have been taken out of `opt`, the binary is now in `/usr/bin`
and configuration files are in `/etc/telegraf`
- **breaking change** `plugins` have been renamed to `inputs`. This was done because
`plugins` is too generic, as there are now also "output plugins", and will likely
be "aggregator plugins" and "filter plugins" in the future. Additionally,
`inputs/` and `outputs/` directories have been placed in the root-level `plugins/`
directory.
- **breaking change** the `io` plugin has been renamed `diskio`
- **breaking change** plugin measurements aggregated into a single measurement.
- **breaking change** `jolokia` plugin: must use global tag/drop/pass parameters
for configuration.
- **breaking change** `twemproxy` plugin: `prefix` option removed.
- **breaking change** `procstat` cpu measurements are now prepended with `cpu_time_`
instead of only `cpu_`
- **breaking change** some command-line flags have been renamed to separate words.
`-configdirectory` -> `-config-directory`, `-filter` -> `-input-filter`,
`-outputfilter` -> `-output-filter`
- The prometheus plugin schema has not been changed (measurements have not been
aggregated).

### Packaging change note:

RHEL/CentOS users upgrading from 0.2.x to 0.10.0 will probably have their
configurations overwritten by the upgrade. There is a backup stored at
/etc/telegraf/telegraf.conf.$(date +%s).backup.

### Features
- Plugin measurements aggregated into a single measurement.
- Added ability to specify per-plugin tags
- Added ability to specify per-plugin measurement suffix and prefix.
(`name_prefix` and `name_suffix`)
- Added ability to override base plugin measurement name. (`name_override`)

### Bugfixes

## v0.2.5 [unreleased]

### Features
- [#427](https://github.com/influxdata/telegraf/pull/427): zfs plugin: pool stats added. Thanks @allenpetersen!
- [#428](https://github.com/influxdata/telegraf/pull/428): Amazon Kinesis output. Thanks @jimmystewpot!
- [#449](https://github.com/influxdata/telegraf/pull/449): influxdb plugin, thanks @mark-rushakoff

### Bugfixes
- [#430](https://github.com/influxdata/telegraf/issues/430): Network statistics removed in elasticsearch 2.1. Thanks @jipperinbham!
- [#452](https://github.com/influxdata/telegraf/issues/452): Elasticsearch open file handles error. Thanks @jipperinbham!

## v0.2.4 [2015-12-08]

### Features
- [#412](https://github.com/influxdata/telegraf/pull/412): Additional memcached stats. Thanks @mgresser!
- [#410](https://github.com/influxdata/telegraf/pull/410): Additional redis metrics. Thanks @vlaadbrain!
- [#414](https://github.com/influxdata/telegraf/issues/414): Jolokia plugin auth parameters
- [#415](https://github.com/influxdata/telegraf/issues/415): memcached plugin: support unix sockets
- [#418](https://github.com/influxdata/telegraf/pull/418): memcached plugin additional unit tests.
- [#408](https://github.com/influxdata/telegraf/pull/408): MailChimp plugin.
- [#382](https://github.com/influxdata/telegraf/pull/382): Add system wide network protocol stats to `net` plugin.
- [#401](https://github.com/influxdata/telegraf/pull/401): Support pass/drop/tagpass/tagdrop for outputs. Thanks @oldmantaiter!

### Bugfixes
- [#405](https://github.com/influxdata/telegraf/issues/405): Prometheus output cardinality issue
- [#388](https://github.com/influxdata/telegraf/issues/388): Fix collection hangup when cpu times decrement.

## v0.2.3 [2015-11-30]

### Release Notes
- **breaking change** The `kafka` plugin has been renamed to `kafka_consumer`.
and most of the config option names have changed.
This only affects the kafka consumer _plugin_ (not the
output). There were a number of problems with the kafka plugin that led to it
only collecting data once at startup, so the kafka plugin was basically non-
functional.
- Plugins can now be specified as a list, and multiple plugin instances of the
same type can be specified, like this:

```
[[inputs.cpu]]
  percpu = false
  totalcpu = true

[[inputs.cpu]]
  percpu = true
  totalcpu = false
  drop = ["cpu_time"]
```

- Riemann output added
- Aerospike plugin: tag changed from `host` -> `aerospike_host`

### Features
- [#379](https://github.com/influxdata/telegraf/pull/379): Riemann output, thanks @allenj!
- [#375](https://github.com/influxdata/telegraf/pull/375): kafka_consumer service plugin.
- [#392](https://github.com/influxdata/telegraf/pull/392): Procstat plugin can now accept pgrep -f pattern, thanks @ecarreras!
- [#383](https://github.com/influxdata/telegraf/pull/383): Specify plugins as a list.
- [#354](https://github.com/influxdata/telegraf/pull/354): Add ability to specify multiple metrics in one statsd line. Thanks @MerlinDMC!

### Bugfixes
- [#371](https://github.com/influxdata/telegraf/issues/371): Kafka consumer plugin not functioning.
- [#389](https://github.com/influxdata/telegraf/issues/389): NaN value panic

## v0.2.2 [2015-11-18]

### Release Notes
- 0.2.1 has a bug where all lists within plugins get duplicated, this includes
lists of servers/URLs. 0.2.2 is being released solely to fix that bug

### Bugfixes
- [#377](https://github.com/influxdata/telegraf/pull/377): Fix for duplicate slices in inputs.

## v0.2.1 [2015-11-16]

### Release Notes
- Telegraf will no longer use docker-compose for "long" unit test, it has been
changed to just run docker commands in the Makefile. See `make docker-run` and
`make docker-kill`. `make test` will still run all unit tests with docker.
- Long unit tests are now run in CircleCI, with docker & race detector
- Redis plugin tag has changed from `host` to `server`
- HAProxy plugin tag has changed from `host` to `server`
- UDP output now supported
- Telegraf will now compile on FreeBSD
- Users can now specify outputs as lists, specifying multiple outputs of the
same type.

### Features
- [#325](https://github.com/influxdata/telegraf/pull/325): NSQ output. Thanks @jrxFive!
- [#318](https://github.com/influxdata/telegraf/pull/318): Prometheus output. Thanks @oldmantaiter!
- [#338](https://github.com/influxdata/telegraf/pull/338): Restart Telegraf on package upgrade. Thanks @linsomniac!
- [#337](https://github.com/influxdata/telegraf/pull/337): Jolokia plugin, thanks @saiello!
- [#350](https://github.com/influxdata/telegraf/pull/350): Amon output.
- [#365](https://github.com/influxdata/telegraf/pull/365): Twemproxy plugin by @codeb2cc
- [#317](https://github.com/influxdata/telegraf/issues/317): ZFS plugin, thanks @cornerot!
- [#364](https://github.com/influxdata/telegraf/pull/364): Support InfluxDB UDP output.
- [#370](https://github.com/influxdata/telegraf/pull/370): Support specifying multiple outputs, as lists.
- [#372](https://github.com/influxdata/telegraf/pull/372): Remove gosigar and update go-dockerclient for FreeBSD support. Thanks @MerlinDMC!

### Bugfixes
- [#331](https://github.com/influxdata/telegraf/pull/331): Dont overwrite host tag in redis plugin.
- [#336](https://github.com/influxdata/telegraf/pull/336): Mongodb plugin should take 2 measurements.
- [#351](https://github.com/influxdata/telegraf/issues/317): Fix continual "CREATE DATABASE" in writes
- [#360](https://github.com/influxdata/telegraf/pull/360): Apply prefix before ShouldPass check. Thanks @sotfo!

## v0.2.0 [2015-10-27]

### Release Notes
- The -test flag will now only output 2 collections for plugins that need it
- There is a new agent configuration option: `flush_interval`. This option tells
Telegraf how often to flush data to InfluxDB and other output sinks. For example,
users can set `interval = "2s"` and `flush_interval = "60s"` for Telegraf to
collect data every 2 seconds, and flush every 60 seconds.
- `precision` and `utc` are no longer valid agent config values. `precision` has
moved to the `influxdb` output config, where it will continue to default to "s"
- debug and test output will now print the raw line-protocol string
- Telegraf will now, by default, round the collection interval to the nearest
even interval. This means that `interval="10s"` will collect every :00, :10, etc.
To ease scale concerns, flushing will be "jittered" by a random amount so that
all Telegraf instances do not flush at the same time. Both of these options can
be controlled via the `round_interval` and `flush_jitter` config options.
- Telegraf will now retry metric flushes twice

### Features
- [#205](https://github.com/influxdata/telegraf/issues/205): Include per-db redis keyspace info
- [#226](https://github.com/influxdata/telegraf/pull/226): Add timestamps to points in Kafka/AMQP outputs. Thanks @ekini
- [#90](https://github.com/influxdata/telegraf/issues/90): Add Docker labels to tags in docker plugin
- [#223](https://github.com/influxdata/telegraf/pull/223): Add port tag to nginx plugin. Thanks @neezgee!
- [#227](https://github.com/influxdata/telegraf/pull/227): Add command intervals to exec plugin. Thanks @jpalay!
- [#241](https://github.com/influxdata/telegraf/pull/241): MQTT Output. Thanks @shirou!
- Memory plugin: cached and buffered measurements re-added
- Logging: additional logging for each collection interval, track the number
of metrics collected and from how many inputs.
- [#240](https://github.com/influxdata/telegraf/pull/240): procstat plugin, thanks @ranjib!
- [#244](https://github.com/influxdata/telegraf/pull/244): netstat plugin, thanks @shirou!
- [#262](https://github.com/influxdata/telegraf/pull/262): zookeeper plugin, thanks @jrxFive!
- [#237](https://github.com/influxdata/telegraf/pull/237): statsd service plugin, thanks @sparrc
- [#273](https://github.com/influxdata/telegraf/pull/273): puppet agent plugin, thats @jrxFive!
- [#280](https://github.com/influxdata/telegraf/issues/280): Use InfluxDB client v2.
- [#281](https://github.com/influxdata/telegraf/issues/281): Eliminate need to deep copy Batch Points.
- [#286](https://github.com/influxdata/telegraf/issues/286): bcache plugin, thanks @cornerot!
- [#287](https://github.com/influxdata/telegraf/issues/287): Batch AMQP output, thanks @ekini!
- [#301](https://github.com/influxdata/telegraf/issues/301): Collect on even intervals
- [#298](https://github.com/influxdata/telegraf/pull/298): Support retrying output writes
- [#300](https://github.com/influxdata/telegraf/issues/300): aerospike plugin. Thanks @oldmantaiter!
- [#322](https://github.com/influxdata/telegraf/issues/322): Librato output. Thanks @jipperinbham!

### Bugfixes
- [#228](https://github.com/influxdata/telegraf/pull/228): New version of package will replace old one. Thanks @ekini!
- [#232](https://github.com/influxdata/telegraf/pull/232): Fix bashism run during deb package installation. Thanks @yankcrime!
- [#261](https://github.com/influxdata/telegraf/issues/260): RabbitMQ panics if wrong credentials given. Thanks @ekini!
- [#245](https://github.com/influxdata/telegraf/issues/245): Document Exec plugin example. Thanks @ekini!
- [#264](https://github.com/influxdata/telegraf/issues/264): logrotate config file fixes. Thanks @linsomniac!
- [#290](https://github.com/influxdata/telegraf/issues/290): Fix some plugins sending their values as strings.
- [#289](https://github.com/influxdata/telegraf/issues/289): Fix accumulator panic on nil tags.
- [#302](https://github.com/influxdata/telegraf/issues/302): Fix `[tags]` getting applied, thanks @gotyaoi!

## v0.1.9 [2015-09-22]

### Release Notes
- InfluxDB output config change: `url` is now `urls`, and is a list. Config files
will still be backwards compatible if only `url` is specified.
- The -test flag will now output two metric collections
- Support for filtering telegraf outputs on the CLI -- Telegraf will now
allow filtering of output sinks on the command-line using the `-outputfilter`
flag, much like how the `-filter` flag works for inputs.
- Support for filtering on config-file creation -- Telegraf now supports
filtering to -sample-config command. You can now run
`telegraf -sample-config -filter cpu -outputfilter influxdb` to get a config
file with only the cpu plugin defined, and the influxdb output defined.
- **Breaking Change**: The CPU collection plugin has been refactored to fix some
bugs and outdated dependency issues. At the same time, I also decided to fix
a naming consistency issue, so cpu_percentageIdle will become cpu_usage_idle.
Also, all CPU time measurements now have it indicated in their name, so cpu_idle
will become cpu_time_idle. Additionally, cpu_time measurements are going to be
dropped in the default config.
- **Breaking Change**: The memory plugin has been refactored and some measurements
have been renamed for consistency. Some measurements have also been removed from being outputted. They are still being collected by gopsutil, and could easily be
re-added in a "verbose" mode if there is demand for it.

### Features
- [#143](https://github.com/influxdata/telegraf/issues/143): InfluxDB clustering support
- [#181](https://github.com/influxdata/telegraf/issues/181): Makefile GOBIN support. Thanks @Vye!
- [#203](https://github.com/influxdata/telegraf/pull/200): AMQP output. Thanks @ekini!
- [#182](https://github.com/influxdata/telegraf/pull/182): OpenTSDB output. Thanks @rplessl!
- [#187](https://github.com/influxdata/telegraf/pull/187): Retry output sink connections on startup.
- [#220](https://github.com/influxdata/telegraf/pull/220): Add port tag to apache plugin. Thanks @neezgee!
- [#217](https://github.com/influxdata/telegraf/pull/217): Add filtering for output sinks
and filtering when specifying a config file.

### Bugfixes
- [#170](https://github.com/influxdata/telegraf/issues/170): Systemd support
- [#175](https://github.com/influxdata/telegraf/issues/175): Set write precision before gathering metrics
- [#178](https://github.com/influxdata/telegraf/issues/178): redis plugin, multiple server thread hang bug
- Fix net plugin on darwin
- [#84](https://github.com/influxdata/telegraf/issues/84): Fix docker plugin on CentOS. Thanks @neezgee!
- [#189](https://github.com/influxdata/telegraf/pull/189): Fix mem_used_perc. Thanks @mced!
- [#192](https://github.com/influxdata/telegraf/issues/192): Increase compatibility of postgresql plugin. Now supports versions 8.1+
- [#203](https://github.com/influxdata/telegraf/issues/203): EL5 rpm support. Thanks @ekini!
- [#206](https://github.com/influxdata/telegraf/issues/206): CPU steal/guest values wrong on linux.
- [#212](https://github.com/influxdata/telegraf/issues/212): Add hashbang to postinstall script. Thanks @ekini!
- [#212](https://github.com/influxdata/telegraf/issues/212): Fix makefile warning. Thanks @ekini!

## v0.1.8 [2015-09-04]

### Release Notes
- Telegraf will now write data in UTC at second precision by default
- Now using Go 1.5 to build telegraf

### Features
- [#150](https://github.com/influxdata/telegraf/pull/150): Add Host Uptime metric to system plugin
- [#158](https://github.com/influxdata/telegraf/pull/158): Apache Plugin. Thanks @KPACHbIuLLIAnO4
- [#159](https://github.com/influxdata/telegraf/pull/159): Use second precision for InfluxDB writes
- [#165](https://github.com/influxdata/telegraf/pull/165): Add additional metrics to mysql plugin. Thanks @nickscript0
- [#162](https://github.com/influxdata/telegraf/pull/162): Write UTC by default, provide option
- [#166](https://github.com/influxdata/telegraf/pull/166): Upload binaries to S3
- [#169](https://github.com/influxdata/telegraf/pull/169): Ping plugin

### Bugfixes

## v0.1.7 [2015-08-28]

### Features
- [#38](https://github.com/influxdata/telegraf/pull/38): Kafka output producer.
- [#133](https://github.com/influxdata/telegraf/pull/133): Add plugin.Gather error logging. Thanks @nickscript0!
- [#136](https://github.com/influxdata/telegraf/issues/136): Add a -usage flag for printing usage of a single plugin.
- [#137](https://github.com/influxdata/telegraf/issues/137): Memcached: fix when a value contains a space
- [#138](https://github.com/influxdata/telegraf/issues/138): MySQL server address tag.
- [#142](https://github.com/influxdata/telegraf/pull/142): Add Description and SampleConfig funcs to output interface
- Indent the toml config file for readability

### Bugfixes
- [#128](https://github.com/influxdata/telegraf/issues/128): system_load measurement missing.
- [#129](https://github.com/influxdata/telegraf/issues/129): Latest pkg url fix.
- [#131](https://github.com/influxdata/telegraf/issues/131): Fix memory reporting on linux & darwin. Thanks @subhachandrachandra!
- [#140](https://github.com/influxdata/telegraf/issues/140): Memory plugin prec->perc typo fix. Thanks @brunoqc!

## v0.1.6 [2015-08-20]

### Features
- [#112](https://github.com/influxdata/telegraf/pull/112): Datadog output. Thanks @jipperinbham!
- [#116](https://github.com/influxdata/telegraf/pull/116): Use godep to vendor all dependencies
- [#120](https://github.com/influxdata/telegraf/pull/120): Httpjson plugin. Thanks @jpalay & @alvaromorales!

### Bugfixes
- [#113](https://github.com/influxdata/telegraf/issues/113): Update README with Telegraf/InfluxDB compatibility
- [#118](https://github.com/influxdata/telegraf/pull/118): Fix for disk usage stats in Windows. Thanks @srfraser!
- [#122](https://github.com/influxdata/telegraf/issues/122): Fix for DiskUsage segv fault. Thanks @srfraser!
- [#126](https://github.com/influxdata/telegraf/issues/126): Nginx plugin not catching net.SplitHostPort error

## v0.1.5 [2015-08-13]

### Features
- [#54](https://github.com/influxdata/telegraf/pull/54): MongoDB plugin. Thanks @jipperinbham!
- [#55](https://github.com/influxdata/telegraf/pull/55): Elasticsearch plugin. Thanks @brocaar!
- [#71](https://github.com/influxdata/telegraf/pull/71): HAProxy plugin. Thanks @kureikain!
- [#72](https://github.com/influxdata/telegraf/pull/72): Adding TokuDB metrics to MySQL. Thanks vadimtk!
- [#73](https://github.com/influxdata/telegraf/pull/73): RabbitMQ plugin. Thanks @ianunruh!
- [#77](https://github.com/influxdata/telegraf/issues/77): Automatically create database.
- [#79](https://github.com/influxdata/telegraf/pull/56): Nginx plugin. Thanks @codeb2cc!
- [#86](https://github.com/influxdata/telegraf/pull/86): Lustre2 plugin. Thanks srfraser!
- [#91](https://github.com/influxdata/telegraf/pull/91): Unit testing
- [#92](https://github.com/influxdata/telegraf/pull/92): Exec plugin. Thanks @alvaromorales!
- [#98](https://github.com/influxdata/telegraf/pull/98): LeoFS plugin. Thanks @mocchira!
- [#103](https://github.com/influxdata/telegraf/pull/103): Filter by metric tags. Thanks @srfraser!
- [#106](https://github.com/influxdata/telegraf/pull/106): Options to filter plugins on startup. Thanks @zepouet!
- [#107](https://github.com/influxdata/telegraf/pull/107): Multiple outputs beyong influxdb. Thanks @jipperinbham!
- [#108](https://github.com/influxdata/telegraf/issues/108): Support setting per-CPU and total-CPU gathering.
- [#111](https://github.com/influxdata/telegraf/pull/111): Report CPU Usage in cpu plugin. Thanks @jpalay!

### Bugfixes
- [#85](https://github.com/influxdata/telegraf/pull/85): Fix GetLocalHost testutil function for mac users
- [#89](https://github.com/influxdata/telegraf/pull/89): go fmt fixes
- [#94](https://github.com/influxdata/telegraf/pull/94): Fix for issue #93, explicitly call sarama.v1 -> sarama
- [#101](https://github.com/influxdata/telegraf/issues/101): switch back from master branch if building locally
- [#99](https://github.com/influxdata/telegraf/issues/99): update integer output to new InfluxDB line protocol format

## v0.1.4 [2015-07-09]

### Features
- [#56](https://github.com/influxdata/telegraf/pull/56): Update README for Kafka plugin. Thanks @EmilS!

### Bugfixes
- [#50](https://github.com/influxdata/telegraf/pull/50): Fix init.sh script to use telegraf directory. Thanks @jseriff!
- [#52](https://github.com/influxdata/telegraf/pull/52): Update CHANGELOG to reference updated directory. Thanks @benfb!

## v0.1.3 [2015-07-05]

### Features
- [#35](https://github.com/influxdata/telegraf/pull/35): Add Kafka plugin. Thanks @EmilS!
- [#47](https://github.com/influxdata/telegraf/pull/47): Add RethinkDB plugin. Thanks @jipperinbham!

### Bugfixes
- [#45](https://github.com/influxdata/telegraf/pull/45): Skip disk tags that don't have a value. Thanks @jhofeditz!
- [#43](https://github.com/influxdata/telegraf/pull/43): Fix bug in MySQL plugin. Thanks @marcosnils!

## v0.1.2 [2015-07-01]

### Features
- [#12](https://github.com/influxdata/telegraf/pull/12): Add Linux/ARM to the list of built binaries. Thanks @voxxit!
- [#14](https://github.com/influxdata/telegraf/pull/14): Clarify the S3 buckets that Telegraf is pushed to.
- [#16](https://github.com/influxdata/telegraf/pull/16): Convert Redis to use URI, support Redis AUTH. Thanks @jipperinbham!
- [#21](https://github.com/influxdata/telegraf/pull/21): Add memcached plugin. Thanks @Yukki!

### Bugfixes
- [#13](https://github.com/influxdata/telegraf/pull/13): Fix the packaging script.
- [#19](https://github.com/influxdata/telegraf/pull/19): Add host name to metric tags. Thanks @sherifzain!
- [#20](https://github.com/influxdata/telegraf/pull/20): Fix race condition with accumulator mutex. Thanks @nkatsaros!
- [#23](https://github.com/influxdata/telegraf/pull/23): Change name of folder for packages. Thanks @colinrymer!
- [#32](https://github.com/influxdata/telegraf/pull/32): Fix spelling of memoory -> memory. Thanks @tylernisonoff!

## v0.1.1 [2015-06-19]

### Release Notes

This is the initial release of Telegraf.<|MERGE_RESOLUTION|>--- conflicted
+++ resolved
@@ -1,5 +1,3 @@
-<<<<<<< HEAD
-=======
 ## v1.8 [unreleased]
 
 ### Release Notes
@@ -95,7 +93,6 @@
 - [#3438](https://github.com/influxdata/telegraf/issues/3438): Fix divide by zero in logparser input.
 - [#4499](https://github.com/influxdata/telegraf/issues/4499): Fix instance and object name in performance counters with backslashes.
 
->>>>>>> 54f28eef
 ## v1.7.4 [2018-08-29]
 
 ### Bugfixes
