module github.com/influxdata/telegraf

go 1.17

require (
	cloud.google.com/go v0.93.3 // indirect
	cloud.google.com/go/bigquery v1.8.0
	cloud.google.com/go/monitoring v0.2.0
	cloud.google.com/go/pubsub v1.17.0
	code.cloudfoundry.org/clock v1.0.0 // indirect
	collectd.org v0.5.0
	github.com/Azure/azure-amqp-common-go/v3 v3.1.0 // indirect
	github.com/Azure/azure-event-hubs-go/v3 v3.3.13
	github.com/Azure/azure-kusto-go v0.4.0
	github.com/Azure/azure-pipeline-go v0.2.3 // indirect
	github.com/Azure/azure-sdk-for-go v55.0.0+incompatible // indirect
	github.com/Azure/azure-storage-blob-go v0.14.0 // indirect
	github.com/Azure/azure-storage-queue-go v0.0.0-20191125232315-636801874cdd
	github.com/Azure/go-amqp v0.13.12 // indirect
	github.com/Azure/go-ansiterm v0.0.0-20170929234023-d6e3b3328b78 // indirect
	github.com/Azure/go-autorest v14.2.0+incompatible // indirect
	github.com/Azure/go-autorest/autorest v0.11.18
	github.com/Azure/go-autorest/autorest/adal v0.9.16
	github.com/Azure/go-autorest/autorest/azure/auth v0.5.8
	github.com/Azure/go-autorest/autorest/azure/cli v0.4.2 // indirect
	github.com/Azure/go-autorest/autorest/date v0.3.0 // indirect
	github.com/Azure/go-autorest/autorest/to v0.4.0 // indirect
	github.com/Azure/go-autorest/autorest/validation v0.3.1 // indirect
	github.com/Azure/go-autorest/logger v0.2.1 // indirect
	github.com/Azure/go-autorest/tracing v0.6.0 // indirect
	github.com/BurntSushi/toml v0.4.1
	github.com/Mellanox/rdmamap v0.0.0-20191106181932-7c3c4763a6ee
	github.com/Microsoft/go-winio v0.4.17 // indirect
	github.com/Microsoft/hcsshim v0.8.21 // indirect
	github.com/Shopify/sarama v1.29.1
	github.com/StackExchange/wmi v1.2.1 // indirect
	github.com/aerospike/aerospike-client-go v1.27.0
	github.com/alecthomas/participle v0.4.1 // indirect
	github.com/alecthomas/units v0.0.0-20210208195552-ff826a37aa15
	github.com/aliyun/alibaba-cloud-sdk-go v1.61.1004
	github.com/amir/raidman v0.0.0-20170415203553-1ccc43bfb9c9
	github.com/antchfx/jsonquery v1.1.4
	github.com/antchfx/xmlquery v1.3.6
	github.com/antchfx/xpath v1.1.11
	github.com/apache/arrow/go/arrow v0.0.0-20211006091945-a69884db78f4 // indirect
	github.com/apache/thrift v0.15.0
	github.com/aristanetworks/glog v0.0.0-20191112221043-67e8567f59f3 // indirect
	github.com/aristanetworks/goarista v0.0.0-20190325233358-a123909ec740
	github.com/armon/go-metrics v0.3.3 // indirect
	github.com/aws/aws-sdk-go-v2 v1.9.2
	github.com/aws/aws-sdk-go-v2/config v1.8.3
	github.com/aws/aws-sdk-go-v2/credentials v1.4.3
	github.com/aws/aws-sdk-go-v2/feature/ec2/imds v1.6.0
	github.com/aws/aws-sdk-go-v2/feature/s3/manager v1.5.3 // indirect
	github.com/aws/aws-sdk-go-v2/internal/configsources v1.0.4 // indirect
	github.com/aws/aws-sdk-go-v2/internal/ini v1.2.4 // indirect
	github.com/aws/aws-sdk-go-v2/service/cloudwatch v1.7.0
	github.com/aws/aws-sdk-go-v2/service/cloudwatchlogs v1.5.2
	github.com/aws/aws-sdk-go-v2/service/dynamodb v1.5.0
	github.com/aws/aws-sdk-go-v2/service/ec2 v1.1.0
	github.com/aws/aws-sdk-go-v2/service/internal/accept-encoding v1.3.0 // indirect
	github.com/aws/aws-sdk-go-v2/service/internal/endpoint-discovery v1.1.0 // indirect
	github.com/aws/aws-sdk-go-v2/service/internal/presigned-url v1.3.2 // indirect
	github.com/aws/aws-sdk-go-v2/service/internal/s3shared v1.7.1 // indirect
	github.com/aws/aws-sdk-go-v2/service/kinesis v1.6.0
	github.com/aws/aws-sdk-go-v2/service/s3 v1.16.0 // indirect
	github.com/aws/aws-sdk-go-v2/service/sso v1.4.2 // indirect
	github.com/aws/aws-sdk-go-v2/service/sts v1.7.2
	github.com/aws/aws-sdk-go-v2/service/timestreamwrite v1.3.2
	github.com/aws/smithy-go v1.8.0
	github.com/benbjohnson/clock v1.1.0
	github.com/beorn7/perks v1.0.1 // indirect
	github.com/bitly/go-hostpool v0.1.0 // indirect
	github.com/bmatcuk/doublestar/v3 v3.0.0
	github.com/caio/go-tdigest v3.1.0+incompatible
	github.com/cenkalti/backoff v2.2.1+incompatible // indirect
	github.com/cespare/xxhash/v2 v2.1.1 // indirect
	github.com/cisco-ie/nx-telemetry-proto v0.0.0-20190531143454-82441e232cf6
	github.com/containerd/cgroups v1.0.1 // indirect
	github.com/containerd/containerd v1.5.7 // indirect
	github.com/coreos/go-semver v0.3.0 // indirect
	github.com/couchbase/go-couchbase v0.1.0
	github.com/couchbase/gomemcached v0.1.3 // indirect
	github.com/couchbase/goutils v0.1.0 // indirect
	github.com/davecgh/go-spew v1.1.1 // indirect
	github.com/denisenkom/go-mssqldb v0.10.0
	github.com/devigned/tab v0.1.1 // indirect
	github.com/dgrijalva/jwt-go v3.2.0+incompatible // indirect
	github.com/dimchansky/utfbom v1.1.1
	github.com/docker/distribution v2.7.1+incompatible // indirect
	github.com/docker/docker v20.10.9+incompatible
	github.com/docker/go-connections v0.4.0 // indirect
	github.com/docker/go-units v0.4.0 // indirect
	github.com/doclambda/protobufquery v0.0.0-20210317203640-88ffabe06a60
	github.com/dynatrace-oss/dynatrace-metric-utils-go v0.3.0
	github.com/eapache/go-resiliency v1.2.0 // indirect
	github.com/eapache/go-xerial-snappy v0.0.0-20180814174437-776d5712da21 // indirect
	github.com/eapache/queue v1.1.0 // indirect
	github.com/echlebek/timeproxy v1.0.0 // indirect
	github.com/eclipse/paho.mqtt.golang v1.3.0
	github.com/fatih/color v1.10.0 // indirect
	github.com/form3tech-oss/jwt-go v3.2.5+incompatible // indirect
	github.com/ghodss/yaml v1.0.1-0.20190212211648-25d852aebe32
	github.com/go-logfmt/logfmt v0.5.0
	github.com/go-logr/logr v0.4.0 // indirect
	github.com/go-ole/go-ole v1.2.6 // indirect
	github.com/go-ping/ping v0.0.0-20210201095549-52eed920f98c
	github.com/go-redis/redis v6.15.9+incompatible
	github.com/go-sql-driver/mysql v1.6.0
	github.com/go-stack/stack v1.8.1 // indirect
	github.com/goburrow/modbus v0.1.0 // indirect
	github.com/goburrow/serial v0.1.0 // indirect
	github.com/gobwas/glob v0.2.3
	github.com/gofrs/uuid v3.3.0+incompatible
	github.com/golang-jwt/jwt/v4 v4.1.0
	github.com/golang-sql/civil v0.0.0-20190719163853-cb61b32ac6fe // indirect
	github.com/golang/geo v0.0.0-20190916061304-5b978397cfec
	github.com/golang/groupcache v0.0.0-20210331224755-41bb18bfe9da // indirect
	github.com/golang/snappy v0.0.4
	github.com/google/flatbuffers v2.0.0+incompatible // indirect
	github.com/google/go-cmp v0.5.6
	github.com/google/go-github/v32 v32.1.0
	github.com/google/go-querystring v1.0.0 // indirect
	github.com/google/gofuzz v1.1.0 // indirect
	github.com/google/uuid v1.3.0 // indirect
	github.com/googleapis/gax-go/v2 v2.0.5 // indirect
	github.com/googleapis/gnostic v0.5.5 // indirect
	github.com/gopcua/opcua v0.2.0-rc2.0.20210409063412-baabb9b14fd2
	github.com/gophercloud/gophercloud v0.16.0
	github.com/gorilla/mux v1.8.0
	github.com/gorilla/websocket v1.4.2
	github.com/gosnmp/gosnmp v1.33.0
	github.com/grid-x/modbus v0.0.0-20210224155242-c4a3d042e99b
	github.com/grid-x/serial v0.0.0-20191104121038-e24bc9bf6f08 // indirect
	github.com/grpc-ecosystem/grpc-gateway v1.16.0 // indirect
	github.com/hailocab/go-hostpool v0.0.0-20160125115350-e80d13ce29ed // indirect
	github.com/harlow/kinesis-consumer v0.3.6-0.20210911031324-5a873d6e9fec
	github.com/hashicorp/consul/api v1.9.1
	github.com/hashicorp/go-cleanhttp v0.5.1 // indirect
	github.com/hashicorp/go-hclog v0.16.2 // indirect
	github.com/hashicorp/go-immutable-radix v1.2.0 // indirect
	github.com/hashicorp/go-msgpack v0.5.5 // indirect
	github.com/hashicorp/go-rootcerts v1.0.2 // indirect
	github.com/hashicorp/go-uuid v1.0.2 // indirect
	github.com/hashicorp/golang-lru v0.5.4 // indirect
	github.com/hashicorp/serf v0.9.5 // indirect
	github.com/influxdata/go-syslog/v3 v3.0.0
	github.com/influxdata/influxdb-observability/common v0.2.8
	github.com/influxdata/influxdb-observability/influx2otel v0.2.8
	github.com/influxdata/influxdb-observability/otel2influx v0.2.8
	github.com/influxdata/tail v1.0.1-0.20210707231403-b283181d1fa7
	github.com/influxdata/toml v0.0.0-20190415235208-270119a8ce65
	github.com/influxdata/wlog v0.0.0-20160411224016-7c63b0a71ef8
	github.com/intel/iaevents v1.0.0
	github.com/jackc/chunkreader/v2 v2.0.1 // indirect
	github.com/jackc/pgconn v1.5.0 // indirect
	github.com/jackc/pgio v1.0.0 // indirect
	github.com/jackc/pgpassfile v1.0.0 // indirect
	github.com/jackc/pgproto3/v2 v2.0.1 // indirect
	github.com/jackc/pgservicefile v0.0.0-20200307190119-3430c5407db8 // indirect
	github.com/jackc/pgtype v1.3.0 // indirect
	github.com/jackc/pgx/v4 v4.6.0
	github.com/jaegertracing/jaeger v1.26.0 // indirect
	github.com/james4k/rcon v0.0.0-20120923215419-8fbb8268b60a
	github.com/jcmturner/gofork v1.0.0 // indirect
	github.com/jhump/protoreflect v1.8.3-0.20210616212123-6cc1efa697ca
	github.com/jmespath/go-jmespath v0.4.0
	github.com/jpillora/backoff v1.0.0 // indirect
	github.com/json-iterator/go v1.1.11 // indirect
	github.com/kardianos/service v1.0.0
	github.com/karrick/godirwalk v1.16.1
	github.com/kballard/go-shellquote v0.0.0-20180428030007-95032a82bc51
	github.com/klauspost/compress v1.13.6 // indirect
	github.com/kylelemons/godebug v1.1.0 // indirect
	github.com/leodido/ragel-machinery v0.0.0-20181214104525-299bdde78165 // indirect
	github.com/mailru/easyjson v0.7.7 // indirect
	github.com/mattn/go-colorable v0.1.8 // indirect
	github.com/mattn/go-ieproxy v0.0.1 // indirect
	github.com/mattn/go-isatty v0.0.12 // indirect
	github.com/matttproud/golang_protobuf_extensions v1.0.2-0.20181231171920-c182affec369
	github.com/mdlayher/apcupsd v0.0.0-20200608131503-2bf01da7bf1b
	github.com/mdlayher/genetlink v1.0.0 // indirect
	github.com/mdlayher/netlink v1.1.0 // indirect
	github.com/microsoft/ApplicationInsights-Go v0.4.4
	github.com/miekg/dns v1.1.43
	github.com/minio/highwayhash v1.0.1 // indirect
	github.com/mitchellh/go-homedir v1.1.0 // indirect
	github.com/mitchellh/mapstructure v1.4.1 // indirect
	github.com/moby/ipvs v1.0.1
	github.com/moby/sys/mount v0.2.0 // indirect
	github.com/moby/sys/mountinfo v0.4.1 // indirect
	github.com/moby/term v0.0.0-20201216013528-df9cb8a40635 // indirect
	github.com/modern-go/concurrent v0.0.0-20180306012644-bacd9c7ef1dd // indirect
	github.com/modern-go/reflect2 v1.0.1 // indirect
	github.com/morikuni/aec v1.0.0 // indirect
	github.com/multiplay/go-ts3 v1.0.0
	github.com/naoina/go-stringutil v0.1.0 // indirect
	github.com/nats-io/jwt/v2 v2.1.0 // indirect
	github.com/nats-io/nats-server/v2 v2.6.5
	github.com/nats-io/nats.go v1.13.1-0.20211018182449-f2416a8b1483
	github.com/nats-io/nkeys v0.3.0 // indirect
	github.com/nats-io/nuid v1.0.1 // indirect
	github.com/newrelic/newrelic-telemetry-sdk-go v0.5.1
	github.com/nsqio/go-nsq v1.0.8
	github.com/openconfig/gnmi v0.0.0-20180912164834-33a1865c3029
	github.com/opencontainers/go-digest v1.0.0 // indirect
	github.com/opencontainers/image-spec v1.0.1 // indirect
	github.com/opencontainers/runc v1.0.2 // indirect
	github.com/opentracing-contrib/go-observer v0.0.0-20170622124052-a52f23424492 // indirect
	github.com/opentracing/opentracing-go v1.2.0
	github.com/openzipkin-contrib/zipkin-go-opentracing v0.4.5
	github.com/openzipkin/zipkin-go v0.2.5
	github.com/philhofer/fwd v1.1.1 // indirect
	github.com/pierrec/lz4 v2.6.0+incompatible // indirect
	github.com/pion/dtls/v2 v2.0.9
	github.com/pion/logging v0.2.2 // indirect
	github.com/pion/transport v0.12.3 // indirect
	github.com/pion/udp v0.1.1 // indirect
	github.com/pkg/browser v0.0.0-20210911075715-681adbf594b8 // indirect
	github.com/pkg/errors v0.9.1
	github.com/pmezard/go-difflib v1.0.0 // indirect
	github.com/prometheus/client_golang v1.11.0
	github.com/prometheus/client_model v0.2.0
	github.com/prometheus/common v0.31.1
	github.com/prometheus/procfs v0.6.0
	github.com/prometheus/prometheus v1.8.2-0.20210430082741-2a4b8e12bbf2
	github.com/rcrowley/go-metrics v0.0.0-20201227073835-cf1acfcdf475 // indirect
	github.com/remyoudompheng/bigfft v0.0.0-20200410134404-eec4a21b6bb0 // indirect
	github.com/riemann/riemann-go-client v0.5.0
	github.com/robertkrimen/otto v0.0.0-20191219234010-c382bd3c16ff // indirect
	github.com/robfig/cron/v3 v3.0.1 // indirect
	github.com/safchain/ethtool v0.0.0-20200218184317-f459e2d13664
	github.com/samuel/go-zookeeper v0.0.0-20200724154423-2164a8ac840e // indirect
	github.com/satori/go.uuid v1.2.1-0.20181028125025-b2ce2384e17b // indirect
	github.com/sensu/sensu-go/api/core/v2 v2.9.0
	github.com/shirou/gopsutil/v3 v3.21.10
	github.com/shopspring/decimal v0.0.0-20200105231215-408a2507e114 // indirect
	github.com/showwin/speedtest-go v1.1.4
	github.com/signalfx/com_signalfx_metrics_protobuf v0.0.2 // indirect
	github.com/signalfx/gohistogram v0.0.0-20160107210732-1ccfd2ff5083 // indirect
	github.com/signalfx/golib/v3 v3.3.38
	github.com/signalfx/sapm-proto v0.7.2 // indirect
	github.com/sirupsen/logrus v1.8.1
	github.com/sleepinggenius2/gosmi v0.4.3
	github.com/snowflakedb/gosnowflake v1.6.2
	github.com/streadway/amqp v0.0.0-20190827072141-edfb9018d271
	github.com/stretchr/objx v0.2.0 // indirect
	github.com/stretchr/testify v1.7.0
	github.com/tbrandon/mbserver v0.0.0-20170611213546-993e1772cc62
	github.com/testcontainers/testcontainers-go v0.11.1
	github.com/tidwall/gjson v1.10.2
	github.com/tidwall/match v1.1.1 // indirect
	github.com/tidwall/pretty v1.2.0 // indirect
	github.com/tinylib/msgp v1.1.6
	github.com/tklauser/go-sysconf v0.3.9 // indirect
	github.com/tklauser/numcpus v0.3.0 // indirect
	github.com/vapourismo/knx-go v0.0.0-20201122213738-75fe09ace330
	github.com/vishvananda/netlink v1.1.1-0.20201029203352-d40f9887b852 // indirect
	github.com/vishvananda/netns v0.0.0-20200728191858-db3c7e526aae // indirect
	github.com/vjeantet/grok v1.0.1
	github.com/vmware/govmomi v0.26.0
	github.com/wavefronthq/wavefront-sdk-go v0.9.7
	github.com/wvanbergen/kafka v0.0.0-20171203153745-e2edea948ddf
	github.com/wvanbergen/kazoo-go v0.0.0-20180202103751-f72d8611297a // indirect
	github.com/xdg-go/pbkdf2 v1.0.0 // indirect
	github.com/xdg-go/scram v1.0.2 // indirect
	github.com/xdg-go/stringprep v1.0.2 // indirect
	github.com/xdg/scram v1.0.3
	github.com/xdg/stringprep v1.0.3 // indirect
	github.com/youmark/pkcs8 v0.0.0-20201027041543-1326539a0a0a // indirect
	github.com/yuin/gopher-lua v0.0.0-20200603152657-dc2b0ca8b37e // indirect
	go.etcd.io/etcd/api/v3 v3.5.0 // indirect
	go.mongodb.org/mongo-driver v1.7.3
	go.opencensus.io v0.23.0 // indirect
	go.opentelemetry.io/collector/model v0.37.0
	go.opentelemetry.io/otel/exporters/otlp/otlpmetric/otlpmetricgrpc v0.24.0
	go.opentelemetry.io/otel/metric v0.24.0
	go.opentelemetry.io/otel/sdk/metric v0.24.0
	go.starlark.net v0.0.0-20210406145628-7a1108eaa012
	go.uber.org/atomic v1.9.0 // indirect
	go.uber.org/multierr v1.6.0 // indirect
	golang.org/x/crypto v0.0.0-20210921155107-089bfa567519 // indirect
	golang.org/x/mod v0.4.2 // indirect
	golang.org/x/net v0.0.0-20211005215030-d2e5035098b3
	golang.org/x/oauth2 v0.0.0-20210805134026-6f1e6394065a
	golang.org/x/sync v0.0.0-20210220032951-036812b2e83c
	golang.org/x/sys v0.0.0-20211013075003-97ac67df715c
	golang.org/x/term v0.0.0-20210220032956-6a3ed077a48d // indirect
	golang.org/x/text v0.3.7
	golang.org/x/time v0.0.0-20210723032227-1f47c861a9ac // indirect
	golang.org/x/tools v0.1.5 // indirect
	golang.org/x/xerrors v0.0.0-20200804184101-5ec99f83aff1 // indirect
	golang.zx2c4.com/wireguard v0.0.20200121 // indirect
	golang.zx2c4.com/wireguard/wgctrl v0.0.0-20200205215550-e35592f146e4
	google.golang.org/api v0.54.0
	google.golang.org/appengine v1.6.7 // indirect
	google.golang.org/genproto v0.0.0-20210827211047-25e5f791fe06
	google.golang.org/grpc v1.41.0
	google.golang.org/protobuf v1.27.1
	gopkg.in/asn1-ber.v1 v1.0.0-20181015200546-f715ec2f112d // indirect
	gopkg.in/djherbis/times.v1 v1.2.0
	gopkg.in/fatih/pool.v2 v2.0.0 // indirect
	gopkg.in/fsnotify.v1 v1.4.7 // indirect
	gopkg.in/gorethink/gorethink.v3 v3.0.5
	gopkg.in/inf.v0 v0.9.1 // indirect
	gopkg.in/ini.v1 v1.62.0 // indirect
	gopkg.in/ldap.v3 v3.1.0
	gopkg.in/olivere/elastic.v5 v5.0.70
	gopkg.in/sourcemap.v1 v1.0.5 // indirect
	gopkg.in/tomb.v1 v1.0.0-20141024135613-dd632973f1e7
	gopkg.in/tomb.v2 v2.0.0-20161208151619-d5d1b5820637 // indirect
	gopkg.in/yaml.v2 v2.4.0
	gopkg.in/yaml.v3 v3.0.0-20210107192922-496545a6307b // indirect
	gotest.tools v2.2.0+incompatible
	k8s.io/api v0.22.2
	k8s.io/apimachinery v0.22.2
	k8s.io/client-go v0.22.2
	k8s.io/klog/v2 v2.9.0 // indirect
	k8s.io/utils v0.0.0-20210819203725-bdf08cb9a70a // indirect
	modernc.org/cc/v3 v3.33.5 // indirect
	modernc.org/ccgo/v3 v3.9.4 // indirect
	modernc.org/libc v1.9.5 // indirect
	modernc.org/mathutil v1.2.2 // indirect
	modernc.org/memory v1.0.4 // indirect
	modernc.org/opt v0.1.1 // indirect
	modernc.org/sqlite v1.10.8
	modernc.org/strutil v1.1.0 // indirect
	modernc.org/token v1.0.0 // indirect
	sigs.k8s.io/structured-merge-diff/v4 v4.1.2 // indirect
	sigs.k8s.io/yaml v1.2.0 // indirect
)

<<<<<<< HEAD
require github.com/jarcoal/httpmock v1.0.8
=======
require github.com/libp2p/go-reuseport v0.1.0
>>>>>>> 9bd0c612

require (
	github.com/aws/aws-sdk-go-v2/feature/dynamodb/attributevalue v1.2.0 // indirect
	github.com/aws/aws-sdk-go-v2/service/dynamodbstreams v1.4.0 // indirect
	github.com/awslabs/kinesis-aggregation/go v0.0.0-20210630091500-54e17340d32f // indirect
	github.com/cenkalti/backoff/v4 v4.1.1 // indirect
	github.com/gogo/protobuf v1.3.2 // indirect
	github.com/golang/protobuf v1.5.2 // indirect
	github.com/jcmturner/aescts/v2 v2.0.0 // indirect
	github.com/jcmturner/dnsutils/v2 v2.0.0 // indirect
	github.com/jcmturner/gokrb5/v8 v8.4.2 // indirect
	github.com/jcmturner/rpc/v2 v2.0.3 // indirect
	github.com/josharian/intern v1.0.0 // indirect
	github.com/lufia/plan9stats v0.0.0-20211012122336-39d0f177ccd0 // indirect
	github.com/pierrec/lz4/v4 v4.1.8 // indirect
	go.opentelemetry.io/otel v1.0.1 // indirect
	go.opentelemetry.io/otel/exporters/otlp/otlpmetric v0.24.0 // indirect
	go.opentelemetry.io/otel/internal/metric v0.24.0 // indirect
	go.opentelemetry.io/otel/sdk v1.0.1 // indirect
	go.opentelemetry.io/otel/sdk/export/metric v0.24.0 // indirect
	go.opentelemetry.io/otel/trace v1.0.1 // indirect
	go.opentelemetry.io/proto/otlp v0.9.0 // indirect
)

// replaced due to https://github.com/satori/go.uuid/issues/73
replace github.com/satori/go.uuid => github.com/gofrs/uuid v3.2.0+incompatible

// replaced due to https//github.com/mdlayher/apcupsd/issues/10
replace github.com/mdlayher/apcupsd => github.com/influxdata/apcupsd v0.0.0-20210427145308-694d5caead0e

//proxy.golang.org has versions of golang.zx2c4.com/wireguard with leading v's, whereas the git repo has tags without leading v's: https://git.zx2c4.com/wireguard-go/refs/tags
//So, fetching this module with version v0.0.20200121 (as done by the transitive dependency
//https://github.com/WireGuard/wgctrl-go/blob/e35592f146e40ce8057113d14aafcc3da231fbac/go.mod#L12 ) was not working when using GOPROXY=direct.
//Replacing with the pseudo-version works around this.
replace golang.zx2c4.com/wireguard v0.0.20200121 => golang.zx2c4.com/wireguard v0.0.0-20200121152719-05b03c675090

// replaced due to open PR updating protobuf https://github.com/cisco-ie/nx-telemetry-proto/pull/1
replace github.com/cisco-ie/nx-telemetry-proto => github.com/sbezverk/nx-telemetry-proto v0.0.0-20210629125746-3c19a51b1abc

// replaced due to open PR updating protobuf https://github.com/riemann/riemann-go-client/pull/27
replace github.com/riemann/riemann-go-client => github.com/dstrand1/riemann-go-client v0.5.1-0.20211028194734-b5eb11fb5754<|MERGE_RESOLUTION|>--- conflicted
+++ resolved
@@ -330,11 +330,10 @@
 	sigs.k8s.io/yaml v1.2.0 // indirect
 )
 
-<<<<<<< HEAD
-require github.com/jarcoal/httpmock v1.0.8
-=======
-require github.com/libp2p/go-reuseport v0.1.0
->>>>>>> 9bd0c612
+require (
+  github.com/jarcoal/httpmock v1.0.8
+  github.com/libp2p/go-reuseport v0.1.0
+)
 
 require (
 	github.com/aws/aws-sdk-go-v2/feature/dynamodb/attributevalue v1.2.0 // indirect
