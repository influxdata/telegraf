module github.com/influxdata/telegraf

go 1.15

require (
	cloud.google.com/go v0.53.0
	cloud.google.com/go/datastore v1.1.0 // indirect
	cloud.google.com/go/pubsub v1.2.0
	code.cloudfoundry.org/clock v1.0.0 // indirect
	collectd.org v0.3.0
	github.com/Azure/azure-event-hubs-go/v3 v3.2.0
	github.com/Azure/azure-storage-queue-go v0.0.0-20181215014128-6ed74e755687
	github.com/Azure/go-ansiterm v0.0.0-20170929234023-d6e3b3328b78 // indirect
	github.com/Azure/go-autorest/autorest v0.9.3
	github.com/Azure/go-autorest/autorest/azure/auth v0.4.2
	github.com/BurntSushi/toml v0.3.1
	github.com/Mellanox/rdmamap v0.0.0-20191106181932-7c3c4763a6ee
	github.com/Microsoft/ApplicationInsights-Go v0.4.2
	github.com/Microsoft/go-winio v0.4.9 // indirect
	github.com/Shopify/sarama v1.27.1
	github.com/StackExchange/wmi v0.0.0-20180116203802-5d049714c4a6 // indirect
	github.com/aerospike/aerospike-client-go v1.27.0
	github.com/alecthomas/units v0.0.0-20190717042225-c3de453c63f4
	github.com/amir/raidman v0.0.0-20170415203553-1ccc43bfb9c9
	github.com/apache/thrift v0.12.0
	github.com/aristanetworks/glog v0.0.0-20191112221043-67e8567f59f3 // indirect
	github.com/aristanetworks/goarista v0.0.0-20190325233358-a123909ec740
	github.com/armon/go-metrics v0.3.0 // indirect
	github.com/aws/aws-sdk-go v1.34.34
	github.com/benbjohnson/clock v1.0.3
	github.com/bitly/go-hostpool v0.1.0 // indirect
	github.com/bmizerany/assert v0.0.0-20160611221934-b7ed37b82869
	github.com/caio/go-tdigest v2.3.0+incompatible // indirect
	github.com/cenkalti/backoff v2.0.0+incompatible // indirect
	github.com/cisco-ie/nx-telemetry-proto v0.0.0-20190531143454-82441e232cf6
	github.com/cockroachdb/apd v1.1.0 // indirect
	github.com/containerd/containerd v1.4.1 // indirect
	github.com/couchbase/go-couchbase v0.0.0-20180501122049-16db1f1fe037
	github.com/couchbase/gomemcached v0.0.0-20180502221210-0da75df14530 // indirect
	github.com/couchbase/goutils v0.0.0-20180530154633-e865a1461c8a // indirect
	github.com/denisenkom/go-mssqldb v0.0.0-20190707035753-2be1aa521ff4
	github.com/dgrijalva/jwt-go/v4 v4.0.0-preview1
	github.com/dimchansky/utfbom v1.1.0
	github.com/docker/distribution v2.6.0-rc.1.0.20170726174610-edc3ab29cdff+incompatible // indirect
	github.com/docker/docker v17.12.0-ce-rc1.0.20200916142827-bd33bbf0497b+incompatible
	github.com/docker/go-connections v0.3.0 // indirect
	github.com/docker/go-units v0.3.3 // indirect
	github.com/docker/libnetwork v0.8.0-dev.2.0.20181012153825-d7b61745d166
	github.com/eclipse/paho.mqtt.golang v1.2.0
	github.com/ericchiang/k8s v1.2.0
	github.com/ghodss/yaml v1.0.1-0.20190212211648-25d852aebe32
	github.com/glinton/ping v0.1.4-0.20200311211934-5ac87da8cd96
	github.com/go-logfmt/logfmt v0.4.0
	github.com/go-ole/go-ole v1.2.1 // indirect
	github.com/go-redis/redis v6.15.9+incompatible
	github.com/go-sql-driver/mysql v1.5.0
	github.com/goburrow/modbus v0.1.0
	github.com/goburrow/serial v0.1.0 // indirect
	github.com/gobwas/glob v0.2.3
	github.com/gofrs/uuid v2.1.0+incompatible
	github.com/gogo/protobuf v1.3.1
	github.com/golang/geo v0.0.0-20190916061304-5b978397cfec
	github.com/golang/protobuf v1.3.5
	github.com/google/go-cmp v0.5.2
	github.com/google/go-github/v32 v32.1.0
	github.com/gopcua/opcua v0.1.12
	github.com/gorilla/mux v1.6.2
	github.com/hailocab/go-hostpool v0.0.0-20160125115350-e80d13ce29ed // indirect
	github.com/harlow/kinesis-consumer v0.3.1-0.20181230152818-2f58b136fee0
	github.com/hashicorp/consul v1.2.1
	github.com/hashicorp/go-msgpack v0.5.5 // indirect
	github.com/hashicorp/go-rootcerts v0.0.0-20160503143440-6bb64b370b90 // indirect
	github.com/hashicorp/memberlist v0.1.5 // indirect
	github.com/hashicorp/serf v0.8.1 // indirect
	github.com/influxdata/go-syslog/v2 v2.0.1
	github.com/influxdata/tail v1.0.1-0.20200707181643-03a791b270e4
	github.com/influxdata/toml v0.0.0-20190415235208-270119a8ce65
	github.com/influxdata/wlog v0.0.0-20160411224016-7c63b0a71ef8
	github.com/jackc/fake v0.0.0-20150926172116-812a484cc733 // indirect
	github.com/jackc/pgx v3.6.0+incompatible
	github.com/kardianos/service v1.0.0
	github.com/karrick/godirwalk v1.16.1
	github.com/kballard/go-shellquote v0.0.0-20180428030007-95032a82bc51
	github.com/kubernetes/apimachinery v0.0.0-20190119020841-d41becfba9ee
	github.com/kylelemons/godebug v1.1.0 // indirect
	github.com/leesper/go_rng v0.0.0-20190531154944-a612b043e353 // indirect
	github.com/lib/pq v1.3.0 // indirect
	github.com/mailru/easyjson v0.0.0-20180717111219-efc7eb8984d6 // indirect
	github.com/matttproud/golang_protobuf_extensions v1.0.1
	github.com/mdlayher/apcupsd v0.0.0-20200608131503-2bf01da7bf1b
	github.com/miekg/dns v1.0.14
	github.com/mitchellh/go-testing-interface v1.0.0 // indirect
	github.com/morikuni/aec v1.0.0 // indirect
	github.com/multiplay/go-ts3 v1.0.0
	github.com/naoina/go-stringutil v0.1.0 // indirect
	github.com/nats-io/nats-server/v2 v2.1.4
	github.com/nats-io/nats.go v1.9.1
	github.com/newrelic/newrelic-telemetry-sdk-go v0.2.0
	github.com/nsqio/go-nsq v1.0.7
	github.com/openconfig/gnmi v0.0.0-20180912164834-33a1865c3029
	github.com/opencontainers/go-digest v1.0.0-rc1 // indirect
	github.com/opencontainers/image-spec v1.0.1 // indirect
	github.com/opentracing-contrib/go-observer v0.0.0-20170622124052-a52f23424492 // indirect
	github.com/opentracing/opentracing-go v1.0.2 // indirect
	github.com/openzipkin/zipkin-go-opentracing v0.3.4
	github.com/pkg/errors v0.9.1
	github.com/prometheus/client_golang v1.5.1
	github.com/prometheus/client_model v0.2.0
	github.com/prometheus/common v0.9.1
	github.com/prometheus/procfs v0.0.8
	github.com/riemann/riemann-go-client v0.5.0
	github.com/safchain/ethtool v0.0.0-20200218184317-f459e2d13664
	github.com/samuel/go-zookeeper v0.0.0-20180130194729-c4fab1ac1bec // indirect
	github.com/satori/go.uuid v1.2.1-0.20181028125025-b2ce2384e17b // indirect
	github.com/shirou/gopsutil v2.20.9+incompatible
	github.com/shopspring/decimal v0.0.0-20200105231215-408a2507e114 // indirect
	github.com/sirupsen/logrus v1.6.0
	github.com/soniah/gosnmp v1.25.0
	github.com/streadway/amqp v0.0.0-20180528204448-e5adc2ada8b8
	github.com/stretchr/testify v1.6.1
	github.com/tbrandon/mbserver v0.0.0-20170611213546-993e1772cc62
	github.com/tedsuo/ifrit v0.0.0-20191009134036-9a97d0632f00 // indirect
	github.com/tidwall/gjson v1.6.0
	github.com/vishvananda/netlink v0.0.0-20171020171820-b2de5d10e38e // indirect
	github.com/vishvananda/netns v0.0.0-20180720170159-13995c7128cc // indirect
	github.com/vjeantet/grok v1.0.1-0.20180213041522-5a86c829f3c3
	github.com/vmware/govmomi v0.19.0
	github.com/wavefronthq/wavefront-sdk-go v0.9.2
	github.com/wvanbergen/kafka v0.0.0-20171203153745-e2edea948ddf
	github.com/wvanbergen/kazoo-go v0.0.0-20180202103751-f72d8611297a // indirect
	github.com/xdg/scram v0.0.0-20180814205039-7eeb5667e42c
	github.com/yuin/gopher-lua v0.0.0-20180630135845-46796da1b0b4 // indirect
	go.starlark.net v0.0.0-20200901195727-6e684ef5eeee
	golang.org/x/exp v0.0.0-20200224162631-6cc2880d07d6 // indirect
	golang.org/x/lint v0.0.0-20200302205851-738671d3881b // indirect
	golang.org/x/net v0.0.0-20200904194848-62affa334b73
	golang.org/x/oauth2 v0.0.0-20200107190931-bf48bf16ab8d
	golang.org/x/sync v0.0.0-20200317015054-43a5402ce75a
	golang.org/x/sys v0.0.0-20200826173525-f9321e4c35a6
	golang.org/x/text v0.3.3
	golang.org/x/tools v0.0.0-20200317043434-63da46f3035e // indirect
	golang.zx2c4.com/wireguard/wgctrl v0.0.0-20200205215550-e35592f146e4
	gonum.org/v1/gonum v0.6.2 // indirect
	google.golang.org/api v0.20.0
	google.golang.org/genproto v0.0.0-20200317114155-1f3552e48f24
	google.golang.org/grpc v1.28.0
	gopkg.in/fatih/pool.v2 v2.0.0 // indirect
	gopkg.in/gorethink/gorethink.v3 v3.0.5
	gopkg.in/ldap.v3 v3.1.0
	gopkg.in/mgo.v2 v2.0.0-20180705113604-9856a29383ce
	gopkg.in/olivere/elastic.v5 v5.0.70
<<<<<<< HEAD
	gopkg.in/yaml.v2 v2.3.0
	gotest.tools v2.2.0+incompatible // indirect
=======
	gopkg.in/yaml.v2 v2.2.8
	gotest.tools v2.2.0+incompatible
>>>>>>> 0fe23864
	honnef.co/go/tools v0.0.1-2020.1.3 // indirect
	k8s.io/apimachinery v0.17.1 // indirect
	modernc.org/sqlite v1.7.4
)

// replaced due to https://github.com/satori/go.uuid/issues/73
replace github.com/satori/go.uuid => github.com/gofrs/uuid v3.2.0+incompatible<|MERGE_RESOLUTION|>--- conflicted
+++ resolved
@@ -149,13 +149,8 @@
 	gopkg.in/ldap.v3 v3.1.0
 	gopkg.in/mgo.v2 v2.0.0-20180705113604-9856a29383ce
 	gopkg.in/olivere/elastic.v5 v5.0.70
-<<<<<<< HEAD
-	gopkg.in/yaml.v2 v2.3.0
-	gotest.tools v2.2.0+incompatible // indirect
-=======
 	gopkg.in/yaml.v2 v2.2.8
 	gotest.tools v2.2.0+incompatible
->>>>>>> 0fe23864
 	honnef.co/go/tools v0.0.1-2020.1.3 // indirect
 	k8s.io/apimachinery v0.17.1 // indirect
 	modernc.org/sqlite v1.7.4
