--- conflicted
+++ resolved
@@ -411,16 +411,6 @@
 	github.com/yusufpapurcu/wmi v1.2.2 // indirect
 	go.etcd.io/etcd/api/v3 v3.5.4 // indirect
 	go.opencensus.io v0.24.0 // indirect
-<<<<<<< HEAD
-	go.opentelemetry.io/otel v1.10.0 // indirect
-	go.opentelemetry.io/otel/exporters/otlp/internal/retry v1.10.0 // indirect
-	go.opentelemetry.io/otel/exporters/otlp/otlpmetric v0.32.1 // indirect
-	go.opentelemetry.io/otel/sdk v1.10.0 // indirect
-	go.opentelemetry.io/otel/trace v1.10.0 // indirect
-	go.opentelemetry.io/proto/otlp v0.19.0 // indirect
-	go.uber.org/atomic v1.9.0 // indirect
-	go.uber.org/multierr v1.8.0 // indirect
-=======
 	go.opentelemetry.io/collector v0.70.0 // indirect
 	go.opentelemetry.io/collector/component v0.70.0 // indirect
 	go.opentelemetry.io/collector/confmap v0.70.0 // indirect
@@ -437,7 +427,6 @@
 	go.uber.org/atomic v1.10.0 // indirect
 	go.uber.org/multierr v1.9.0 // indirect
 	go.uber.org/zap v1.24.0 // indirect
->>>>>>> 473aa0de
 	golang.org/x/crypto v0.3.0 // indirect
 	golang.org/x/exp v0.0.0-20200513190911-00229845015e // indirect
 	golang.org/x/time v0.1.0 // indirect
