module github.com/influxdata/telegraf

go 1.17

require (
	cloud.google.com/go v0.93.3 // indirect
	cloud.google.com/go/bigquery v1.8.0
	cloud.google.com/go/monitoring v0.2.0
	cloud.google.com/go/pubsub v1.17.0
	code.cloudfoundry.org/clock v1.0.0 // indirect
	collectd.org v0.5.0
	github.com/Azure/azure-amqp-common-go/v3 v3.0.1 // indirect
	github.com/Azure/azure-event-hubs-go/v3 v3.3.13
	github.com/Azure/azure-kusto-go v0.3.2
	github.com/Azure/azure-pipeline-go v0.2.3 // indirect
	github.com/Azure/azure-sdk-for-go v51.1.0+incompatible // indirect
	github.com/Azure/azure-storage-blob-go v0.13.0 // indirect
	github.com/Azure/azure-storage-queue-go v0.0.0-20191125232315-636801874cdd
	github.com/Azure/go-amqp v0.13.12 // indirect
	github.com/Azure/go-ansiterm v0.0.0-20170929234023-d6e3b3328b78 // indirect
	github.com/Azure/go-autorest v14.2.0+incompatible // indirect
	github.com/Azure/go-autorest/autorest v0.11.18
	github.com/Azure/go-autorest/autorest/adal v0.9.16
	github.com/Azure/go-autorest/autorest/azure/auth v0.5.8
	github.com/Azure/go-autorest/autorest/azure/cli v0.4.2 // indirect
	github.com/Azure/go-autorest/autorest/date v0.3.0 // indirect
	github.com/Azure/go-autorest/autorest/to v0.4.0 // indirect
	github.com/Azure/go-autorest/autorest/validation v0.3.1 // indirect
	github.com/Azure/go-autorest/logger v0.2.1 // indirect
	github.com/Azure/go-autorest/tracing v0.6.0 // indirect
	github.com/BurntSushi/toml v0.3.1
	github.com/Mellanox/rdmamap v0.0.0-20191106181932-7c3c4763a6ee
	github.com/Microsoft/go-winio v0.4.17 // indirect
	github.com/Microsoft/hcsshim v0.8.21 // indirect
	github.com/Shopify/sarama v1.27.2
	github.com/StackExchange/wmi v0.0.0-20210224194228-fe8f1750fd46 // indirect
	github.com/aerospike/aerospike-client-go v1.27.0
	github.com/alecthomas/participle v0.4.1 // indirect
	github.com/alecthomas/units v0.0.0-20210208195552-ff826a37aa15
	github.com/aliyun/alibaba-cloud-sdk-go v1.61.1004
	github.com/amir/raidman v0.0.0-20170415203553-1ccc43bfb9c9
	github.com/antchfx/jsonquery v1.1.4
	github.com/antchfx/xmlquery v1.3.6
	github.com/antchfx/xpath v1.1.11
	github.com/apache/thrift v0.14.2
	github.com/aristanetworks/glog v0.0.0-20191112221043-67e8567f59f3 // indirect
	github.com/aristanetworks/goarista v0.0.0-20190325233358-a123909ec740
	github.com/aws/aws-sdk-go v1.38.69
	github.com/aws/aws-sdk-go-v2 v1.3.2
	github.com/aws/aws-sdk-go-v2/config v1.1.5
	github.com/aws/aws-sdk-go-v2/feature/ec2/imds v1.0.6
	github.com/aws/aws-sdk-go-v2/service/ec2 v1.1.0
	github.com/aws/aws-sdk-go-v2/service/internal/accept-encoding v1.0.4 // indirect
	github.com/aws/aws-sdk-go-v2/service/internal/presigned-url v1.0.6 // indirect
	github.com/aws/aws-sdk-go-v2/service/internal/s3shared v1.2.2 // indirect
	github.com/aws/aws-sdk-go-v2/service/s3 v1.5.0 // indirect
	github.com/aws/aws-sdk-go-v2/service/sso v1.1.5 // indirect
	github.com/aws/aws-sdk-go-v2/service/sts v1.2.2 // indirect
	github.com/aws/smithy-go v1.8.0
	github.com/benbjohnson/clock v1.1.0
	github.com/beorn7/perks v1.0.1 // indirect
	github.com/bitly/go-hostpool v0.1.0 // indirect
	github.com/bmatcuk/doublestar/v3 v3.0.0
	github.com/bmizerany/assert v0.0.0-20160611221934-b7ed37b82869
	github.com/caio/go-tdigest v3.1.0+incompatible
	github.com/cisco-ie/nx-telemetry-proto v0.0.0-20190531143454-82441e232cf6
	github.com/containerd/cgroups v1.0.1 // indirect
	github.com/containerd/containerd v1.5.7 // indirect
	github.com/coreos/go-semver v0.3.0 // indirect
	github.com/couchbase/go-couchbase v0.1.0
	github.com/couchbase/gomemcached v0.1.3 // indirect
	github.com/couchbase/goutils v0.1.0 // indirect
	github.com/denisenkom/go-mssqldb v0.10.0
	github.com/dimchansky/utfbom v1.1.1
	github.com/docker/distribution v2.7.1+incompatible // indirect
	github.com/docker/docker v20.10.7+incompatible
	github.com/docker/go-connections v0.4.0 // indirect
	github.com/docker/go-units v0.4.0 // indirect
	github.com/doclambda/protobufquery v0.0.0-20210317203640-88ffabe06a60
	github.com/dynatrace-oss/dynatrace-metric-utils-go v0.3.0
	github.com/eapache/go-resiliency v1.2.0 // indirect
	github.com/eapache/go-xerial-snappy v0.0.0-20180814174437-776d5712da21 // indirect
	github.com/eapache/queue v1.1.0 // indirect
	github.com/echlebek/timeproxy v1.0.0 // indirect
	github.com/eclipse/paho.mqtt.golang v1.3.0
	github.com/form3tech-oss/jwt-go v3.2.3+incompatible // indirect
	github.com/ghodss/yaml v1.0.1-0.20190212211648-25d852aebe32
	github.com/go-logfmt/logfmt v0.5.0
	github.com/go-ping/ping v0.0.0-20210201095549-52eed920f98c
	github.com/go-redis/redis v6.15.9+incompatible
	github.com/go-sql-driver/mysql v1.6.0
	github.com/goburrow/modbus v0.1.0 // indirect
	github.com/goburrow/serial v0.1.0 // indirect
	github.com/gobwas/glob v0.2.3
	github.com/gofrs/uuid v3.3.0+incompatible
	github.com/gogo/protobuf v1.3.2
	github.com/golang-jwt/jwt/v4 v4.0.0
	github.com/golang/geo v0.0.0-20190916061304-5b978397cfec
	github.com/golang/protobuf v1.5.2
	github.com/golang/snappy v0.0.3
	github.com/google/go-cmp v0.5.6
	github.com/google/go-github/v32 v32.1.0
	github.com/google/go-querystring v1.0.0 // indirect
	github.com/google/gofuzz v1.1.0 // indirect
	github.com/google/uuid v1.2.0 // indirect
	github.com/googleapis/gax-go/v2 v2.0.5 // indirect
	github.com/googleapis/gnostic v0.5.5 // indirect
	github.com/gopcua/opcua v0.2.0-rc2.0.20210409063412-baabb9b14fd2
	github.com/gorilla/mux v1.7.3
	github.com/gorilla/websocket v1.4.2
	github.com/gosnmp/gosnmp v1.32.0
	github.com/grid-x/modbus v0.0.0-20210224155242-c4a3d042e99b
	github.com/hailocab/go-hostpool v0.0.0-20160125115350-e80d13ce29ed // indirect
	github.com/harlow/kinesis-consumer v0.3.1-0.20181230152818-2f58b136fee0
	github.com/hashicorp/consul/api v1.11.0
	github.com/hashicorp/go-cleanhttp v0.5.1 // indirect
	github.com/hashicorp/go-hclog v0.12.2 // indirect
	github.com/hashicorp/go-immutable-radix v1.2.0 // indirect
	github.com/hashicorp/go-msgpack v0.5.5 // indirect
	github.com/influxdata/go-syslog/v3 v3.0.0
	github.com/influxdata/influxdb-observability/common v0.2.7
	github.com/influxdata/influxdb-observability/influx2otel v0.2.7
	github.com/influxdata/influxdb-observability/otel2influx v0.2.7
	github.com/influxdata/tail v1.0.1-0.20210707231403-b283181d1fa7
	github.com/influxdata/toml v0.0.0-20190415235208-270119a8ce65
	github.com/influxdata/wlog v0.0.0-20160411224016-7c63b0a71ef8
	github.com/jackc/pgx/v4 v4.6.0
	github.com/james4k/rcon v0.0.0-20120923215419-8fbb8268b60a
	github.com/jhump/protoreflect v1.8.3-0.20210616212123-6cc1efa697ca
	github.com/jmespath/go-jmespath v0.4.0
	github.com/jpillora/backoff v1.0.0 // indirect
	github.com/json-iterator/go v1.1.11 // indirect
	github.com/kardianos/service v1.0.0
	github.com/karrick/godirwalk v1.16.1
	github.com/kballard/go-shellquote v0.0.0-20180428030007-95032a82bc51
	github.com/klauspost/compress v1.13.1 // indirect
	github.com/lib/pq v1.3.0 // indirect
	github.com/matttproud/golang_protobuf_extensions v1.0.2-0.20181231171920-c182affec369
	github.com/mdlayher/apcupsd v0.0.0-20200608131503-2bf01da7bf1b
	github.com/microsoft/ApplicationInsights-Go v0.4.4
	github.com/miekg/dns v1.1.43
	github.com/minio/highwayhash v1.0.1 // indirect
	github.com/mitchellh/go-homedir v1.1.0 // indirect
	github.com/mitchellh/mapstructure v1.2.2 // indirect
	github.com/moby/ipvs v1.0.1
	github.com/multiplay/go-ts3 v1.0.0
	github.com/naoina/go-stringutil v0.1.0 // indirect
	github.com/nats-io/nats-server/v2 v2.2.6
	github.com/nats-io/nats.go v1.11.0
	github.com/newrelic/newrelic-telemetry-sdk-go v0.5.1
	github.com/nsqio/go-nsq v1.0.8
	github.com/openconfig/gnmi v0.0.0-20180912164834-33a1865c3029
	github.com/opencontainers/go-digest v1.0.0 // indirect
	github.com/opencontainers/image-spec v1.0.1 // indirect
	github.com/opencontainers/runc v1.0.2 // indirect
	github.com/opentracing-contrib/go-observer v0.0.0-20170622124052-a52f23424492 // indirect
	github.com/opentracing/opentracing-go v1.2.0
	github.com/openzipkin-contrib/zipkin-go-opentracing v0.4.5
	github.com/openzipkin/zipkin-go v0.2.5
	github.com/pion/dtls/v2 v2.0.9
	github.com/pkg/errors v0.9.1
	github.com/pmezard/go-difflib v1.0.0 // indirect
	github.com/prometheus/client_golang v1.11.0
	github.com/prometheus/client_model v0.2.0
	github.com/prometheus/common v0.26.0
	github.com/prometheus/procfs v0.6.0
	github.com/prometheus/prometheus v1.8.2-0.20200911110723-e83ef207b6c2
	github.com/riemann/riemann-go-client v0.5.0
	github.com/safchain/ethtool v0.0.0-20200218184317-f459e2d13664
	github.com/sensu/sensu-go/api/core/v2 v2.9.0
	github.com/shirou/gopsutil v3.21.8+incompatible
	github.com/shopspring/decimal v0.0.0-20200105231215-408a2507e114 // indirect
	github.com/showwin/speedtest-go v1.1.4
	github.com/signalfx/com_signalfx_metrics_protobuf v0.0.2 // indirect
	github.com/signalfx/gohistogram v0.0.0-20160107210732-1ccfd2ff5083 // indirect
	github.com/signalfx/golib/v3 v3.3.34
	github.com/signalfx/sapm-proto v0.4.0 // indirect
	github.com/sirupsen/logrus v1.8.1
	github.com/sleepinggenius2/gosmi v0.4.3
	github.com/snowflakedb/gosnowflake v1.5.0
	github.com/streadway/amqp v0.0.0-20190827072141-edfb9018d271
	github.com/stretchr/testify v1.7.0
	github.com/tbrandon/mbserver v0.0.0-20170611213546-993e1772cc62
	github.com/tencentcloud/tencentcloud-sdk-go/tencentcloud/cdb v1.0.218
	github.com/tencentcloud/tencentcloud-sdk-go/tencentcloud/clb v1.0.218
	github.com/tencentcloud/tencentcloud-sdk-go/tencentcloud/common v1.0.218
	github.com/tencentcloud/tencentcloud-sdk-go/tencentcloud/cvm v1.0.218
	github.com/tencentcloud/tencentcloud-sdk-go/tencentcloud/dc v1.0.218
	github.com/tencentcloud/tencentcloud-sdk-go/tencentcloud/es v1.0.218
	github.com/tencentcloud/tencentcloud-sdk-go/tencentcloud/monitor v1.0.218
	github.com/tencentcloud/tencentcloud-sdk-go/tencentcloud/redis v1.0.218
	github.com/testcontainers/testcontainers-go v0.11.1
	github.com/tidwall/gjson v1.9.0
	github.com/tidwall/match v1.0.3 // indirect
	github.com/tidwall/pretty v1.1.0 // indirect
	github.com/tinylib/msgp v1.1.6
	github.com/tklauser/go-sysconf v0.3.5 // indirect
	github.com/vapourismo/knx-go v0.0.0-20201122213738-75fe09ace330
	github.com/vishvananda/netlink v1.1.1-0.20201029203352-d40f9887b852 // indirect
	github.com/vishvananda/netns v0.0.0-20200728191858-db3c7e526aae // indirect
	github.com/vjeantet/grok v1.0.1
	github.com/vmware/govmomi v0.26.0
	github.com/wavefronthq/wavefront-sdk-go v0.9.7
	github.com/wvanbergen/kafka v0.0.0-20171203153745-e2edea948ddf
	github.com/wvanbergen/kazoo-go v0.0.0-20180202103751-f72d8611297a // indirect
	github.com/xdg/scram v0.0.0-20180814205039-7eeb5667e42c
	github.com/youmark/pkcs8 v0.0.0-20201027041543-1326539a0a0a // indirect
	github.com/yuin/gopher-lua v0.0.0-20180630135845-46796da1b0b4 // indirect
	go.mongodb.org/mongo-driver v1.5.3
	go.opencensus.io v0.23.0 // indirect
	go.opentelemetry.io/collector/model v0.35.0
	go.opentelemetry.io/otel/exporters/otlp/otlpmetric/otlpmetricgrpc v0.23.0
	go.opentelemetry.io/otel/metric v0.23.0
	go.opentelemetry.io/otel/sdk/metric v0.23.0
	go.starlark.net v0.0.0-20210406145628-7a1108eaa012
	go.uber.org/multierr v1.6.0 // indirect
	golang.org/x/crypto v0.0.0-20210616213533-5ff15b29337e // indirect
	golang.org/x/mod v0.4.2 // indirect
	golang.org/x/net v0.0.0-20210610132358-84b48f89b13b
	golang.org/x/oauth2 v0.0.0-20210805134026-6f1e6394065a
	golang.org/x/sync v0.0.0-20210220032951-036812b2e83c
	golang.org/x/sys v0.0.0-20210806184541-e5e7981a1069
	golang.org/x/text v0.3.6
	golang.org/x/tools v0.1.5
	golang.zx2c4.com/wireguard/wgctrl v0.0.0-20200205215550-e35592f146e4
	google.golang.org/api v0.54.0
	google.golang.org/appengine v1.6.7 // indirect
	google.golang.org/genproto v0.0.0-20210827211047-25e5f791fe06
	google.golang.org/grpc v1.40.0
	google.golang.org/protobuf v1.27.1
	gopkg.in/djherbis/times.v1 v1.2.0
	gopkg.in/fatih/pool.v2 v2.0.0 // indirect
	gopkg.in/gorethink/gorethink.v3 v3.0.5
	gopkg.in/ldap.v3 v3.1.0
	gopkg.in/olivere/elastic.v5 v5.0.70
	gopkg.in/tomb.v1 v1.0.0-20141024135613-dd632973f1e7
	gopkg.in/yaml.v2 v2.4.0
	gotest.tools v2.2.0+incompatible
	k8s.io/api v0.20.6
	k8s.io/apimachinery v0.21.1
	k8s.io/client-go v0.20.6
	modernc.org/sqlite v1.10.8
)

require (
	github.com/apache/arrow/go/arrow v0.0.0-20200601151325-b2287a20f230 // indirect
	github.com/armon/go-metrics v0.3.3 // indirect
	github.com/aws/aws-sdk-go-v2/credentials v1.1.5 // indirect
	github.com/aws/aws-sdk-go-v2/feature/s3/manager v1.1.2 // indirect
	github.com/cenkalti/backoff v2.2.1+incompatible // indirect
	github.com/cespare/xxhash/v2 v2.1.1 // indirect
	github.com/davecgh/go-spew v1.1.1 // indirect
	github.com/devigned/tab v0.1.1 // indirect
	github.com/dgrijalva/jwt-go v3.2.0+incompatible // indirect
	github.com/fatih/color v1.9.0 // indirect
	github.com/go-logr/logr v0.4.0 // indirect
	github.com/go-ole/go-ole v1.2.4 // indirect
	github.com/go-stack/stack v1.8.0 // indirect
	github.com/gogo/googleapis v1.4.0 // indirect
	github.com/golang-sql/civil v0.0.0-20190719163853-cb61b32ac6fe // indirect
	github.com/golang/groupcache v0.0.0-20200121045136-8c9f03a8e57e // indirect
	github.com/google/flatbuffers v1.11.0 // indirect
	github.com/grid-x/serial v0.0.0-20191104121038-e24bc9bf6f08 // indirect
	github.com/grpc-ecosystem/grpc-gateway v1.16.0 // indirect
	github.com/hashicorp/go-rootcerts v1.0.2 // indirect
	github.com/hashicorp/go-uuid v1.0.2 // indirect
	github.com/hashicorp/golang-lru v0.5.4 // indirect
	github.com/hashicorp/serf v0.9.5 // indirect
	github.com/jackc/chunkreader/v2 v2.0.1 // indirect
	github.com/jackc/pgconn v1.5.0 // indirect
	github.com/jackc/pgio v1.0.0 // indirect
	github.com/jackc/pgpassfile v1.0.0 // indirect
	github.com/jackc/pgproto3/v2 v2.0.1 // indirect
	github.com/jackc/pgservicefile v0.0.0-20200307190119-3430c5407db8 // indirect
	github.com/jackc/pgtype v1.3.0 // indirect
	github.com/jaegertracing/jaeger v1.15.1 // indirect
	github.com/jcmturner/gofork v1.0.0 // indirect
	github.com/kr/pretty v0.2.1 // indirect
	github.com/kr/text v0.2.0 // indirect
	github.com/kylelemons/godebug v1.1.0 // indirect
	github.com/leodido/ragel-machinery v0.0.0-20181214104525-299bdde78165 // indirect
	github.com/mailru/easyjson v0.7.1 // indirect
	github.com/mattn/go-colorable v0.1.6 // indirect
	github.com/mattn/go-ieproxy v0.0.1 // indirect
	github.com/mattn/go-isatty v0.0.12 // indirect
	github.com/mdlayher/genetlink v1.0.0 // indirect
	github.com/mdlayher/netlink v1.1.0 // indirect
	github.com/moby/sys/mount v0.2.0 // indirect
	github.com/moby/sys/mountinfo v0.4.1 // indirect
	github.com/moby/term v0.0.0-20201216013528-df9cb8a40635 // indirect
	github.com/modern-go/concurrent v0.0.0-20180306012644-bacd9c7ef1dd // indirect
	github.com/modern-go/reflect2 v1.0.1 // indirect
	github.com/morikuni/aec v1.0.0 // indirect
	github.com/nats-io/jwt/v2 v2.0.2 // indirect
	github.com/nats-io/nkeys v0.3.0 // indirect
	github.com/nats-io/nuid v1.0.1 // indirect
	github.com/philhofer/fwd v1.1.1 // indirect
	github.com/pierrec/lz4 v2.5.2+incompatible // indirect
	github.com/pion/logging v0.2.2 // indirect
	github.com/pion/transport v0.12.3 // indirect
	github.com/pion/udp v0.1.1 // indirect
	github.com/pkg/browser v0.0.0-20180916011732-0a3d74bf9ce4 // indirect
	github.com/rcrowley/go-metrics v0.0.0-20200313005456-10cdbea86bc0 // indirect
	github.com/remyoudompheng/bigfft v0.0.0-20200410134404-eec4a21b6bb0 // indirect
	github.com/robertkrimen/otto v0.0.0-20191219234010-c382bd3c16ff // indirect
	github.com/robfig/cron/v3 v3.0.1 // indirect
	github.com/samuel/go-zookeeper v0.0.0-20200724154423-2164a8ac840e // indirect
	github.com/satori/go.uuid v1.2.1-0.20181028125025-b2ce2384e17b // indirect
	github.com/stretchr/objx v0.2.0 // indirect
	github.com/tklauser/numcpus v0.2.2 // indirect
	github.com/xdg-go/pbkdf2 v1.0.0 // indirect
	github.com/xdg-go/scram v1.0.2 // indirect
	github.com/xdg-go/stringprep v1.0.2 // indirect
	github.com/xdg/stringprep v1.0.0 // indirect
	go.etcd.io/etcd/api/v3 v3.5.0 // indirect
	go.uber.org/atomic v1.7.0 // indirect
	golang.org/x/term v0.0.0-20201126162022-7de9c90e9dd1 // indirect
	golang.org/x/time v0.0.0-20210723032227-1f47c861a9ac // indirect
	golang.org/x/xerrors v0.0.0-20200804184101-5ec99f83aff1 // indirect
	golang.zx2c4.com/wireguard v0.0.20200121 // indirect
	gopkg.in/asn1-ber.v1 v1.0.0-20181015200546-f715ec2f112d // indirect
	gopkg.in/fsnotify.v1 v1.4.7 // indirect
	gopkg.in/inf.v0 v0.9.1 // indirect
	gopkg.in/ini.v1 v1.42.0 // indirect
	gopkg.in/jcmturner/aescts.v1 v1.0.1 // indirect
	gopkg.in/jcmturner/dnsutils.v1 v1.0.1 // indirect
	gopkg.in/jcmturner/gokrb5.v7 v7.5.0 // indirect
	gopkg.in/jcmturner/rpc.v1 v1.1.0 // indirect
	gopkg.in/sourcemap.v1 v1.0.5 // indirect
	gopkg.in/tomb.v2 v2.0.0-20161208151619-d5d1b5820637 // indirect
	gopkg.in/yaml.v3 v3.0.0-20210107192922-496545a6307b // indirect
<<<<<<< HEAD
	k8s.io/klog/v2 v2.8.0 // indirect
=======
	gotest.tools v2.2.0+incompatible
	k8s.io/api v0.20.6
	k8s.io/apimachinery v0.22.2
	k8s.io/client-go v0.20.6
	k8s.io/klog/v2 v2.9.0 // indirect
>>>>>>> 06edde61
	k8s.io/utils v0.0.0-20201110183641-67b214c5f920 // indirect
	modernc.org/cc/v3 v3.33.5 // indirect
	modernc.org/ccgo/v3 v3.9.4 // indirect
	modernc.org/libc v1.9.5 // indirect
	modernc.org/mathutil v1.2.2 // indirect
	modernc.org/memory v1.0.4 // indirect
	modernc.org/opt v0.1.1 // indirect
	modernc.org/strutil v1.1.0 // indirect
	modernc.org/token v1.0.0 // indirect
	sigs.k8s.io/structured-merge-diff/v4 v4.1.2 // indirect
	sigs.k8s.io/yaml v1.2.0 // indirect
)

require (
	github.com/cenkalti/backoff/v4 v4.1.1 // indirect
	go.opentelemetry.io/otel v1.0.0-RC3 // indirect
	go.opentelemetry.io/otel/exporters/otlp/otlpmetric v0.23.0 // indirect
	go.opentelemetry.io/otel/internal/metric v0.23.0 // indirect
	go.opentelemetry.io/otel/sdk v1.0.0-RC3 // indirect
	go.opentelemetry.io/otel/sdk/export/metric v0.23.0 // indirect
	go.opentelemetry.io/otel/trace v1.0.0-RC3 // indirect
	go.opentelemetry.io/proto/otlp v0.9.0 // indirect
)

// replaced due to https://github.com/satori/go.uuid/issues/73
replace github.com/satori/go.uuid => github.com/gofrs/uuid v3.2.0+incompatible

// replaced due to https//github.com/mdlayher/apcupsd/issues/10
replace github.com/mdlayher/apcupsd => github.com/influxdata/apcupsd v0.0.0-20210427145308-694d5caead0e

//proxy.golang.org has versions of golang.zx2c4.com/wireguard with leading v's, whereas the git repo has tags without leading v's: https://git.zx2c4.com/wireguard-go/refs/tags
//So, fetching this module with version v0.0.20200121 (as done by the transitive dependency
//https://github.com/WireGuard/wgctrl-go/blob/e35592f146e40ce8057113d14aafcc3da231fbac/go.mod#L12 ) was not working when using GOPROXY=direct.
//Replacing with the pseudo-version works around this.
replace golang.zx2c4.com/wireguard v0.0.20200121 => golang.zx2c4.com/wireguard v0.0.0-20200121152719-05b03c675090<|MERGE_RESOLUTION|>--- conflicted
+++ resolved
@@ -237,7 +237,7 @@
 	gopkg.in/yaml.v2 v2.4.0
 	gotest.tools v2.2.0+incompatible
 	k8s.io/api v0.20.6
-	k8s.io/apimachinery v0.21.1
+	k8s.io/apimachinery v0.22.2
 	k8s.io/client-go v0.20.6
 	modernc.org/sqlite v1.10.8
 )
@@ -329,15 +329,7 @@
 	gopkg.in/sourcemap.v1 v1.0.5 // indirect
 	gopkg.in/tomb.v2 v2.0.0-20161208151619-d5d1b5820637 // indirect
 	gopkg.in/yaml.v3 v3.0.0-20210107192922-496545a6307b // indirect
-<<<<<<< HEAD
-	k8s.io/klog/v2 v2.8.0 // indirect
-=======
-	gotest.tools v2.2.0+incompatible
-	k8s.io/api v0.20.6
-	k8s.io/apimachinery v0.22.2
-	k8s.io/client-go v0.20.6
 	k8s.io/klog/v2 v2.9.0 // indirect
->>>>>>> 06edde61
 	k8s.io/utils v0.0.0-20201110183641-67b214c5f920 // indirect
 	modernc.org/cc/v3 v3.33.5 // indirect
 	modernc.org/ccgo/v3 v3.9.4 // indirect
