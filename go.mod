module github.com/influxdata/telegraf

go 1.24.0

godebug x509negativeserial=1

require (
	cloud.google.com/go/bigquery v1.65.0
	cloud.google.com/go/monitoring v1.22.0
	cloud.google.com/go/pubsub v1.45.1
	cloud.google.com/go/storage v1.50.0
	collectd.org v0.6.0
	github.com/99designs/keyring v1.2.2
	github.com/Azure/azure-event-hubs-go/v3 v3.6.2
	github.com/Azure/azure-kusto-go v0.16.1
	github.com/Azure/azure-sdk-for-go/sdk/azcore v1.17.0
	github.com/Azure/azure-sdk-for-go/sdk/azidentity v1.8.2
	github.com/Azure/azure-sdk-for-go/sdk/messaging/azeventhubs v1.2.3
	github.com/Azure/azure-sdk-for-go/sdk/resourcemanager/monitor/armmonitor v0.11.0
	github.com/Azure/azure-sdk-for-go/sdk/resourcemanager/resources/armresources v1.2.0
	github.com/Azure/azure-storage-queue-go v0.0.0-20230531184854-c06a8eff66fe
	github.com/Azure/go-autorest/autorest v0.11.30
	github.com/Azure/go-autorest/autorest/adal v0.9.24
	github.com/Azure/go-autorest/autorest/azure/auth v0.5.13
	github.com/BurntSushi/toml v1.4.0
	github.com/ClickHouse/clickhouse-go/v2 v2.30.3
	github.com/DATA-DOG/go-sqlmock v1.5.2
	github.com/IBM/nzgo/v12 v12.0.9
	github.com/IBM/sarama v1.43.3
	github.com/Masterminds/semver/v3 v3.3.1
	github.com/Masterminds/sprig v2.22.0+incompatible
	github.com/Masterminds/sprig/v3 v3.3.0
	github.com/Mellanox/rdmamap v1.1.0
	github.com/PaesslerAG/gval v1.2.2
	github.com/SAP/go-hdb v1.9.10
	github.com/aerospike/aerospike-client-go/v5 v5.11.0
	github.com/alecthomas/units v0.0.0-20240626203959-61d1e3462e30
	github.com/alitto/pond v1.9.2
	github.com/aliyun/alibaba-cloud-sdk-go v1.62.721
	github.com/amir/raidman v0.0.0-20170415203553-1ccc43bfb9c9
	github.com/antchfx/jsonquery v1.3.3
	github.com/antchfx/xmlquery v1.4.4
	github.com/antchfx/xpath v1.3.3
	github.com/apache/arrow-go/v18 v18.1.0
	github.com/apache/iotdb-client-go v1.3.3
	github.com/apache/thrift v0.21.0
	github.com/aristanetworks/goarista v0.0.0-20190325233358-a123909ec740
	github.com/armon/go-socks5 v0.0.0-20160902184237-e75332964ef5
	github.com/awnumar/memguard v0.22.5
	github.com/aws/aws-sdk-go-v2 v1.36.2
	github.com/aws/aws-sdk-go-v2/config v1.28.6
	github.com/aws/aws-sdk-go-v2/credentials v1.17.47
	github.com/aws/aws-sdk-go-v2/feature/ec2/imds v1.16.21
	github.com/aws/aws-sdk-go-v2/service/cloudwatch v1.43.14
	github.com/aws/aws-sdk-go-v2/service/cloudwatchlogs v1.45.3
	github.com/aws/aws-sdk-go-v2/service/dynamodb v1.40.0
	github.com/aws/aws-sdk-go-v2/service/ec2 v1.203.1
	github.com/aws/aws-sdk-go-v2/service/kinesis v1.32.6
	github.com/aws/aws-sdk-go-v2/service/sts v1.33.12
	github.com/aws/aws-sdk-go-v2/service/timestreamwrite v1.27.4
	github.com/aws/smithy-go v1.22.2
	github.com/benbjohnson/clock v1.3.5
	github.com/blues/jsonata-go v1.5.4
	github.com/bmatcuk/doublestar/v3 v3.0.0
	github.com/boschrexroth/ctrlx-datalayer-golang v1.3.1
	github.com/caio/go-tdigest v3.1.0+incompatible
	github.com/cisco-ie/nx-telemetry-proto v0.0.0-20230117155933-f64c045c77df
	github.com/clarify/clarify-go v0.3.1
	github.com/cloudevents/sdk-go/v2 v2.15.2
	github.com/compose-spec/compose-go v1.20.2
	github.com/coocood/freecache v1.2.4
	github.com/coreos/go-semver v0.3.1
	github.com/coreos/go-systemd/v22 v22.5.0
	github.com/couchbase/go-couchbase v0.1.1
	github.com/datadope-io/go-zabbix/v2 v2.0.1
	github.com/digitalocean/go-libvirt v0.0.0-20241216201552-9fbdb61a21af
	github.com/dimchansky/utfbom v1.1.1
	github.com/djherbis/times v1.6.0
	github.com/docker/docker v27.4.1+incompatible
	github.com/docker/go-connections v0.5.0
	github.com/dustin/go-humanize v1.0.1
	github.com/dynatrace-oss/dynatrace-metric-utils-go v0.5.0
	github.com/eclipse/paho.golang v0.22.0
	github.com/eclipse/paho.mqtt.golang v1.5.0
	github.com/facebook/time v0.0.0-20240626113945-18207c5d8ddc
	github.com/fatih/color v1.18.0
	github.com/go-ldap/ldap/v3 v3.4.10
	github.com/go-logfmt/logfmt v0.6.0
	github.com/go-ole/go-ole v1.3.0
	github.com/go-redis/redis/v7 v7.4.1
	github.com/go-redis/redis/v8 v8.11.5
	github.com/go-sql-driver/mysql v1.8.1
	github.com/go-stomp/stomp v2.1.4+incompatible
	github.com/gobwas/glob v0.2.3
	github.com/gofrs/uuid/v5 v5.3.0
	github.com/golang-jwt/jwt/v5 v5.2.1
	github.com/golang/geo v0.0.0-20190916061304-5b978397cfec
	github.com/golang/snappy v0.0.4
	github.com/google/cel-go v0.23.0
	github.com/google/gnxi v0.0.0-20231026134436-d82d9936af15
	github.com/google/go-cmp v0.6.0
	github.com/google/go-github/v32 v32.1.0
	github.com/google/licensecheck v0.3.1
	github.com/google/uuid v1.6.0
	github.com/gopacket/gopacket v1.3.1
	github.com/gopcua/opcua v0.7.1
	github.com/gophercloud/gophercloud/v2 v2.0.0-rc.3
	github.com/gorcon/rcon v1.3.5
	github.com/gorilla/mux v1.8.1
	github.com/gorilla/websocket v1.5.3
	github.com/gosnmp/gosnmp v1.38.0
	github.com/grid-x/modbus v0.0.0-20240503115206-582f2ab60a18
	github.com/gwos/tcg/sdk v0.0.0-20240830123415-f8a34bba6358
	github.com/hashicorp/consul/api v1.29.2
	github.com/hashicorp/go-uuid v1.0.3
	github.com/hashicorp/golang-lru/v2 v2.0.7
	github.com/influxdata/influxdb-observability/common v0.5.12
	github.com/influxdata/influxdb-observability/influx2otel v0.5.12
	github.com/influxdata/influxdb-observability/otel2influx v0.5.12
	github.com/influxdata/line-protocol/v2 v2.2.1
	github.com/influxdata/tail v1.0.1-0.20241014115250-3e0015cb677a
	github.com/influxdata/toml v0.0.0-20190415235208-270119a8ce65
	github.com/intel/iaevents v1.1.0
	github.com/intel/powertelemetry v1.0.2
	github.com/jackc/pgconn v1.14.3
	github.com/jackc/pgio v1.0.0
	github.com/jackc/pgtype v1.14.4
	github.com/jackc/pgx/v4 v4.18.3
	github.com/jedib0t/go-pretty/v6 v6.6.5
	github.com/jeremywohl/flatten/v2 v2.0.0-20211013061545-07e4a09fb8e4
	github.com/jhump/protoreflect v1.16.0
	github.com/jmespath/go-jmespath v0.4.0
	github.com/karrick/godirwalk v1.16.2
	github.com/kballard/go-shellquote v0.0.0-20180428030007-95032a82bc51
	github.com/klauspost/compress v1.17.11
	github.com/klauspost/pgzip v1.2.6
	github.com/kolo/xmlrpc v0.0.0-20220921171641-a4b6fa1dd06b
	github.com/leodido/go-syslog/v4 v4.1.0
	github.com/linkedin/goavro/v2 v2.13.0
	github.com/logzio/azure-monitor-metrics-receiver v1.1.0
	github.com/lxc/incus/v6 v6.9.0
	github.com/mdlayher/apcupsd v0.0.0-20220319200143-473c7b5f3c6a
	github.com/mdlayher/vsock v1.2.1
	github.com/microsoft/ApplicationInsights-Go v0.4.4
	github.com/microsoft/go-mssqldb v1.7.2
	github.com/miekg/dns v1.1.62
	github.com/moby/ipvs v1.1.0
	github.com/multiplay/go-ts3 v1.2.0
	github.com/nats-io/nats-server/v2 v2.10.25
	github.com/nats-io/nats.go v1.39.1
	github.com/netsampler/goflow2/v2 v2.2.1
	github.com/newrelic/newrelic-telemetry-sdk-go v0.8.1
	github.com/nsqio/go-nsq v1.1.0
	github.com/nwaples/tacplus v0.0.3
	github.com/olivere/elastic v6.2.37+incompatible
	github.com/openconfig/gnmi v0.11.0
	github.com/openconfig/goyang v1.6.0
	github.com/opensearch-project/opensearch-go/v2 v2.3.0
	github.com/opentracing/opentracing-go v1.2.1-0.20220228012449-10b1cf09e00b
	github.com/openzipkin-contrib/zipkin-go-opentracing v0.5.0
	github.com/openzipkin/zipkin-go v0.4.3
	github.com/p4lang/p4runtime v1.4.0
	github.com/pborman/ansi v1.0.0
	github.com/pcolladosoto/goslurm v0.1.0
	github.com/peterbourgon/unixtransport v0.0.4
	github.com/pion/dtls/v2 v2.2.12
	github.com/prometheus-community/pro-bing v0.4.1
	github.com/prometheus/client_golang v1.20.5
	github.com/prometheus/client_model v0.6.1
	github.com/prometheus/common v0.62.0
	github.com/prometheus/procfs v0.15.1
	github.com/prometheus/prometheus v0.54.1
	github.com/rabbitmq/amqp091-go v1.10.0
	github.com/rclone/rclone v1.68.2
	github.com/redis/go-redis/v9 v9.7.0
	github.com/riemann/riemann-go-client v0.5.1-0.20211206220514-f58f10cdce16
	github.com/robbiet480/go.nut v0.0.0-20220219091450-bd8f121e1fa1
	github.com/robinson/gos7 v0.0.0-20240315073918-1f14519e4846
	github.com/safchain/ethtool v0.3.0
	github.com/santhosh-tekuri/jsonschema/v5 v5.3.1
	github.com/seancfoley/ipaddress-go v1.7.0
	github.com/sensu/sensu-go/api/core/v2 v2.16.0
	github.com/shirou/gopsutil/v4 v4.24.12
	github.com/showwin/speedtest-go v1.7.10
	github.com/signalfx/golib/v3 v3.3.54
	github.com/sijms/go-ora/v2 v2.8.22
	github.com/sirupsen/logrus v1.9.3
	github.com/sleepinggenius2/gosmi v0.4.4
	github.com/snowflakedb/gosnowflake v1.11.2
	github.com/srebhan/cborquery v1.0.3
	github.com/srebhan/protobufquery v1.0.1
	github.com/stretchr/testify v1.10.0
	github.com/tbrandon/mbserver v0.0.0-20170611213546-993e1772cc62
	github.com/testcontainers/testcontainers-go v0.35.0
	github.com/testcontainers/testcontainers-go/modules/azurite v0.35.0
	github.com/testcontainers/testcontainers-go/modules/kafka v0.34.0
	github.com/thomasklein94/packer-plugin-libvirt v0.5.0
	github.com/tidwall/gjson v1.18.0
	github.com/tidwall/wal v1.1.8
	github.com/tinylib/msgp v1.2.0
	github.com/urfave/cli/v2 v2.27.2
	github.com/vapourismo/knx-go v0.0.0-20240915133544-a6ab43471c11
	github.com/vishvananda/netlink v1.3.1-0.20250221194427-0af32151e72b
	github.com/vishvananda/netns v0.0.5
	github.com/vjeantet/grok v1.0.1
	github.com/vmware/govmomi v0.45.1
	github.com/wavefronthq/wavefront-sdk-go v0.15.0
	github.com/x448/float16 v0.8.4
	github.com/xdg/scram v1.0.5
	github.com/yuin/goldmark v1.7.8
	go.mongodb.org/mongo-driver v1.17.0
	go.opentelemetry.io/collector/pdata v1.25.0
	go.opentelemetry.io/otel/exporters/otlp/otlpmetric/otlpmetricgrpc v0.44.0
	go.opentelemetry.io/otel/sdk/metric v1.32.0
	go.opentelemetry.io/proto/otlp v1.3.1
	go.starlark.net v0.0.0-20241226192728-8dfa5b98479f
	go.step.sm/crypto v0.54.0
	golang.org/x/crypto v0.33.0
	golang.org/x/mod v0.22.0
	golang.org/x/net v0.35.0
	golang.org/x/oauth2 v0.25.0
	golang.org/x/sync v0.11.0
	golang.org/x/sys v0.30.0
	golang.org/x/term v0.29.0
	golang.org/x/text v0.22.0
	golang.zx2c4.com/wireguard/wgctrl v0.0.0-20211230205640-daad0b7ba671
	gonum.org/v1/gonum v0.15.1
	google.golang.org/api v0.219.0
	google.golang.org/genproto/googleapis/api v0.0.0-20241209162323-e6fa225c2576
	google.golang.org/grpc v1.70.0
	google.golang.org/protobuf v1.36.4
	gopkg.in/gorethink/gorethink.v3 v3.0.5
	gopkg.in/olivere/elastic.v5 v5.0.86
	gopkg.in/tomb.v1 v1.0.0-20141024135613-dd632973f1e7
	gopkg.in/yaml.v2 v2.4.0
	k8s.io/api v0.32.1
	k8s.io/apimachinery v0.32.1
	k8s.io/client-go v0.32.1
	layeh.com/radius v0.0.0-20221205141417-e7fbddd11d68
	modernc.org/sqlite v1.34.1
)

require (
	cel.dev/expr v0.19.1 // indirect
	cloud.google.com/go v0.116.0 // indirect
	cloud.google.com/go/auth v0.14.0 // indirect
	cloud.google.com/go/auth/oauth2adapt v0.2.7 // indirect
	cloud.google.com/go/compute/metadata v0.6.0 // indirect
	cloud.google.com/go/iam v1.2.2 // indirect
	code.cloudfoundry.org/clock v1.2.0 // indirect
	dario.cat/mergo v1.0.1 // indirect
	filippo.io/edwards25519 v1.1.0 // indirect
	github.com/99designs/go-keychain v0.0.0-20191008050251-8e49817e8af4 // indirect
	github.com/Azure/azure-amqp-common-go/v4 v4.2.0 // indirect
	github.com/Azure/azure-pipeline-go v0.2.3 // indirect
	github.com/Azure/azure-sdk-for-go v68.0.0+incompatible // indirect
	github.com/Azure/azure-sdk-for-go/sdk/internal v1.10.0 // indirect
	github.com/Azure/azure-sdk-for-go/sdk/storage/azblob v1.3.2 // indirect
	github.com/Azure/go-amqp v1.0.5 // indirect
	github.com/Azure/go-ansiterm v0.0.0-20210617225240-d185dfc1b5a1 // indirect
	github.com/Azure/go-autorest v14.2.0+incompatible // indirect
	github.com/Azure/go-autorest/autorest/azure/cli v0.4.6 // indirect
	github.com/Azure/go-autorest/autorest/date v0.3.0 // indirect
	github.com/Azure/go-autorest/autorest/to v0.4.0 // indirect
	github.com/Azure/go-autorest/autorest/validation v0.3.1 // indirect
	github.com/Azure/go-autorest/logger v0.2.1 // indirect
	github.com/Azure/go-autorest/tracing v0.6.0 // indirect
	github.com/Azure/go-ntlmssp v0.0.0-20221128193559-754e69321358 // indirect
	github.com/AzureAD/microsoft-authentication-library-for-go v1.3.3 // indirect
	github.com/ClickHouse/ch-go v0.64.1 // indirect
	github.com/GoogleCloudPlatform/opentelemetry-operations-go/detectors/gcp v1.25.0 // indirect
	github.com/GoogleCloudPlatform/opentelemetry-operations-go/exporter/metric v0.48.1 // indirect
	github.com/GoogleCloudPlatform/opentelemetry-operations-go/internal/resourcemapping v0.48.1 // indirect
	github.com/JohnCGriffin/overflow v0.0.0-20211019200055-46fa312c352c // indirect
	github.com/Masterminds/goutils v1.1.1 // indirect
	github.com/Masterminds/semver v1.5.0 // indirect
	github.com/Max-Sum/base32768 v0.0.0-20230304063302-18e6ce5945fd // indirect
	github.com/Microsoft/go-winio v0.6.2 // indirect
	github.com/abbot/go-http-auth v0.4.0 // indirect
	github.com/alecthomas/participle v0.4.1 // indirect
	github.com/andybalholm/brotli v1.1.1 // indirect
	github.com/antlr4-go/antlr/v4 v4.13.1 // indirect
	github.com/apache/arrow/go/v15 v15.0.2 // indirect
	github.com/aristanetworks/glog v0.0.0-20191112221043-67e8567f59f3 // indirect
	github.com/armon/go-metrics v0.4.1 // indirect
	github.com/awnumar/memcall v0.3.0 // indirect
	github.com/aws/aws-sdk-go-v2/aws/protocol/eventstream v1.6.7 // indirect
	github.com/aws/aws-sdk-go-v2/feature/s3/manager v1.17.10 // indirect
	github.com/aws/aws-sdk-go-v2/internal/configsources v1.3.33 // indirect
	github.com/aws/aws-sdk-go-v2/internal/endpoints/v2 v2.6.33 // indirect
	github.com/aws/aws-sdk-go-v2/internal/ini v1.8.1 // indirect
	github.com/aws/aws-sdk-go-v2/internal/v4a v1.3.15 // indirect
	github.com/aws/aws-sdk-go-v2/service/internal/accept-encoding v1.12.3 // indirect
	github.com/aws/aws-sdk-go-v2/service/internal/checksum v1.3.17 // indirect
	github.com/aws/aws-sdk-go-v2/service/internal/endpoint-discovery v1.10.13 // indirect
	github.com/aws/aws-sdk-go-v2/service/internal/presigned-url v1.12.14 // indirect
	github.com/aws/aws-sdk-go-v2/service/internal/s3shared v1.17.15 // indirect
	github.com/aws/aws-sdk-go-v2/service/s3 v1.58.3 // indirect
	github.com/aws/aws-sdk-go-v2/service/sso v1.24.7 // indirect
	github.com/aws/aws-sdk-go-v2/service/ssooidc v1.28.6 // indirect
	github.com/beorn7/perks v1.0.1 // indirect
	github.com/bitly/go-hostpool v0.1.0 // indirect
	github.com/bmizerany/assert v0.0.0-20160611221934-b7ed37b82869 // indirect
	github.com/bufbuild/protocompile v0.10.0 // indirect
	github.com/caio/go-tdigest/v4 v4.0.1 // indirect
	github.com/cenkalti/backoff v2.2.1+incompatible // indirect
	github.com/cenkalti/backoff/v4 v4.3.0 // indirect
	github.com/census-instrumentation/opencensus-proto v0.4.1 // indirect
	github.com/cespare/xxhash/v2 v2.3.0 // indirect
	github.com/cncf/xds/go v0.0.0-20240905190251-b4127c9b8d78 // indirect
	github.com/containerd/log v0.1.0 // indirect
	github.com/containerd/platforms v0.2.1 // indirect
	github.com/couchbase/gomemcached v0.1.3 // indirect
	github.com/couchbase/goutils v0.1.0 // indirect
	github.com/cpuguy83/dockercfg v0.3.2 // indirect
	github.com/cpuguy83/go-md2man/v2 v2.0.6 // indirect
	github.com/danieljoos/wincred v1.2.0 // indirect
	github.com/davecgh/go-spew v1.1.2-0.20180830191138-d8f796af33cc // indirect
	github.com/devigned/tab v0.1.1 // indirect
	github.com/dgryski/go-rendezvous v0.0.0-20200823014737-9f7001d12a5f // indirect
	github.com/distribution/reference v0.6.0 // indirect
	github.com/docker/go-units v0.5.0 // indirect
	github.com/dvsekhvalnov/jose2go v1.6.0 // indirect
	github.com/eapache/go-resiliency v1.7.0 // indirect
	github.com/eapache/go-xerial-snappy v0.0.0-20230731223053-c322873962e3 // indirect
	github.com/eapache/queue v1.1.0 // indirect
	github.com/ebitengine/purego v0.8.1 // indirect
	github.com/echlebek/timeproxy v1.0.0 // indirect
	github.com/emicklei/go-restful/v3 v3.11.0 // indirect
	github.com/envoyproxy/go-control-plane v0.13.1 // indirect
	github.com/envoyproxy/protoc-gen-validate v1.1.0 // indirect
	github.com/felixge/httpsnoop v1.0.4 // indirect
	github.com/fxamacker/cbor/v2 v2.7.0 // indirect
	github.com/gabriel-vasile/mimetype v1.4.4 // indirect
	github.com/go-asn1-ber/asn1-ber v1.5.7 // indirect
	github.com/go-chi/chi/v5 v5.2.0 // indirect
	github.com/go-darwin/apfs v0.0.0-20211011131704-f84b94dbf348 // indirect
	github.com/go-faster/city v1.0.1 // indirect
	github.com/go-faster/errors v0.7.1 // indirect
	github.com/go-git/go-billy/v5 v5.5.0 // indirect
	github.com/go-jose/go-jose/v4 v4.0.5 // indirect
	github.com/go-logr/logr v1.4.2 // indirect
	github.com/go-logr/stdr v1.2.2 // indirect
	github.com/go-openapi/jsonpointer v0.21.0 // indirect
	github.com/go-openapi/jsonreference v0.20.4 // indirect
	github.com/go-openapi/swag v0.23.0 // indirect
	github.com/go-stack/stack v1.8.1 // indirect
	github.com/goburrow/modbus v0.1.0 // indirect
	github.com/goburrow/serial v0.1.1-0.20211022031912-bfb69110f8dd // indirect
	github.com/goccy/go-json v0.10.4 // indirect
	github.com/godbus/dbus v0.0.0-20190726142602-4481cbc300e2 // indirect
	github.com/godbus/dbus/v5 v5.1.0 // indirect
	github.com/gofrs/uuid v4.4.0+incompatible // indirect
	github.com/gogo/protobuf v1.3.2 // indirect
	github.com/golang-jwt/jwt/v4 v4.5.1 // indirect
	github.com/golang-sql/civil v0.0.0-20220223132316-b832511892a9 // indirect
	github.com/golang-sql/sqlexp v0.1.0 // indirect
	github.com/golang/groupcache v0.0.0-20210331224755-41bb18bfe9da // indirect
	github.com/golang/protobuf v1.5.4 // indirect
	github.com/google/flatbuffers v24.12.23+incompatible // indirect
	github.com/google/gnostic-models v0.6.8 // indirect
	github.com/google/go-querystring v1.1.0 // indirect
	github.com/google/gofuzz v1.2.0 // indirect
	github.com/google/s2a-go v0.1.9 // indirect
	github.com/googleapis/enterprise-certificate-proxy v0.3.4 // indirect
	github.com/googleapis/gax-go/v2 v2.14.1 // indirect
	github.com/gorilla/securecookie v1.1.2 // indirect
	github.com/grafana/regexp v0.0.0-20240518133315-a468a5bfb3bc // indirect
	github.com/grid-x/serial v0.0.0-20211107191517-583c7356b3aa // indirect
	github.com/grpc-ecosystem/grpc-gateway/v2 v2.20.0 // indirect
	github.com/gsterjov/go-libsecret v0.0.0-20161001094733-a6f4afe4910c // indirect
	github.com/hailocab/go-hostpool v0.0.0-20160125115350-e80d13ce29ed // indirect
	github.com/hashicorp/errwrap v1.1.0 // indirect
	github.com/hashicorp/go-cleanhttp v0.5.2 // indirect
	github.com/hashicorp/go-hclog v1.6.3 // indirect
	github.com/hashicorp/go-immutable-radix v1.3.1 // indirect
	github.com/hashicorp/go-multierror v1.1.1 // indirect
	github.com/hashicorp/go-rootcerts v1.0.2 // indirect
	github.com/hashicorp/golang-lru v1.0.2 // indirect
	github.com/hashicorp/packer-plugin-sdk v0.3.2 // indirect
	github.com/hashicorp/serf v0.10.1 // indirect
	github.com/huandu/xstrings v1.5.0 // indirect
	github.com/imdario/mergo v0.3.16 // indirect
	github.com/jackc/chunkreader/v2 v2.0.1 // indirect
	github.com/jackc/pgpassfile v1.0.0 // indirect
	github.com/jackc/pgproto3/v2 v2.3.3 // indirect
	github.com/jackc/pgservicefile v0.0.0-20221227161230-091c0ba34f0a // indirect
	github.com/jackc/puddle v1.3.0 // indirect
	github.com/jaegertracing/jaeger v1.47.0 // indirect
	github.com/jcmturner/aescts/v2 v2.0.0 // indirect
	github.com/jcmturner/dnsutils/v2 v2.0.0 // indirect
	github.com/jcmturner/gofork v1.7.6 // indirect
	github.com/jcmturner/goidentity/v6 v6.0.1 // indirect
	github.com/jcmturner/gokrb5/v8 v8.4.4 // indirect
	github.com/jcmturner/rpc/v2 v2.0.3 // indirect
	github.com/jmhodges/clock v1.2.0 // indirect
	github.com/josharian/intern v1.0.0 // indirect
	github.com/josharian/native v1.1.0 // indirect
	github.com/jpillora/backoff v1.0.0 // indirect
	github.com/json-iterator/go v1.1.12 // indirect
	github.com/jzelinskie/whirlpool v0.0.0-20201016144138-0675e54bb004 // indirect
	github.com/klauspost/asmfmt v1.3.2 // indirect
	github.com/klauspost/cpuid/v2 v2.2.9 // indirect
	github.com/kr/fs v0.1.0 // indirect
	github.com/kylelemons/godebug v1.1.0 // indirect
	github.com/leodido/ragel-machinery v0.0.0-20190525184631-5f46317e436b // indirect
	github.com/lufia/plan9stats v0.0.0-20240226150601-1dcf7310316a // indirect
	github.com/magiconair/properties v1.8.9 // indirect
	github.com/mailru/easyjson v0.7.7 // indirect
	github.com/mattn/go-colorable v0.1.14 // indirect
	github.com/mattn/go-ieproxy v0.0.11 // indirect
	github.com/mattn/go-isatty v0.0.20 // indirect
	github.com/mattn/go-runewidth v0.0.16 // indirect
	github.com/mdlayher/genetlink v1.2.0 // indirect
	github.com/mdlayher/netlink v1.7.2 // indirect
	github.com/mdlayher/socket v0.5.1 // indirect
	github.com/minio/asm2plan9s v0.0.0-20200509001527-cdd76441f9d8 // indirect
	github.com/minio/c2goasm v0.0.0-20190812172519-36a3d3bbc4f3 // indirect
	github.com/minio/highwayhash v1.0.3 // indirect
	github.com/mitchellh/copystructure v1.2.0 // indirect
	github.com/mitchellh/go-homedir v1.1.0 // indirect
	github.com/mitchellh/mapstructure v1.5.1-0.20220423185008-bf980b35cac4 // indirect
	github.com/mitchellh/reflectwalk v1.0.2 // indirect
	github.com/moby/docker-image-spec v1.3.1 // indirect
	github.com/moby/patternmatcher v0.6.0 // indirect
	github.com/moby/sys/sequential v0.5.0 // indirect
	github.com/moby/sys/user v0.1.0 // indirect
	github.com/moby/sys/userns v0.1.0 // indirect
	github.com/moby/term v0.5.0 // indirect
	github.com/modern-go/concurrent v0.0.0-20180306012644-bacd9c7ef1dd // indirect
	github.com/modern-go/reflect2 v1.0.2 // indirect
	github.com/montanaflynn/stats v0.7.1 // indirect
	github.com/morikuni/aec v1.0.0 // indirect
	github.com/mtibben/percent v0.2.1 // indirect
	github.com/muhlemmer/gu v0.3.1 // indirect
	github.com/munnerz/goautoneg v0.0.0-20191010083416-a7dc8b61c822 // indirect
	github.com/naoina/go-stringutil v0.1.0 // indirect
	github.com/nats-io/jwt/v2 v2.7.3 // indirect
	github.com/nats-io/nkeys v0.4.9 // indirect
	github.com/nats-io/nuid v1.0.1 // indirect
	github.com/ncruces/go-strftime v0.1.9 // indirect
	github.com/ncw/swift/v2 v2.0.3 // indirect
	github.com/open-telemetry/opentelemetry-collector-contrib/pkg/pdatautil v0.101.0 // indirect
	github.com/opencontainers/go-digest v1.0.0 // indirect
	github.com/opencontainers/image-spec v1.1.0 // indirect
	github.com/opentracing-contrib/go-observer v0.0.0-20170622124052-a52f23424492 // indirect
	github.com/paulmach/orb v0.11.1 // indirect
	github.com/philhofer/fwd v1.1.3-0.20240612014219-fbbf4953d986 // indirect
	github.com/pierrec/lz4/v4 v4.1.22 // indirect
	github.com/pion/logging v0.2.2 // indirect
	github.com/pion/transport/v2 v2.2.4 // indirect
	github.com/pkg/browser v0.0.0-20240102092130-5ac0b6a4141c // indirect
	github.com/pkg/errors v0.9.1 // indirect
	github.com/pkg/sftp v1.13.7 // indirect
	github.com/pkg/xattr v0.4.10 // indirect
	github.com/planetscale/vtprotobuf v0.6.1-0.20240319094008-0393e58bdf10 // indirect
	github.com/pmezard/go-difflib v1.0.1-0.20181226105442-5d4384ee4fb2 // indirect
	github.com/power-devops/perfstat v0.0.0-20240221224432-82ca36839d55 // indirect
	github.com/rcrowley/go-metrics v0.0.0-20201227073835-cf1acfcdf475 // indirect
	github.com/remyoudompheng/bigfft v0.0.0-20230129092748-24d4a6f8daec // indirect
	github.com/rfjakob/eme v1.1.2 // indirect
	github.com/rivo/uniseg v0.4.7 // indirect
	github.com/robertkrimen/otto v0.0.0-20191219234010-c382bd3c16ff // indirect
	github.com/robfig/cron/v3 v3.0.1 // indirect
	github.com/russross/blackfriday/v2 v2.1.0 // indirect
	github.com/samber/lo v1.47.0 // indirect
	github.com/seancfoley/bintree v1.3.1 // indirect
	github.com/segmentio/asm v1.2.0 // indirect
	github.com/shirou/gopsutil/v3 v3.24.5 // indirect
	github.com/shoenig/go-m1cpu v0.1.6 // indirect
	github.com/shopspring/decimal v1.4.0 // indirect
	github.com/signalfx/com_signalfx_metrics_protobuf v0.0.3 // indirect
	github.com/signalfx/gohistogram v0.0.0-20160107210732-1ccfd2ff5083 // indirect
	github.com/signalfx/sapm-proto v0.12.0 // indirect
	github.com/spf13/cast v1.7.1 // indirect
	github.com/spf13/pflag v1.0.5 // indirect
	github.com/stoewer/go-strcase v1.3.0 // indirect
	github.com/stretchr/objx v0.5.2 // indirect
<<<<<<< HEAD
	github.com/tdrn-org/go-tr064 v0.2.2
=======
	github.com/tdrn-org/go-nsdp v0.5.0
>>>>>>> 441fa9c9
	github.com/tidwall/match v1.1.1 // indirect
	github.com/tidwall/pretty v1.2.1 // indirect
	github.com/tidwall/tinylru v1.2.1 // indirect
	github.com/tklauser/go-sysconf v0.3.13 // indirect
	github.com/tklauser/numcpus v0.7.0 // indirect
	github.com/twmb/murmur3 v1.1.7 // indirect
	github.com/uber/jaeger-client-go v2.30.0+incompatible // indirect
	github.com/uber/jaeger-lib v2.4.1+incompatible // indirect
	github.com/xanzy/ssh-agent v0.3.3 // indirect
	github.com/xdg-go/pbkdf2 v1.0.0 // indirect
	github.com/xdg-go/scram v1.1.2 // indirect
	github.com/xdg-go/stringprep v1.0.4 // indirect
	github.com/xdg/stringprep v1.0.3 // indirect
	github.com/xrash/smetrics v0.0.0-20240312152122-5f08fbb34913 // indirect
	github.com/youmark/pkcs8 v0.0.0-20240726163527-a2c0da244d78 // indirect
	github.com/yuin/gopher-lua v0.0.0-20200816102855-ee81675732da // indirect
	github.com/yusufpapurcu/wmi v1.2.4 // indirect
	github.com/zeebo/assert v1.3.1 // indirect
	github.com/zeebo/xxh3 v1.0.2 // indirect
	github.com/zitadel/logging v0.6.1 // indirect
	github.com/zitadel/oidc/v3 v3.34.1 // indirect
	github.com/zitadel/schema v1.3.0 // indirect
	go.etcd.io/etcd/api/v3 v3.5.4 // indirect
	go.opencensus.io v0.24.0 // indirect
	go.opentelemetry.io/auto/sdk v1.1.0 // indirect
	go.opentelemetry.io/collector/consumer v0.101.0 // indirect
	go.opentelemetry.io/collector/semconv v0.105.0 // indirect
	go.opentelemetry.io/contrib/detectors/gcp v1.32.0 // indirect
	go.opentelemetry.io/contrib/instrumentation/google.golang.org/grpc/otelgrpc v0.54.0 // indirect
	go.opentelemetry.io/contrib/instrumentation/net/http/otelhttp v0.54.0 // indirect
	go.opentelemetry.io/otel v1.34.0 // indirect
	go.opentelemetry.io/otel/metric v1.34.0 // indirect
	go.opentelemetry.io/otel/sdk v1.34.0 // indirect
	go.opentelemetry.io/otel/trace v1.34.0 // indirect
	go.uber.org/atomic v1.11.0 // indirect
	go.uber.org/multierr v1.11.0 // indirect
	go.uber.org/zap v1.27.0 // indirect
	golang.org/x/exp v0.0.0-20250106191152-7588d65b2ba8 // indirect
	golang.org/x/time v0.9.0 // indirect
	golang.org/x/tools v0.29.0 // indirect
	golang.org/x/xerrors v0.0.0-20240903120638-7835f813f4da // indirect
	golang.zx2c4.com/wireguard v0.0.0-20211209221555-9c9e7e272434 // indirect
	google.golang.org/genproto v0.0.0-20241118233622-e639e219e697 // indirect
	google.golang.org/genproto/googleapis/rpc v0.0.0-20250124145028-65684f501c47 // indirect
	gopkg.in/evanphx/json-patch.v4 v4.12.0 // indirect
	gopkg.in/fatih/pool.v2 v2.0.0 // indirect
	gopkg.in/fsnotify.v1 v1.4.7 // indirect
	gopkg.in/inf.v0 v0.9.1 // indirect
	gopkg.in/ini.v1 v1.67.0 // indirect
	gopkg.in/sourcemap.v1 v1.0.5 // indirect
	gopkg.in/tomb.v2 v2.0.0-20161208151619-d5d1b5820637 // indirect
	gopkg.in/yaml.v3 v3.0.1 // indirect
	honnef.co/go/tools v0.2.2 // indirect
	k8s.io/klog/v2 v2.130.1 // indirect
	k8s.io/kube-openapi v0.0.0-20241105132330-32ad38e42d3f // indirect
	k8s.io/utils v0.0.0-20241210054802-24370beab758 // indirect
	modernc.org/gc/v3 v3.0.0-20240107210532-573471604cb6 // indirect
	modernc.org/libc v1.55.3 // indirect
	modernc.org/mathutil v1.6.0 // indirect
	modernc.org/memory v1.8.0 // indirect
	modernc.org/strutil v1.2.0 // indirect
	modernc.org/token v1.1.0 // indirect
	sigs.k8s.io/json v0.0.0-20241010143419-9aa6b5e7a4b3 // indirect
	sigs.k8s.io/structured-merge-diff/v4 v4.4.2 // indirect
	sigs.k8s.io/yaml v1.4.0 // indirect
)<|MERGE_RESOLUTION|>--- conflicted
+++ resolved
@@ -476,11 +476,8 @@
 	github.com/spf13/pflag v1.0.5 // indirect
 	github.com/stoewer/go-strcase v1.3.0 // indirect
 	github.com/stretchr/objx v0.5.2 // indirect
-<<<<<<< HEAD
+	github.com/tdrn-org/go-nsdp v0.5.0
 	github.com/tdrn-org/go-tr064 v0.2.2
-=======
-	github.com/tdrn-org/go-nsdp v0.5.0
->>>>>>> 441fa9c9
 	github.com/tidwall/match v1.1.1 // indirect
 	github.com/tidwall/pretty v1.2.1 // indirect
 	github.com/tidwall/tinylru v1.2.1 // indirect
