[global_tags]

# Configuration for telegraf agent
[agent]
  interval = "1m"
  round_interval = true
  metric_batch_size = 1000
  metric_buffer_limit = 10000
  collection_jitter = "0s"
  flush_interval = "1m"
  flush_jitter = "0s"
  precision = ""
  debug = false
  quiet = false
  logfile = ""
  hostname = ""
  omit_hostname = false


###############################################################################
#                            OUTPUT PLUGINS                                   #
###############################################################################

# Configuration for sending metrics to InfluxDB
[[outputs.influxdb]]
  ## The full HTTP or UDP URL for your InfluxDB instance.
  ##
<<<<<<< HEAD
  ## Multiple URLs can be specified for a single cluster, only ONE of the
  ## urls will be written to each interval.
  # urls = ["unix:///var/run/influxdb.sock"]
  # urls = ["udp://127.0.0.1:8089"]
  # urls = ["http://127.0.0.1:8086"]

  ## The target database for metrics; will be created as needed.
  # database = "telegraf"

  ## If true, no CREATE DATABASE queries will be sent.  Set to true when using
  ## Telegraf with a user without permissions to create databases or when the
  ## database already exists.
  # skip_database_creation = false

  ## Name of existing retention policy to write to.  Empty string writes to
  ## the default retention policy.
  # retention_policy = ""

  ## Write consistency (clusters only), can be: "any", "one", "quorum", "all"
  # write_consistency = "any"

  ## Timeout for HTTP messages.
  # timeout = "5s"

  ## HTTP Basic Auth
=======
  ## Multiple urls can be specified as part of the same cluster,
  ## this means that only ONE of the urls will be written to each interval.
  # urls = ["udp://127.0.0.1:8089"] # UDP endpoint example
  urls = ["http://127.0.0.1:8086"] # required
  ## The target database for metrics (telegraf will create it if not exists).
  database = "telegraf" # required
  jwt_token = "<orangesys-jwt-token>" # required
  retention_policy = ""
  write_consistency = "any"
  timeout = "5s"
>>>>>>> e8342700
  # username = "telegraf"
  # password = "metricsmetricsmetricsmetrics"

  ## HTTP User-Agent
  # user_agent = "telegraf"

  ## UDP payload size is the maximum packet size to send.
  # udp_payload = 512

  ## Optional SSL Config
  # ssl_ca = "/etc/telegraf/ca.pem"
  # ssl_cert = "/etc/telegraf/cert.pem"
  # ssl_key = "/etc/telegraf/key.pem"
  ## Use SSL but skip chain & host verification
  # insecure_skip_verify = false

  ## HTTP Proxy override, if unset values the standard proxy environment
  ## variables are consulted to determine which proxy, if any, should be used.
  # http_proxy = "http://corporate.proxy:3128"

  ## Additional HTTP headers
  # http_headers = {"X-Special-Header" = "Special-Value"}

  ## HTTP Content-Encoding for write request body, can be set to "gzip" to
  ## compress body or "identity" to apply no encoding.
  # content_encoding = "identity"

  ## When true, Telegraf will output unsigned integers as unsigned values,
  ## i.e.: "42u".  You will need a version of InfluxDB supporting unsigned
  ## integer values.  Enabling this option will result in field type errors if
  ## existing data has been written.
  # influx_uint_support = false


# # Configuration for Amon Server to send metrics to.
# [[outputs.amon]]
#   ## Amon Server Key
#   server_key = "my-server-key" # required.
#
#   ## Amon Instance URL
#   amon_instance = "https://youramoninstance" # required
#
#   ## Connection timeout.
#   # timeout = "5s"


# # Configuration for the AMQP server to send metrics to
# [[outputs.amqp]]
#   ## AMQP url
#   url = "amqp://localhost:5672/influxdb"
#   ## AMQP exchange
#   exchange = "telegraf"
#   ## Auth method. PLAIN and EXTERNAL are supported
#   ## Using EXTERNAL requires enabling the rabbitmq_auth_mechanism_ssl plugin as
#   ## described here: https://www.rabbitmq.com/plugins.html
#   # auth_method = "PLAIN"
#   ## Telegraf tag to use as a routing key
#   ##  ie, if this tag exists, its value will be used as the routing key
#   routing_tag = "host"
#   ## Delivery Mode controls if a published message is persistent
#   ## Valid options are "transient" and "persistent". default: "transient"
#   delivery_mode = "transient"
#
#   ## InfluxDB retention policy
#   # retention_policy = "default"
#   ## InfluxDB database
#   # database = "telegraf"
#
#   ## Write timeout, formatted as a string.  If not provided, will default
#   ## to 5s. 0s means no timeout (not recommended).
#   # timeout = "5s"
#
#   ## Optional SSL Config
#   # ssl_ca = "/etc/telegraf/ca.pem"
#   # ssl_cert = "/etc/telegraf/cert.pem"
#   # ssl_key = "/etc/telegraf/key.pem"
#   ## Use SSL but skip chain & host verification
#   # insecure_skip_verify = false
#
#   ## Data format to output.
#   ## Each data format has its own unique set of configuration options, read
#   ## more about them here:
#   ## https://github.com/influxdata/telegraf/blob/master/docs/DATA_FORMATS_OUTPUT.md
#   data_format = "influx"


# # Configuration for AWS CloudWatch output.
# [[outputs.cloudwatch]]
#   ## Amazon REGION
#   region = "us-east-1"
#
#   ## Amazon Credentials
#   ## Credentials are loaded in the following order
#   ## 1) Assumed credentials via STS if role_arn is specified
#   ## 2) explicit credentials from 'access_key' and 'secret_key'
#   ## 3) shared profile from 'profile'
#   ## 4) environment variables
#   ## 5) shared credentials file
#   ## 6) EC2 Instance Profile
#   #access_key = ""
#   #secret_key = ""
#   #token = ""
#   #role_arn = ""
#   #profile = ""
#   #shared_credential_file = ""
#
#   ## Namespace for the CloudWatch MetricDatums
#   namespace = "InfluxData/Telegraf"


# # Configuration for CrateDB to send metrics to.
# [[outputs.cratedb]]
#   # A github.com/jackc/pgx connection string.
#   # See https://godoc.org/github.com/jackc/pgx#ParseDSN
#   url = "postgres://user:password@localhost/schema?sslmode=disable"
#   # Timeout for all CrateDB queries.
#   timeout = "5s"
#   # Name of the table to store metrics in.
#   table = "metrics"
#   # If true, and the metrics table does not exist, create it automatically.
#   table_create = true


# # Configuration for DataDog API to send metrics to.
# [[outputs.datadog]]
#   ## Datadog API key
#   apikey = "my-secret-key" # required.
#
#   ## Connection timeout.
#   # timeout = "5s"


# # Send metrics to nowhere at all
# [[outputs.discard]]
#   # no configuration


# # Configuration for Elasticsearch to send metrics to.
# [[outputs.elasticsearch]]
#   ## The full HTTP endpoint URL for your Elasticsearch instance
#   ## Multiple urls can be specified as part of the same cluster,
#   ## this means that only ONE of the urls will be written to each interval.
#   urls = [ "http://node1.es.example.com:9200" ] # required.
#   ## Elasticsearch client timeout, defaults to "5s" if not set.
#   timeout = "5s"
#   ## Set to true to ask Elasticsearch a list of all cluster nodes,
#   ## thus it is not necessary to list all nodes in the urls config option.
#   enable_sniffer = false
#   ## Set the interval to check if the Elasticsearch nodes are available
#   ## Setting to "0s" will disable the health check (not recommended in production)
#   health_check_interval = "10s"
#   ## HTTP basic authentication details (eg. when using Shield)
#   # username = "telegraf"
#   # password = "mypassword"
#
#   ## Index Config
#   ## The target index for metrics (Elasticsearch will create if it not exists).
#   ## You can use the date specifiers below to create indexes per time frame.
#   ## The metric timestamp will be used to decide the destination index name
#   # %Y - year (2016)
#   # %y - last two digits of year (00..99)
#   # %m - month (01..12)
#   # %d - day of month (e.g., 01)
#   # %H - hour (00..23)
#   # %V - week of the year (ISO week) (01..53)
#   ## Additionally, you can specify a tag name using the notation {{tag_name}}
#   ## which will be used as part of the index name. If the tag does not exist,
#   ## the default tag value will be used.
#   # index_name = "telegraf-{{host}}-%Y.%m.%d"
#   # default_tag_value = "none"
#   index_name = "telegraf-%Y.%m.%d" # required.
#
#   ## Optional SSL Config
#   # ssl_ca = "/etc/telegraf/ca.pem"
#   # ssl_cert = "/etc/telegraf/cert.pem"
#   # ssl_key = "/etc/telegraf/key.pem"
#   ## Use SSL but skip chain & host verification
#   # insecure_skip_verify = false
#
#   ## Template Config
#   ## Set to true if you want telegraf to manage its index template.
#   ## If enabled it will create a recommended index template for telegraf indexes
#   manage_template = true
#   ## The template name used for telegraf indexes
#   template_name = "telegraf"
#   ## Set to true if you want telegraf to overwrite an existing template
#   overwrite_template = false


# # Send telegraf metrics to file(s)
# [[outputs.file]]
#   ## Files to write to, "stdout" is a specially handled file.
#   files = ["stdout", "/tmp/metrics.out"]
#
#   ## Data format to output.
#   ## Each data format has its own unique set of configuration options, read
#   ## more about them here:
#   ## https://github.com/influxdata/telegraf/blob/master/docs/DATA_FORMATS_OUTPUT.md
#   data_format = "influx"


# # Configuration for Graphite server to send metrics to
# [[outputs.graphite]]
#   ## TCP endpoint for your graphite instance.
#   ## If multiple endpoints are configured, output will be load balanced.
#   ## Only one of the endpoints will be written to with each iteration.
#   servers = ["localhost:2003"]
#   ## Prefix metrics name
#   prefix = ""
#   ## Graphite output template
#   ## see https://github.com/influxdata/telegraf/blob/master/docs/DATA_FORMATS_OUTPUT.md
#   template = "host.tags.measurement.field"
#   ## timeout in seconds for the write connection to graphite
#   timeout = 2
#
#   ## Optional SSL Config
#   # ssl_ca = "/etc/telegraf/ca.pem"
#   # ssl_cert = "/etc/telegraf/cert.pem"
#   # ssl_key = "/etc/telegraf/key.pem"
#   ## Use SSL but skip chain & host verification
#   # insecure_skip_verify = false


# # Send telegraf metrics to graylog(s)
# [[outputs.graylog]]
#   ## UDP endpoint for your graylog instance.
#   servers = ["127.0.0.1:12201", "192.168.1.1:12201"]


# # Configuration for sending metrics to an Instrumental project
# [[outputs.instrumental]]
#   ## Project API Token (required)
#   api_token = "API Token" # required
#   ## Prefix the metrics with a given name
#   prefix = ""
#   ## Stats output template (Graphite formatting)
#   ## see https://github.com/influxdata/telegraf/blob/master/docs/DATA_FORMATS_OUTPUT.md#graphite
#   template = "host.tags.measurement.field"
#   ## Timeout in seconds to connect
#   timeout = "2s"
#   ## Display Communcation to Instrumental
#   debug = false


# # Configuration for the Kafka server to send metrics to
# [[outputs.kafka]]
#   ## URLs of kafka brokers
#   brokers = ["localhost:9092"]
#   ## Kafka topic for producer messages
#   topic = "telegraf"
#
#   ## Optional topic suffix configuration.
#   ## If the section is omitted, no suffix is used.
#   ## Following topic suffix methods are supported:
#   ##   measurement - suffix equals to separator + measurement's name
#   ##   tags        - suffix equals to separator + specified tags' values
#   ##                 interleaved with separator
#
#   ## Suffix equals to "_" + measurement name
#   # [outputs.kafka.topic_suffix]
#   #   method = "measurement"
#   #   separator = "_"
#
#   ## Suffix equals to "__" + measurement's "foo" tag value.
#   ##   If there's no such a tag, suffix equals to an empty string
#   # [outputs.kafka.topic_suffix]
#   #   method = "tags"
#   #   keys = ["foo"]
#   #   separator = "__"
#
#   ## Suffix equals to "_" + measurement's "foo" and "bar"
#   ##   tag values, separated by "_". If there is no such tags,
#   ##   their values treated as empty strings.
#   # [outputs.kafka.topic_suffix]
#   #   method = "tags"
#   #   keys = ["foo", "bar"]
#   #   separator = "_"
#
#   ## Telegraf tag to use as a routing key
#   ##  ie, if this tag exists, its value will be used as the routing key
#   routing_tag = "host"
#
#   ## CompressionCodec represents the various compression codecs recognized by
#   ## Kafka in messages.
#   ##  0 : No compression
#   ##  1 : Gzip compression
#   ##  2 : Snappy compression
#   compression_codec = 0
#
#   ##  RequiredAcks is used in Produce Requests to tell the broker how many
#   ##  replica acknowledgements it must see before responding
#   ##   0 : the producer never waits for an acknowledgement from the broker.
#   ##       This option provides the lowest latency but the weakest durability
#   ##       guarantees (some data will be lost when a server fails).
#   ##   1 : the producer gets an acknowledgement after the leader replica has
#   ##       received the data. This option provides better durability as the
#   ##       client waits until the server acknowledges the request as successful
#   ##       (only messages that were written to the now-dead leader but not yet
#   ##       replicated will be lost).
#   ##   -1: the producer gets an acknowledgement after all in-sync replicas have
#   ##       received the data. This option provides the best durability, we
#   ##       guarantee that no messages will be lost as long as at least one in
#   ##       sync replica remains.
#   required_acks = -1
#
#   ##  The total number of times to retry sending a message
#   max_retry = 3
#
#   ## Optional SSL Config
#   # ssl_ca = "/etc/telegraf/ca.pem"
#   # ssl_cert = "/etc/telegraf/cert.pem"
#   # ssl_key = "/etc/telegraf/key.pem"
#   ## Use SSL but skip chain & host verification
#   # insecure_skip_verify = false
#
#   ## Optional SASL Config
#   # sasl_username = "kafka"
#   # sasl_password = "secret"
#
#   ## Data format to output.
#   ## Each data format has its own unique set of configuration options, read
#   ## more about them here:
#   ## https://github.com/influxdata/telegraf/blob/master/docs/DATA_FORMATS_OUTPUT.md
#   data_format = "influx"


# # Configuration for the AWS Kinesis output.
# [[outputs.kinesis]]
#   ## Amazon REGION of kinesis endpoint.
#   region = "ap-southeast-2"
#
#   ## Amazon Credentials
#   ## Credentials are loaded in the following order
#   ## 1) Assumed credentials via STS if role_arn is specified
#   ## 2) explicit credentials from 'access_key' and 'secret_key'
#   ## 3) shared profile from 'profile'
#   ## 4) environment variables
#   ## 5) shared credentials file
#   ## 6) EC2 Instance Profile
#   #access_key = ""
#   #secret_key = ""
#   #token = ""
#   #role_arn = ""
#   #profile = ""
#   #shared_credential_file = ""
#
#   ## Kinesis StreamName must exist prior to starting telegraf.
#   streamname = "StreamName"
#   ## DEPRECATED: PartitionKey as used for sharding data.
#   partitionkey = "PartitionKey"
#   ## DEPRECATED: If set the paritionKey will be a random UUID on every put.
#   ## This allows for scaling across multiple shards in a stream.
#   ## This will cause issues with ordering.
#   use_random_partitionkey = false
#   ## The partition key can be calculated using one of several methods:
#   ##
#   ## Use a static value for all writes:
#   #  [outputs.kinesis.partition]
#   #    method = "static"
#   #    key = "howdy"
#   #
#   ## Use a random partition key on each write:
#   #  [outputs.kinesis.partition]
#   #    method = "random"
#   #
#   ## Use the measurement name as the partition key:
#   #  [outputs.kinesis.partition]
#   #    method = "measurement"
#   #
#   ## Use the value of a tag for all writes, if the tag is not set the empty
#   ## string will be used:
#   #  [outputs.kinesis.partition]
#   #    method = "tag"
#   #    key = "host"
#
#
#   ## Data format to output.
#   ## Each data format has its own unique set of configuration options, read
#   ## more about them here:
#   ## https://github.com/influxdata/telegraf/blob/master/docs/DATA_FORMATS_OUTPUT.md
#   data_format = "influx"
#
#   ## debug will show upstream aws messages.
#   debug = false


# # Configuration for Librato API to send metrics to.
# [[outputs.librato]]
#   ## Librator API Docs
#   ## http://dev.librato.com/v1/metrics-authentication
#   ## Librato API user
#   api_user = "telegraf@influxdb.com" # required.
#   ## Librato API token
#   api_token = "my-secret-token" # required.
#   ## Debug
#   # debug = false
#   ## Connection timeout.
#   # timeout = "5s"
#   ## Output source Template (same as graphite buckets)
#   ## see https://github.com/influxdata/telegraf/blob/master/docs/DATA_FORMATS_OUTPUT.md#graphite
#   ## This template is used in librato's source (not metric's name)
#   template = "host"
#


# # Configuration for MQTT server to send metrics to
# [[outputs.mqtt]]
#   servers = ["localhost:1883"] # required.
#
#   ## MQTT outputs send metrics to this topic format
#   ##    "<topic_prefix>/<hostname>/<pluginname>/"
#   ##   ex: prefix/web01.example.com/mem
#   topic_prefix = "telegraf"
#
#   ## username and password to connect MQTT server.
#   # username = "telegraf"
#   # password = "metricsmetricsmetricsmetrics"
#
#   ## Timeout for write operations. default: 5s
#   # timeout = "5s"
#
#   ## client ID, if not set a random ID is generated
#   # client_id = ""
#
#   ## Optional SSL Config
#   # ssl_ca = "/etc/telegraf/ca.pem"
#   # ssl_cert = "/etc/telegraf/cert.pem"
#   # ssl_key = "/etc/telegraf/key.pem"
#   ## Use SSL but skip chain & host verification
#   # insecure_skip_verify = false
#
#   ## Data format to output.
#   ## Each data format has its own unique set of configuration options, read
#   ## more about them here:
#   ## https://github.com/influxdata/telegraf/blob/master/docs/DATA_FORMATS_OUTPUT.md
#   data_format = "influx"


# # Send telegraf measurements to NATS
# [[outputs.nats]]
#   ## URLs of NATS servers
#   servers = ["nats://localhost:4222"]
#   ## Optional credentials
#   # username = ""
#   # password = ""
#   ## NATS subject for producer messages
#   subject = "telegraf"
#
#   ## Optional SSL Config
#   # ssl_ca = "/etc/telegraf/ca.pem"
#   # ssl_cert = "/etc/telegraf/cert.pem"
#   # ssl_key = "/etc/telegraf/key.pem"
#   ## Use SSL but skip chain & host verification
#   # insecure_skip_verify = false
#
#   ## Data format to output.
#   ## Each data format has its own unique set of configuration options, read
#   ## more about them here:
#   ## https://github.com/influxdata/telegraf/blob/master/docs/DATA_FORMATS_OUTPUT.md
#   data_format = "influx"


# # Send telegraf measurements to NSQD
# [[outputs.nsq]]
#   ## Location of nsqd instance listening on TCP
#   server = "localhost:4150"
#   ## NSQ topic for producer messages
#   topic = "telegraf"
#
#   ## Data format to output.
#   ## Each data format has its own unique set of configuration options, read
#   ## more about them here:
#   ## https://github.com/influxdata/telegraf/blob/master/docs/DATA_FORMATS_OUTPUT.md
#   data_format = "influx"


# # Configuration for OpenTSDB server to send metrics to
# [[outputs.opentsdb]]
#   ## prefix for metrics keys
#   prefix = "my.specific.prefix."
#
#   ## DNS name of the OpenTSDB server
#   ## Using "opentsdb.example.com" or "tcp://opentsdb.example.com" will use the
#   ## telnet API. "http://opentsdb.example.com" will use the Http API.
#   host = "opentsdb.example.com"
#
#   ## Port of the OpenTSDB server
#   port = 4242
#
#   ## Number of data points to send to OpenTSDB in Http requests.
#   ## Not used with telnet API.
#   httpBatchSize = 50
#
#   ## Debug true - Prints OpenTSDB communication
#   debug = false
#
#   ## Separator separates measurement name from field
#   separator = "_"


# # Configuration for the Prometheus client to spawn
# [[outputs.prometheus_client]]
#   ## Address to listen on
#   # listen = ":9273"
#
#   ## Use TLS
#   #tls_cert = "/etc/ssl/telegraf.crt"
#   #tls_key = "/etc/ssl/telegraf.key"
#
#   ## Use http basic authentication
#   #basic_username = "Foo"
#   #basic_password = "Bar"
#
#   ## Interval to expire metrics and not deliver to prometheus, 0 == no expiration
#   # expiration_interval = "60s"
#
#   ## Collectors to enable, valid entries are "gocollector" and "process".
#   ## If unset, both are enabled.
#   collectors_exclude = ["gocollector", "process"]
#
#   # Send string metrics as Prometheus labels.
#   # Unless set to false all string metrics will be sent as labels.
#   string_as_label = true


# # Configuration for the Riemann server to send metrics to
# [[outputs.riemann]]
#   ## The full TCP or UDP URL of the Riemann server
#   url = "tcp://localhost:5555"
#
#   ## Riemann event TTL, floating-point time in seconds.
#   ## Defines how long that an event is considered valid for in Riemann
#   # ttl = 30.0
#
#   ## Separator to use between measurement and field name in Riemann service name
#   ## This does not have any effect if 'measurement_as_attribute' is set to 'true'
#   separator = "/"
#
#   ## Set measurement name as Riemann attribute 'measurement', instead of prepending it to the Riemann service name
#   # measurement_as_attribute = false
#
#   ## Send string metrics as Riemann event states.
#   ## Unless enabled all string metrics will be ignored
#   # string_as_state = false
#
#   ## A list of tag keys whose values get sent as Riemann tags.
#   ## If empty, all Telegraf tag values will be sent as tags
#   # tag_keys = ["telegraf","custom_tag"]
#
#   ## Additional Riemann tags to send.
#   # tags = ["telegraf-output"]
#
#   ## Description for Riemann event
#   # description_text = "metrics collected from telegraf"
#
#   ## Riemann client write timeout, defaults to "5s" if not set.
#   # timeout = "5s"


# # Configuration for the Riemann server to send metrics to
# [[outputs.riemann_legacy]]
#   ## URL of server
#   url = "localhost:5555"
#   ## transport protocol to use either tcp or udp
#   transport = "tcp"
#   ## separator to use between input name and field name in Riemann service name
#   separator = " "


# # Generic socket writer capable of handling multiple socket types.
# [[outputs.socket_writer]]
#   ## URL to connect to
#   # address = "tcp://127.0.0.1:8094"
#   # address = "tcp://example.com:http"
#   # address = "tcp4://127.0.0.1:8094"
#   # address = "tcp6://127.0.0.1:8094"
#   # address = "tcp6://[2001:db8::1]:8094"
#   # address = "udp://127.0.0.1:8094"
#   # address = "udp4://127.0.0.1:8094"
#   # address = "udp6://127.0.0.1:8094"
#   # address = "unix:///tmp/telegraf.sock"
#   # address = "unixgram:///tmp/telegraf.sock"
#
#   ## Period between keep alive probes.
#   ## Only applies to TCP sockets.
#   ## 0 disables keep alive probes.
#   ## Defaults to the OS configuration.
#   # keep_alive_period = "5m"
#
#   ## Data format to generate.
#   ## Each data format has its own unique set of configuration options, read
#   ## more about them here:
#   ## https://github.com/influxdata/telegraf/blob/master/docs/DATA_FORMATS_INPUT.md
#   # data_format = "influx"


# # Configuration for Wavefront server to send metrics to
# [[outputs.wavefront]]
#   ## DNS name of the wavefront proxy server
#   host = "wavefront.example.com"
#
#   ## Port that the Wavefront proxy server listens on
#   port = 2878
#
#   ## prefix for metrics keys
#   #prefix = "my.specific.prefix."
#
#   ## whether to use "value" for name of simple fields
#   #simple_fields = false
#
#   ## character to use between metric and field name.  defaults to . (dot)
#   #metric_separator = "."
#
#   ## Convert metric name paths to use metricSeperator character
#   ## When true (default) will convert all _ (underscore) chartacters in final metric name
#   #convert_paths = true
#
#   ## Use Regex to sanitize metric and tag names from invalid characters
#   ## Regex is more thorough, but significantly slower
#   #use_regex = false
#
#   ## point tags to use as the source name for Wavefront (if none found, host will be used)
#   #source_override = ["hostname", "agent_host", "node_host"]
#
#   ## whether to convert boolean values to numeric values, with false -> 0.0 and true -> 1.0.  default true
#   #convert_bool = true
#
#   ## Define a mapping, namespaced by metric prefix, from string values to numeric values
#   ## The example below maps "green" -> 1.0, "yellow" -> 0.5, "red" -> 0.0 for
#   ## any metrics beginning with "elasticsearch"
#   #[[outputs.wavefront.string_to_number.elasticsearch]]
#   #  green = 1.0
#   #  yellow = 0.5
#   #  red = 0.0



###############################################################################
#                            PROCESSOR PLUGINS                                #
###############################################################################

# # Apply metric modifications using override semantics.
# [[processors.override]]
#   ## All modifications on inputs and aggregators can be overridden:
#   # name_override = "new_name"
#   # name_prefix = "new_name_prefix"
#   # name_suffix = "new_name_suffix"
#
#   ## Tags to be added (all values must be strings)
#   # [processors.override.tags]
#   #   additional_tag = "tag_value"


# # Print all metrics that pass through this filter.
# [[processors.printer]]



###############################################################################
#                            AGGREGATOR PLUGINS                               #
###############################################################################

# # Keep the aggregate basicstats of each metric passing through.
# [[aggregators.basicstats]]
#   ## General Aggregator Arguments:
#   ## The period on which to flush & clear the aggregator.
#   period = "30s"
#   ## If true, the original metric will be dropped by the
#   ## aggregator and will not get sent to the output plugins.
#   drop_original = false


# # Create aggregate histograms.
# [[aggregators.histogram]]
#   ## The period in which to flush the aggregator.
#   period = "30s"
#
#   ## If true, the original metric will be dropped by the
#   ## aggregator and will not get sent to the output plugins.
#   drop_original = false
#
#   ## Example config that aggregates all fields of the metric.
#   # [[aggregators.histogram.config]]
#   #   ## The set of buckets.
#   #   buckets = [0.0, 15.6, 34.5, 49.1, 71.5, 80.5, 94.5, 100.0]
#   #   ## The name of metric.
#   #   measurement_name = "cpu"
#
#   ## Example config that aggregates only specific fields of the metric.
#   # [[aggregators.histogram.config]]
#   #   ## The set of buckets.
#   #   buckets = [0.0, 10.0, 20.0, 30.0, 40.0, 50.0, 60.0, 70.0, 80.0, 90.0, 100.0]
#   #   ## The name of metric.
#   #   measurement_name = "diskio"
#   #   ## The concrete fields of metric
#   #   fields = ["io_time", "read_time", "write_time"]


# # Keep the aggregate min/max of each metric passing through.
# [[aggregators.minmax]]
#   ## General Aggregator Arguments:
#   ## The period on which to flush & clear the aggregator.
#   period = "30s"
#   ## If true, the original metric will be dropped by the
#   ## aggregator and will not get sent to the output plugins.
#   drop_original = false



[[inputs.cpu]]
    percpu = true
    totalcpu = true
    collect_cpu_time = false
[[inputs.disk]]
<<<<<<< HEAD
  ## By default stats will be gathered for all mount points.
  ## Set mount_points will restrict the stats to only the specified mount points.
  # mount_points = ["/"]

  ## Ignore mount points by filesystem type.
  ignore_fs = ["tmpfs", "devtmpfs", "devfs"]


# Read metrics about disk IO by device
[[inputs.diskio]]
  ## By default, telegraf will gather stats for all devices including
  ## disk partitions.
  ## Setting devices will restrict the stats to the specified devices.
  # devices = ["sda", "sdb", "vd*"]
  ## Uncomment the following line if you need disk serial numbers.
  # skip_serial_number = false
  #
  ## On systems which support it, device metadata can be added in the form of
  ## tags.
  ## Currently only Linux is supported via udev properties. You can view
  ## available properties for a device by running:
  ## 'udevadm info -q property -n /dev/sda'
  # device_tags = ["ID_FS_TYPE", "ID_FS_USAGE"]
  #
  ## Using the same metadata source as device_tags, you can also customize the
  ## name of the device via templates.
  ## The 'name_templates' parameter is a list of templates to try and apply to
  ## the device. The template may contain variables in the form of '$PROPERTY' or
  ## '${PROPERTY}'. The first template which does not contain any variables not
  ## present for the device is used as the device name tag.
  ## The typical use case is for LVM volumes, to get the VG/LV name instead of
  ## the near-meaningless DM-0 name.
  # name_templates = ["$ID_FS_LABEL","$DM_VG_NAME/$DM_LV_NAME"]


# Get kernel statistics from /proc/stat
[[inputs.kernel]]
  # no configuration


# Read metrics about memory usage
=======
>>>>>>> e8342700
[[inputs.mem]]
[[inputs.net]]
[[inputs.system]]
  # no configuration


# # Read stats from aerospike server(s)
# [[inputs.aerospike]]
#   ## Aerospike servers to connect to (with port)
#   ## This plugin will query all namespaces the aerospike
#   ## server has configured and get stats for them.
#   servers = ["localhost:3000"]


# # Read Apache status information (mod_status)
# [[inputs.apache]]
#   ## An array of URLs to gather from, must be directed at the machine
#   ## readable version of the mod_status page including the auto query string.
#   ## Default is "http://localhost/server-status?auto".
#   urls = ["http://localhost/server-status?auto"]
#
#   ## Credentials for basic HTTP authentication.
#   # username = "myuser"
#   # password = "mypassword"
#
#   ## Maximum time to receive response.
#   # response_timeout = "5s"
#
#   ## Optional SSL Config
#   # ssl_ca = "/etc/telegraf/ca.pem"
#   # ssl_cert = "/etc/telegraf/cert.pem"
#   # ssl_key = "/etc/telegraf/key.pem"
#   ## Use SSL but skip chain & host verification
#   # insecure_skip_verify = false


# # Read metrics of bcache from stats_total and dirty_data
# [[inputs.bcache]]
#   ## Bcache sets path
#   ## If not specified, then default is:
#   bcachePath = "/sys/fs/bcache"
#
#   ## By default, telegraf gather stats for all bcache devices
#   ## Setting devices will restrict the stats to the specified
#   ## bcache devices.
#   bcacheDevs = ["bcache0"]


# # Collect bond interface status, slaves statuses and failures count
# [[inputs.bond]]
#   ## Sets 'proc' directory path
#   ## If not specified, then default is /proc
#   # host_proc = "/proc"
#
#   ## By default, telegraf gather stats for all bond interfaces
#   ## Setting interfaces will restrict the stats to the specified
#   ## bond interfaces.
#   # bond_interfaces = ["bond0"]


# # Read Cassandra metrics through Jolokia
# [[inputs.cassandra]]
#   # This is the context root used to compose the jolokia url
#   context = "/jolokia/read"
#   ## List of cassandra servers exposing jolokia read service
#   servers = ["myuser:mypassword@10.10.10.1:8778","10.10.10.2:8778",":8778"]
#   ## List of metrics collected on above servers
#   ## Each metric consists of a jmx path.
#   ## This will collect all heap memory usage metrics from the jvm and
#   ## ReadLatency metrics for all keyspaces and tables.
#   ## "type=Table" in the query works with Cassandra3.0. Older versions might
#   ## need to use "type=ColumnFamily"
#   metrics  = [
#     "/java.lang:type=Memory/HeapMemoryUsage",
#     "/org.apache.cassandra.metrics:type=Table,keyspace=*,scope=*,name=ReadLatency"
#   ]


# # Collects performance metrics from the MON and OSD nodes in a Ceph storage cluster.
# [[inputs.ceph]]
#   ## This is the recommended interval to poll.  Too frequent and you will lose
#   ## data points due to timeouts during rebalancing and recovery
#   interval = '1m'
#
#   ## All configuration values are optional, defaults are shown below
#
#   ## location of ceph binary
#   ceph_binary = "/usr/bin/ceph"
#
#   ## directory in which to look for socket files
#   socket_dir = "/var/run/ceph"
#
#   ## prefix of MON and OSD socket files, used to determine socket type
#   mon_prefix = "ceph-mon"
#   osd_prefix = "ceph-osd"
#
#   ## suffix used to identify socket files
#   socket_suffix = "asok"
#
#   ## Ceph user to authenticate as
#   ceph_user = "client.admin"
#
#   ## Ceph configuration to use to locate the cluster
#   ceph_config = "/etc/ceph/ceph.conf"
#
#   ## Whether to gather statistics via the admin socket
#   gather_admin_socket_stats = true
#
#   ## Whether to gather statistics via ceph commands
#   gather_cluster_stats = false


# # Read specific statistics per cgroup
# [[inputs.cgroup]]
#   ## Directories in which to look for files, globs are supported.
#   ## Consider restricting paths to the set of cgroups you really
#   ## want to monitor if you have a large number of cgroups, to avoid
#   ## any cardinality issues.
#   # paths = [
#   #   "/cgroup/memory",
#   #   "/cgroup/memory/child1",
#   #   "/cgroup/memory/child2/*",
#   # ]
#   ## cgroup stat fields, as file names, globs are supported.
#   ## these file names are appended to each path from above.
#   # files = ["memory.*usage*", "memory.limit_in_bytes"]


# # Get standard chrony metrics, requires chronyc executable.
# [[inputs.chrony]]
#   ## If true, chronyc tries to perform a DNS lookup for the time server.
#   # dns_lookup = false


# # Pull Metric Statistics from Amazon CloudWatch
# [[inputs.cloudwatch]]
#   ## Amazon Region
#   region = "us-east-1"
#
#   ## Amazon Credentials
#   ## Credentials are loaded in the following order
#   ## 1) Assumed credentials via STS if role_arn is specified
#   ## 2) explicit credentials from 'access_key' and 'secret_key'
#   ## 3) shared profile from 'profile'
#   ## 4) environment variables
#   ## 5) shared credentials file
#   ## 6) EC2 Instance Profile
#   #access_key = ""
#   #secret_key = ""
#   #token = ""
#   #role_arn = ""
#   #profile = ""
#   #shared_credential_file = ""
#
#   # The minimum period for Cloudwatch metrics is 1 minute (60s). However not all
#   # metrics are made available to the 1 minute period. Some are collected at
#   # 3 minute, 5 minute, or larger intervals. See https://aws.amazon.com/cloudwatch/faqs/#monitoring.
#   # Note that if a period is configured that is smaller than the minimum for a
#   # particular metric, that metric will not be returned by the Cloudwatch API
#   # and will not be collected by Telegraf.
#   #
#   ## Requested CloudWatch aggregation Period (required - must be a multiple of 60s)
#   period = "5m"
#
#   ## Collection Delay (required - must account for metrics availability via CloudWatch API)
#   delay = "5m"
#
#   ## Recommended: use metric 'interval' that is a multiple of 'period' to avoid
#   ## gaps or overlap in pulled data
#   interval = "5m"
#
#   ## Configure the TTL for the internal cache of metrics.
#   ## Defaults to 1 hr if not specified
#   #cache_ttl = "10m"
#
#   ## Metric Statistic Namespace (required)
#   namespace = "AWS/ELB"
#
#   ## Maximum requests per second. Note that the global default AWS rate limit is
#   ## 400 reqs/sec, so if you define multiple namespaces, these should add up to a
#   ## maximum of 400. Optional - default value is 200.
#   ## See http://docs.aws.amazon.com/AmazonCloudWatch/latest/monitoring/cloudwatch_limits.html
#   ratelimit = 200
#
#   ## Metrics to Pull (optional)
#   ## Defaults to all Metrics in Namespace if nothing is provided
#   ## Refreshes Namespace available metrics every 1h
#   #[[inputs.cloudwatch.metrics]]
#   #  names = ["Latency", "RequestCount"]
#   #
#   #  ## Dimension filters for Metric (optional)
#   #  [[inputs.cloudwatch.metrics.dimensions]]
#   #    name = "LoadBalancerName"
#   #    value = "p-example"


# # Collects conntrack stats from the configured directories and files.
# [[inputs.conntrack]]
#    ## The following defaults would work with multiple versions of conntrack.
#    ## Note the nf_ and ip_ filename prefixes are mutually exclusive across
#    ## kernel versions, as are the directory locations.
#
#    ## Superset of filenames to look for within the conntrack dirs.
#    ## Missing files will be ignored.
#    files = ["ip_conntrack_count","ip_conntrack_max",
#             "nf_conntrack_count","nf_conntrack_max"]
#
#    ## Directories to search within for the conntrack files above.
#    ## Missing directrories will be ignored.
#    dirs = ["/proc/sys/net/ipv4/netfilter","/proc/sys/net/netfilter"]


# # Gather health check statuses from services registered in Consul
# [[inputs.consul]]
#   ## Consul server address
#   # address = "localhost"
#
#   ## URI scheme for the Consul server, one of "http", "https"
#   # scheme = "http"
#
#   ## ACL token used in every request
#   # token = ""
#
#   ## HTTP Basic Authentication username and password.
#   # username = ""
#   # password = ""
#
#   ## Data centre to query the health checks from
#   # datacentre = ""
#
#   ## SSL Config
#   # ssl_ca = "/etc/telegraf/ca.pem"
#   # ssl_cert = "/etc/telegraf/cert.pem"
#   # ssl_key = "/etc/telegraf/key.pem"
#   ## If false, skip chain & host verification
#   # insecure_skip_verify = true


# # Read metrics from one or many couchbase clusters
# [[inputs.couchbase]]
#   ## specify servers via a url matching:
#   ##  [protocol://][:password]@address[:port]
#   ##  e.g.
#   ##    http://couchbase-0.example.com/
#   ##    http://admin:secret@couchbase-0.example.com:8091/
#   ##
#   ## If no servers are specified, then localhost is used as the host.
#   ## If no protocol is specified, HTTP is used.
#   ## If no port is specified, 8091 is used.
#   servers = ["http://localhost:8091"]


# # Read CouchDB Stats from one or more servers
# [[inputs.couchdb]]
#   ## Works with CouchDB stats endpoints out of the box
#   ## Multiple HOSTs from which to read CouchDB stats:
#   hosts = ["http://localhost:8086/_stats"]


# # Input plugin for DC/OS metrics
# [[inputs.dcos]]
#   ## The DC/OS cluster URL.
#   cluster_url = "https://dcos-ee-master-1"
#
#   ## The ID of the service account.
#   service_account_id = "telegraf"
#   ## The private key file for the service account.
#   service_account_private_key = "/etc/telegraf/telegraf-sa-key.pem"
#
#   ## Path containing login token.  If set, will read on every gather.
#   # token_file = "/home/dcos/.dcos/token"
#
#   ## In all filter options if both include and exclude are empty all items
#   ## will be collected.  Arrays may contain glob patterns.
#   ##
#   ## Node IDs to collect metrics from.  If a node is excluded, no metrics will
#   ## be collected for its containers or apps.
#   # node_include = []
#   # node_exclude = []
#   ## Container IDs to collect container metrics from.
#   # container_include = []
#   # container_exclude = []
#   ## Container IDs to collect app metrics from.
#   # app_include = []
#   # app_exclude = []
#
#   ## Maximum concurrent connections to the cluster.
#   # max_connections = 10
#   ## Maximum time to receive a response from cluster.
#   # response_timeout = "20s"
#
#   ## Optional SSL Config
#   # ssl_ca = "/etc/telegraf/ca.pem"
#   # ssl_cert = "/etc/telegraf/cert.pem"
#   # ssl_key = "/etc/telegraf/key.pem"
#   ## If false, skip chain & host verification
#   # insecure_skip_verify = true
#
#   ## Recommended filtering to reduce series cardinality.
#   # [inputs.dcos.tagdrop]
#   #   path = ["/var/lib/mesos/slave/slaves/*"]


# # Read metrics from one or many disque servers
# [[inputs.disque]]
#   ## An array of URI to gather stats about. Specify an ip or hostname
#   ## with optional port and password.
#   ## ie disque://localhost, disque://10.10.3.33:18832, 10.0.0.1:10000, etc.
#   ## If no servers are specified, then localhost is used as the host.
#   servers = ["localhost"]


# # Provide a native collection for dmsetup based statistics for dm-cache
# [[inputs.dmcache]]
#   ## Whether to report per-device stats or not
#   per_device = true


# # Query given DNS server and gives statistics
# [[inputs.dns_query]]
#   ## servers to query
#   servers = ["8.8.8.8"]
#
#   ## Network is the network protocol name.
#   # network = "udp"
#
#   ## Domains or subdomains to query.
#   # domains = ["."]
#
#   ## Query record type.
#   ## Posible values: A, AAAA, CNAME, MX, NS, PTR, TXT, SOA, SPF, SRV.
#   # record_type = "A"
#
#   ## Dns server port.
#   # port = 53
#
#   ## Query timeout in seconds.
#   # timeout = 2


# # Read metrics about docker containers
# [[inputs.docker]]
#   ## Docker Endpoint
#   ##   To use TCP, set endpoint = "tcp://[ip]:[port]"
#   ##   To use environment variables (ie, docker-machine), set endpoint = "ENV"
#   endpoint = "unix:///var/run/docker.sock"
#
#   ## Set to true to collect Swarm metrics(desired_replicas, running_replicas)
#   gather_services = false
#
#   ## Only collect metrics for these containers, collect all if empty
#   container_names = []
#
#   ## Containers to include and exclude. Globs accepted.
#   ## Note that an empty array for both will include all containers
#   container_name_include = []
#   container_name_exclude = []
#
#   ## Container states to include and exclude. Globs accepted.
#   ## When empty only containers in the "running" state will be captured.
#   # container_state_include = []
#   # container_state_exclude = []
#
#   ## Timeout for docker list, info, and stats commands
#   timeout = "5s"
#
#   ## Whether to report for each container per-device blkio (8:0, 8:1...) and
#   ## network (eth0, eth1, ...) stats or not
#   perdevice = true
#   ## Whether to report for each container total blkio and network stats or not
#   total = false
#   ## Which environment variables should we use as a tag
#   ##tag_env = ["JAVA_HOME", "HEAP_SIZE"]
#
#   ## docker labels to include and exclude as tags.  Globs accepted.
#   ## Note that an empty array for both will include all labels as tags
#   docker_label_include = []
#   docker_label_exclude = []
#
#   ## Optional SSL Config
#   # ssl_ca = "/etc/telegraf/ca.pem"
#   # ssl_cert = "/etc/telegraf/cert.pem"
#   # ssl_key = "/etc/telegraf/key.pem"
#   ## Use SSL but skip chain & host verification
#   # insecure_skip_verify = false


# # Read statistics from one or many dovecot servers
# [[inputs.dovecot]]
#   ## specify dovecot servers via an address:port list
#   ##  e.g.
#   ##    localhost:24242
#   ##
#   ## If no servers are specified, then localhost is used as the host.
#   servers = ["localhost:24242"]
#   ## Type is one of "user", "domain", "ip", or "global"
#   type = "global"
#   ## Wildcard matches like "*.com". An empty string "" is same as "*"
#   ## If type = "ip" filters should be <IP/network>
#   filters = [""]


# # Read stats from one or more Elasticsearch servers or clusters
# [[inputs.elasticsearch]]
#   ## specify a list of one or more Elasticsearch servers
#   # you can add username and password to your url to use basic authentication:
#   # servers = ["http://user:pass@localhost:9200"]
#   servers = ["http://localhost:9200"]
#
#   ## Timeout for HTTP requests to the elastic search server(s)
#   http_timeout = "5s"
#
#   ## When local is true (the default), the node will read only its own stats.
#   ## Set local to false when you want to read the node stats from all nodes
#   ## of the cluster.
#   local = true
#
#   ## Set cluster_health to true when you want to also obtain cluster health stats
#   cluster_health = false
#
#   ## Adjust cluster_health_level when you want to also obtain detailed health stats
#   ## The options are
#   ##  - indices (default)
#   ##  - cluster
#   # cluster_health_level = "indices"
#
#   ## Set cluster_stats to true when you want to also obtain cluster stats from the
#   ## Master node.
#   cluster_stats = false
#
#   ## node_stats is a list of sub-stats that you want to have gathered. Valid options
#   ## are "indices", "os", "process", "jvm", "thread_pool", "fs", "transport", "http",
#   ## "breaker". Per default, all stats are gathered.
#   # node_stats = ["jvm", "http"]
#
#   ## Optional SSL Config
#   # ssl_ca = "/etc/telegraf/ca.pem"
#   # ssl_cert = "/etc/telegraf/cert.pem"
#   # ssl_key = "/etc/telegraf/key.pem"
#   ## Use SSL but skip chain & host verification
#   # insecure_skip_verify = false


# # Read metrics from one or more commands that can output to stdout
# [[inputs.exec]]
#   ## Commands array
#   commands = [
#     "/tmp/test.sh",
#     "/usr/bin/mycollector --foo=bar",
#     "/tmp/collect_*.sh"
#   ]
#
#   ## Timeout for each command to complete.
#   timeout = "5s"
#
#   ## measurement name suffix (for separating different commands)
#   name_suffix = "_mycollector"
#
#   ## Data format to consume.
#   ## Each data format has its own unique set of configuration options, read
#   ## more about them here:
#   ## https://github.com/influxdata/telegraf/blob/master/docs/DATA_FORMATS_INPUT.md
#   data_format = "influx"


# # Read metrics from fail2ban.
# [[inputs.fail2ban]]
#   ## Use sudo to run fail2ban-client
#   use_sudo = false


# # Read stats about given file(s)
# [[inputs.filestat]]
#   ## Files to gather stats about.
#   ## These accept standard unix glob matching rules, but with the addition of
#   ## ** as a "super asterisk". ie:
#   ##   "/var/log/**.log"  -> recursively find all .log files in /var/log
#   ##   "/var/log/*/*.log" -> find all .log files with a parent dir in /var/log
#   ##   "/var/log/apache.log" -> just tail the apache log file
#   ##
#   ## See https://github.com/gobwas/glob for more examples
#   ##
#   files = ["/var/log/**.log"]
#   ## If true, read the entire file and calculate an md5 checksum.
#   md5 = false


# # Read metrics exposed by fluentd in_monitor plugin
# [[inputs.fluentd]]
#   ## This plugin reads information exposed by fluentd (using /api/plugins.json endpoint).
#   ##
#   ## Endpoint:
#   ## - only one URI is allowed
#   ## - https is not supported
#   endpoint = "http://localhost:24220/api/plugins.json"
#
#   ## Define which plugins have to be excluded (based on "type" field - e.g. monitor_agent)
#   exclude = [
# 	  "monitor_agent",
# 	  "dummy",
#   ]


# # Read flattened metrics from one or more GrayLog HTTP endpoints
# [[inputs.graylog]]
#   ## API endpoint, currently supported API:
#   ##
#   ##   - multiple  (Ex http://<host>:12900/system/metrics/multiple)
#   ##   - namespace (Ex http://<host>:12900/system/metrics/namespace/{namespace})
#   ##
#   ## For namespace endpoint, the metrics array will be ignored for that call.
#   ## Endpoint can contain namespace and multiple type calls.
#   ##
#   ## Please check http://[graylog-server-ip]:12900/api-browser for full list
#   ## of endpoints
#   servers = [
#     "http://[graylog-server-ip]:12900/system/metrics/multiple",
#   ]
#
#   ## Metrics list
#   ## List of metrics can be found on Graylog webservice documentation.
#   ## Or by hitting the the web service api at:
#   ##   http://[graylog-host]:12900/system/metrics
#   metrics = [
#     "jvm.cl.loaded",
#     "jvm.memory.pools.Metaspace.committed"
#   ]
#
#   ## Username and password
#   username = ""
#   password = ""
#
#   ## Optional SSL Config
#   # ssl_ca = "/etc/telegraf/ca.pem"
#   # ssl_cert = "/etc/telegraf/cert.pem"
#   # ssl_key = "/etc/telegraf/key.pem"
#   ## Use SSL but skip chain & host verification
#   # insecure_skip_verify = false


# # Read metrics of haproxy, via socket or csv stats page
# [[inputs.haproxy]]
#   ## An array of address to gather stats about. Specify an ip on hostname
#   ## with optional port. ie localhost, 10.10.3.33:1936, etc.
#   ## Make sure you specify the complete path to the stats endpoint
#   ## including the protocol, ie http://10.10.3.33:1936/haproxy?stats
#
#   ## If no servers are specified, then default to 127.0.0.1:1936/haproxy?stats
#   servers = ["http://myhaproxy.com:1936/haproxy?stats"]
#
#   ## You can also use local socket with standard wildcard globbing.
#   ## Server address not starting with 'http' will be treated as a possible
#   ## socket, so both examples below are valid.
#   # servers = ["socket:/run/haproxy/admin.sock", "/run/haproxy/*.sock"]
#
#   ## By default, some of the fields are renamed from what haproxy calls them.
#   ## Setting this option to true results in the plugin keeping the original
#   ## field names.
#   # keep_field_names = false
#
#   ## Optional SSL Config
#   # ssl_ca = "/etc/telegraf/ca.pem"
#   # ssl_cert = "/etc/telegraf/cert.pem"
#   # ssl_key = "/etc/telegraf/key.pem"
#   ## Use SSL but skip chain & host verification
#   # insecure_skip_verify = false


# # Monitor disks' temperatures using hddtemp
# [[inputs.hddtemp]]
#   ## By default, telegraf gathers temps data from all disks detected by the
#   ## hddtemp.
#   ##
#   ## Only collect temps from the selected disks.
#   ##
#   ## A * as the device name will return the temperature values of all disks.
#   ##
#   # address = "127.0.0.1:7634"
#   # devices = ["sda", "*"]


# # Read formatted metrics from one or more HTTP endpoints
# [[inputs.http]]
#   ## One or more URLs from which to read formatted metrics
#   urls = [
#     "http://localhost/metrics"
#   ]
#
#   ## HTTP method
#   # method = "GET"
#
#   ## Optional HTTP headers
#   # headers = {"X-Special-Header" = "Special-Value"}
#
#   ## Optional HTTP Basic Auth Credentials
#   # username = "username"
#   # password = "pa$$word"
#
#   ## Tag all metrics with the url
#   # tag_url = true
#
#   ## Optional SSL Config
#   # ssl_ca = "/etc/telegraf/ca.pem"
#   # ssl_cert = "/etc/telegraf/cert.pem"
#   # ssl_key = "/etc/telegraf/key.pem"
#   ## Use SSL but skip chain & host verification
#   # insecure_skip_verify = false
#
#   ## Amount of time allowed to complete the HTTP request
#   # timeout = "5s"
#
#   ## Data format to consume.
#   ## Each data format has its own unique set of configuration options, read
#   ## more about them here:
#   ## https://github.com/influxdata/telegraf/blob/master/docs/DATA_FORMATS_INPUT.md
#   # data_format = "influx"


# # HTTP/HTTPS request given an address a method and a timeout
# [[inputs.http_response]]
#   ## Server address (default http://localhost)
#   # address = "http://localhost"
#
#   ## Set http_proxy (telegraf uses the system wide proxy settings if it's is not set)
#   # http_proxy = "http://localhost:8888"
#
#   ## Set response_timeout (default 5 seconds)
#   # response_timeout = "5s"
#
#   ## HTTP Request Method
#   # method = "GET"
#
#   ## Whether to follow redirects from the server (defaults to false)
#   # follow_redirects = false
#
#   ## Optional HTTP Request Body
#   # body = '''
#   # {'fake':'data'}
#   # '''
#
#   ## Optional substring or regex match in body of the response
#   # response_string_match = "\"service_status\": \"up\""
#   # response_string_match = "ok"
#   # response_string_match = "\".*_status\".?:.?\"up\""
#
#   ## Optional SSL Config
#   # ssl_ca = "/etc/telegraf/ca.pem"
#   # ssl_cert = "/etc/telegraf/cert.pem"
#   # ssl_key = "/etc/telegraf/key.pem"
#   ## Use SSL but skip chain & host verification
#   # insecure_skip_verify = false
#
#   ## HTTP Request Headers (all values must be strings)
#   # [inputs.http_response.headers]
#   #   Host = "github.com"


# # Read flattened metrics from one or more JSON HTTP endpoints
# [[inputs.httpjson]]
#   ## NOTE This plugin only reads numerical measurements, strings and booleans
#   ## will be ignored.
#
#   ## Name for the service being polled.  Will be appended to the name of the
#   ## measurement e.g. httpjson_webserver_stats
#   ##
#   ## Deprecated (1.3.0): Use name_override, name_suffix, name_prefix instead.
#   name = "webserver_stats"
#
#   ## URL of each server in the service's cluster
#   servers = [
#     "http://localhost:9999/stats/",
#     "http://localhost:9998/stats/",
#   ]
#   ## Set response_timeout (default 5 seconds)
#   response_timeout = "5s"
#
#   ## HTTP method to use: GET or POST (case-sensitive)
#   method = "GET"
#
#   ## List of tag names to extract from top-level of JSON server response
#   # tag_keys = [
#   #   "my_tag_1",
#   #   "my_tag_2"
#   # ]
#
#   ## Optional SSL Config
#   # ssl_ca = "/etc/telegraf/ca.pem"
#   # ssl_cert = "/etc/telegraf/cert.pem"
#   # ssl_key = "/etc/telegraf/key.pem"
#   ## Use SSL but skip chain & host verification
#   # insecure_skip_verify = false
#
#   ## HTTP parameters (all values must be strings).  For "GET" requests, data
#   ## will be included in the query.  For "POST" requests, data will be included
#   ## in the request body as "x-www-form-urlencoded".
#   # [inputs.httpjson.parameters]
#   #   event_type = "cpu_spike"
#   #   threshold = "0.75"
#
#   ## HTTP Headers (all values must be strings)
#   # [inputs.httpjson.headers]
#   #   X-Auth-Token = "my-xauth-token"
#   #   apiVersion = "v1"


# # Read InfluxDB-formatted JSON metrics from one or more HTTP endpoints
# [[inputs.influxdb]]
#   ## Works with InfluxDB debug endpoints out of the box,
#   ## but other services can use this format too.
#   ## See the influxdb plugin's README for more details.
#
#   ## Multiple URLs from which to read InfluxDB-formatted JSON
#   ## Default is "http://localhost:8086/debug/vars".
#   urls = [
#     "http://localhost:8086/debug/vars"
#   ]
#
#   ## Optional SSL Config
#   # ssl_ca = "/etc/telegraf/ca.pem"
#   # ssl_cert = "/etc/telegraf/cert.pem"
#   # ssl_key = "/etc/telegraf/key.pem"
#   ## Use SSL but skip chain & host verification
#   # insecure_skip_verify = false
#
#   ## http request & header timeout
#   timeout = "5s"


# # Collect statistics about itself
# [[inputs.internal]]
#   ## If true, collect telegraf memory stats.
#   # collect_memstats = true


# # This plugin gathers interrupts data from /proc/interrupts and /proc/softirqs.
# [[inputs.interrupts]]
#   ## To filter which IRQs to collect, make use of tagpass / tagdrop, i.e.
#   # [inputs.interrupts.tagdrop]
#     # irq = [ "NET_RX", "TASKLET" ]


# # Read metrics from the bare metal servers via IPMI
# [[inputs.ipmi_sensor]]
#   ## optionally specify the path to the ipmitool executable
#   # path = "/usr/bin/ipmitool"
#   ##
#   ## optionally force session privilege level. Can be CALLBACK, USER, OPERATOR, ADMINISTRATOR
#   # privilege = "ADMINISTRATOR"
#   ##
#   ## optionally specify one or more servers via a url matching
#   ##  [username[:password]@][protocol[(address)]]
#   ##  e.g.
#   ##    root:passwd@lan(127.0.0.1)
#   ##
#   ## if no servers are specified, local machine sensor stats will be queried
#   ##
#   # servers = ["USERID:PASSW0RD@lan(192.168.1.1)"]
#
#   ## Recommended: use metric 'interval' that is a multiple of 'timeout' to avoid
#   ## gaps or overlap in pulled data
#   interval = "30s"
#
#   ## Timeout for the ipmitool command to complete
#   timeout = "20s"


# # Gather packets and bytes counters from Linux ipsets
# [[inputs.ipset]]
#   ## By default, we only show sets which have already matched at least 1 packet.
#   ## set include_unmatched_sets = true to gather them all.
#   include_unmatched_sets = false
#   ## Adjust your sudo settings appropriately if using this option ("sudo ipset save")
#   use_sudo = false
#   ## The default timeout of 1s for ipset execution can be overridden here:
#   # timeout = "1s"


# # Gather packets and bytes throughput from iptables
# [[inputs.iptables]]
#   ## iptables require root access on most systems.
#   ## Setting 'use_sudo' to true will make use of sudo to run iptables.
#   ## Users must configure sudo to allow telegraf user to run iptables with no password.
#   ## iptables can be restricted to only list command "iptables -nvL".
#   use_sudo = false
#   ## Setting 'use_lock' to true runs iptables with the "-w" option.
#   ## Adjust your sudo settings appropriately if using this option ("iptables -wnvl")
#   use_lock = false
#   ## defines the table to monitor:
#   table = "filter"
#   ## defines the chains to monitor.
#   ## NOTE: iptables rules without a comment will not be monitored.
#   ## Read the plugin documentation for more information.
#   chains = [ "INPUT" ]


# # Read JMX metrics through Jolokia
# [[inputs.jolokia]]
#   # DEPRECATED: the jolokia plugin has been deprecated in favor of the
#   # jolokia2 plugin
#   # see https://github.com/influxdata/telegraf/tree/master/plugins/inputs/jolokia2
#
#   ## This is the context root used to compose the jolokia url
#   ## NOTE that Jolokia requires a trailing slash at the end of the context root
#   ## NOTE that your jolokia security policy must allow for POST requests.
#   context = "/jolokia/"
#
#   ## This specifies the mode used
#   # mode = "proxy"
#   #
#   ## When in proxy mode this section is used to specify further
#   ## proxy address configurations.
#   ## Remember to change host address to fit your environment.
#   # [inputs.jolokia.proxy]
#   #   host = "127.0.0.1"
#   #   port = "8080"
#
#   ## Optional http timeouts
#   ##
#   ## response_header_timeout, if non-zero, specifies the amount of time to wait
#   ## for a server's response headers after fully writing the request.
#   # response_header_timeout = "3s"
#   ##
#   ## client_timeout specifies a time limit for requests made by this client.
#   ## Includes connection time, any redirects, and reading the response body.
#   # client_timeout = "4s"
#
#   ## Attribute delimiter
#   ##
#   ## When multiple attributes are returned for a single
#   ## [inputs.jolokia.metrics], the field name is a concatenation of the metric
#   ## name, and the attribute name, separated by the given delimiter.
#   # delimiter = "_"
#
#   ## List of servers exposing jolokia read service
#   [[inputs.jolokia.servers]]
#     name = "as-server-01"
#     host = "127.0.0.1"
#     port = "8080"
#     # username = "myuser"
#     # password = "mypassword"
#
#   ## List of metrics collected on above servers
#   ## Each metric consists in a name, a jmx path and either
#   ## a pass or drop slice attribute.
#   ## This collect all heap memory usage metrics.
#   [[inputs.jolokia.metrics]]
#     name = "heap_memory_usage"
#     mbean  = "java.lang:type=Memory"
#     attribute = "HeapMemoryUsage"
#
#   ## This collect thread counts metrics.
#   [[inputs.jolokia.metrics]]
#     name = "thread_count"
#     mbean  = "java.lang:type=Threading"
#     attribute = "TotalStartedThreadCount,ThreadCount,DaemonThreadCount,PeakThreadCount"
#
#   ## This collect number of class loaded/unloaded counts metrics.
#   [[inputs.jolokia.metrics]]
#     name = "class_count"
#     mbean  = "java.lang:type=ClassLoading"
#     attribute = "LoadedClassCount,UnloadedClassCount,TotalLoadedClassCount"


# # Read JMX metrics from a Jolokia REST agent endpoint
# [[inputs.jolokia2_agent]]
#   # default_tag_prefix      = ""
#   # default_field_prefix    = ""
#   # default_field_separator = "."
#
#   # Add agents URLs to query
#   urls = ["http://localhost:8080/jolokia"]
#   # username = ""
#   # password = ""
#   # response_timeout = "5s"
#
#   ## Optional SSL config
#   # ssl_ca   = "/var/private/ca.pem"
#   # ssl_cert = "/var/private/client.pem"
#   # ssl_key  = "/var/private/client-key.pem"
#   # insecure_skip_verify = false
#
#   ## Add metrics to read
#   [[inputs.jolokia2_agent.metric]]
#     name  = "java_runtime"
#     mbean = "java.lang:type=Runtime"
#     paths = ["Uptime"]


# # Read JMX metrics from a Jolokia REST proxy endpoint
# [[inputs.jolokia2_proxy]]
#   # default_tag_prefix      = ""
#   # default_field_prefix    = ""
#   # default_field_separator = "."
#
#   ## Proxy agent
#   url = "http://localhost:8080/jolokia"
#   # username = ""
#   # password = ""
#   # response_timeout = "5s"
#
#   ## Optional SSL config
#   # ssl_ca   = "/var/private/ca.pem"
#   # ssl_cert = "/var/private/client.pem"
#   # ssl_key  = "/var/private/client-key.pem"
#   # insecure_skip_verify = false
#
#   ## Add proxy targets to query
#   # default_target_username = ""
#   # default_target_password = ""
#   [[inputs.jolokia_proxy.target]]
#     url = "service:jmx:rmi:///jndi/rmi://targethost:9999/jmxrmi"
# 	# username = ""
# 	# password = ""
#
#   ## Add metrics to read
#   [[inputs.jolokia_proxy.metric]]
#     name  = "java_runtime"
#     mbean = "java.lang:type=Runtime"
#     paths = ["Uptime"]


# # Read Kapacitor-formatted JSON metrics from one or more HTTP endpoints
# [[inputs.kapacitor]]
#   ## Multiple URLs from which to read Kapacitor-formatted JSON
#   ## Default is "http://localhost:9092/kapacitor/v1/debug/vars".
#   urls = [
#     "http://localhost:9092/kapacitor/v1/debug/vars"
#   ]
#
#   ## Time limit for http requests
#   timeout = "5s"
#
#   ## Optional SSL Config
#   # ssl_ca = "/etc/telegraf/ca.pem"
#   # ssl_cert = "/etc/telegraf/cert.pem"
#   # ssl_key = "/etc/telegraf/key.pem"
#   ## Use SSL but skip chain & host verification
#   # insecure_skip_verify = false


# # Get kernel statistics from /proc/vmstat
# [[inputs.kernel_vmstat]]
#   # no configuration


# # Read metrics from the kubernetes kubelet api
# [[inputs.kubernetes]]
#   ## URL for the kubelet
#   url = "http://1.1.1.1:10255"
#
#   ## Use bearer token for authorization
#   # bearer_token = /path/to/bearer/token
#
#   ## Set response_timeout (default 5 seconds)
#   # response_timeout = "5s"
#
#   ## Optional SSL Config
#   # ssl_ca = /path/to/cafile
#   # ssl_cert = /path/to/certfile
#   # ssl_key = /path/to/keyfile
#   ## Use SSL but skip chain & host verification
#   # insecure_skip_verify = false


# # Read metrics from a LeoFS Server via SNMP
# [[inputs.leofs]]
#   ## An array of URLs of the form:
#   ##   host [ ":" port]
#   servers = ["127.0.0.1:4020"]


# # Provides Linux sysctl fs metrics
# [[inputs.linux_sysctl_fs]]
#   # no configuration


# # Read metrics from local Lustre service on OST, MDS
# [[inputs.lustre2]]
#   ## An array of /proc globs to search for Lustre stats
#   ## If not specified, the default will work on Lustre 2.5.x
#   ##
#   # ost_procfiles = [
#   #   "/proc/fs/lustre/obdfilter/*/stats",
#   #   "/proc/fs/lustre/osd-ldiskfs/*/stats",
#   #   "/proc/fs/lustre/obdfilter/*/job_stats",
#   # ]
#   # mds_procfiles = [
#   #   "/proc/fs/lustre/mdt/*/md_stats",
#   #   "/proc/fs/lustre/mdt/*/job_stats",
#   # ]


# # Gathers metrics from the /3.0/reports MailChimp API
# [[inputs.mailchimp]]
#   ## MailChimp API key
#   ## get from https://admin.mailchimp.com/account/api/
#   api_key = "" # required
#   ## Reports for campaigns sent more than days_old ago will not be collected.
#   ## 0 means collect all.
#   days_old = 0
#   ## Campaign ID to get, if empty gets all campaigns, this option overrides days_old
#   # campaign_id = ""


# # Read metrics from one or many memcached servers
# [[inputs.memcached]]
#   ## An array of address to gather stats about. Specify an ip on hostname
#   ## with optional port. ie localhost, 10.0.0.1:11211, etc.
#   servers = ["localhost:11211"]
#   # unix_sockets = ["/var/run/memcached.sock"]


# # Telegraf plugin for gathering metrics from N Mesos masters
# [[inputs.mesos]]
#   ## Timeout, in ms.
#   timeout = 100
#   ## A list of Mesos masters.
#   masters = ["http://localhost:5050"]
#   ## Master metrics groups to be collected, by default, all enabled.
#   master_collections = [
#     "resources",
#     "master",
#     "system",
#     "agents",
#     "frameworks",
#     "tasks",
#     "messages",
#     "evqueue",
#     "registrar",
#   ]
#   ## A list of Mesos slaves, default is []
#   # slaves = []
#   ## Slave metrics groups to be collected, by default, all enabled.
#   # slave_collections = [
#   #   "resources",
#   #   "agent",
#   #   "system",
#   #   "executors",
#   #   "tasks",
#   #   "messages",
#   # ]
#
#   ## Optional SSL Config
#   # ssl_ca = "/etc/telegraf/ca.pem"
#   # ssl_cert = "/etc/telegraf/cert.pem"
#   # ssl_key = "/etc/telegraf/key.pem"
#   ## Use SSL but skip chain & host verification
#   # insecure_skip_verify = false


# # Collects scores from a minecraft server's scoreboard using the RCON protocol
# [[inputs.minecraft]]
#   ## server address for minecraft
#   # server = "localhost"
#   ## port for RCON
#   # port = "25575"
#   ## password RCON for mincraft server
#   # password = ""


# # Read metrics from one or many MongoDB servers
# [[inputs.mongodb]]
#   ## An array of URLs of the form:
#   ##   "mongodb://" [user ":" pass "@"] host [ ":" port]
#   ## For example:
#   ##   mongodb://user:auth_key@10.10.3.30:27017,
#   ##   mongodb://10.10.3.33:18832,
#   servers = ["mongodb://127.0.0.1:27017"]
#   gather_perdb_stats = false
#
#   ## Optional SSL Config
#   # ssl_ca = "/etc/telegraf/ca.pem"
#   # ssl_cert = "/etc/telegraf/cert.pem"
#   # ssl_key = "/etc/telegraf/key.pem"
#   ## Use SSL but skip chain & host verification
#   # insecure_skip_verify = false


# # Read metrics from one or many mysql servers
# [[inputs.mysql]]
#   ## specify servers via a url matching:
#   ##  [username[:password]@][protocol[(address)]]/[?tls=[true|false|skip-verify|custom]]
#   ##  see https://github.com/go-sql-driver/mysql#dsn-data-source-name
#   ##  e.g.
#   ##    servers = ["user:passwd@tcp(127.0.0.1:3306)/?tls=false"]
#   ##    servers = ["user@tcp(127.0.0.1:3306)/?tls=false"]
#   #
#   ## If no servers are specified, then localhost is used as the host.
#   servers = ["tcp(127.0.0.1:3306)/"]
#
#   ## Selects the metric output format.
#   ##
#   ## This option exists to maintain backwards compatibility, if you have
#   ## existing metrics do not set or change this value until you are ready to
#   ## migrate to the new format.
#   ##
#   ## If you do not have existing metrics from this plugin set to the latest
#   ## version.
#   ##
#   ## Telegraf >=1.6: metric_version = 2
#   ##           <1.6: metric_version = 1 (or unset)
#   metric_version = 2
#
#   ## the limits for metrics form perf_events_statements
#   perf_events_statements_digest_text_limit  = 120
#   perf_events_statements_limit              = 250
#   perf_events_statements_time_limit         = 86400
#   #
#   ## if the list is empty, then metrics are gathered from all databasee tables
#   table_schema_databases                    = []
#   #
#   ## gather metrics from INFORMATION_SCHEMA.TABLES for databases provided above list
#   gather_table_schema                       = false
#   #
#   ## gather thread state counts from INFORMATION_SCHEMA.PROCESSLIST
#   gather_process_list                       = true
#   #
#   ## gather thread state counts from INFORMATION_SCHEMA.USER_STATISTICS
#   gather_user_statistics                    = true
#   #
#   ## gather auto_increment columns and max values from information schema
#   gather_info_schema_auto_inc               = true
#   #
#   ## gather metrics from INFORMATION_SCHEMA.INNODB_METRICS
#   gather_innodb_metrics                     = true
#   #
#   ## gather metrics from SHOW SLAVE STATUS command output
#   gather_slave_status                       = true
#   #
#   ## gather metrics from SHOW BINARY LOGS command output
#   gather_binary_logs                        = false
#   #
#   ## gather metrics from PERFORMANCE_SCHEMA.TABLE_IO_WAITS_SUMMARY_BY_TABLE
#   gather_table_io_waits                     = false
#   #
#   ## gather metrics from PERFORMANCE_SCHEMA.TABLE_LOCK_WAITS
#   gather_table_lock_waits                   = false
#   #
#   ## gather metrics from PERFORMANCE_SCHEMA.TABLE_IO_WAITS_SUMMARY_BY_INDEX_USAGE
#   gather_index_io_waits                     = false
#   #
#   ## gather metrics from PERFORMANCE_SCHEMA.EVENT_WAITS
#   gather_event_waits                        = false
#   #
#   ## gather metrics from PERFORMANCE_SCHEMA.FILE_SUMMARY_BY_EVENT_NAME
#   gather_file_events_stats                  = false
#   #
#   ## gather metrics from PERFORMANCE_SCHEMA.EVENTS_STATEMENTS_SUMMARY_BY_DIGEST
#   gather_perf_events_statements             = false
#   #
#   ## Some queries we may want to run less often (such as SHOW GLOBAL VARIABLES)
#   interval_slow                   = "30m"
#
#   ## Optional SSL Config (will be used if tls=custom parameter specified in server uri)
#   ssl_ca = "/etc/telegraf/ca.pem"
#   ssl_cert = "/etc/telegraf/cert.pem"
#   ssl_key = "/etc/telegraf/key.pem"


# # Provides metrics about the state of a NATS server
# [[inputs.nats]]
#   ## The address of the monitoring endpoint of the NATS server
#   server = "http://localhost:8222"
#
#   ## Maximum time to receive response
#   # response_timeout = "5s"


# # Read metrics about network interface usage
# [[inputs.net]]
#   ## By default, telegraf gathers stats from any up interface (excluding loopback)
#   ## Setting interfaces will tell it to gather these explicit interfaces,
#   ## regardless of status.
#   ##
#   # interfaces = ["eth0"]
#   ##
#   ## On linux systems telegraf also collects protocol stats.
#   ## Setting ignore_protocol_stats to true will skip reporting of protocol metrics.
#   ##
#   # ignore_protocol_stats = false
#   ##


# # TCP or UDP 'ping' given url and collect response time in seconds
# [[inputs.net_response]]
#   ## Protocol, must be "tcp" or "udp"
#   ## NOTE: because the "udp" protocol does not respond to requests, it requires
#   ## a send/expect string pair (see below).
#   protocol = "tcp"
#   ## Server address (default localhost)
#   address = "localhost:80"
#   ## Set timeout
#   timeout = "1s"
#
#   ## Set read timeout (only used if expecting a response)
#   read_timeout = "1s"
#
#   ## The following options are required for UDP checks. For TCP, they are
#   ## optional. The plugin will send the given string to the server and then
#   ## expect to receive the given 'expect' string back.
#   ## string sent to the server
#   # send = "ssh"
#   ## expected string in answer
#   # expect = "ssh"


# # Read TCP metrics such as established, time wait and sockets counts.
# [[inputs.netstat]]
#   # no configuration


# # Read Nginx's basic status information (ngx_http_stub_status_module)
# [[inputs.nginx]]
#   # An array of Nginx stub_status URI to gather stats.
#   urls = ["http://localhost/server_status"]
#
#   # TLS/SSL configuration
#   ssl_ca = "/etc/telegraf/ca.pem"
#   ssl_cert = "/etc/telegraf/cert.cer"
#   ssl_key = "/etc/telegraf/key.key"
#   insecure_skip_verify = false
#
#   # HTTP response timeout (default: 5s)
#   response_timeout = "5s"


# # Read Nginx Plus' full status information (ngx_http_status_module)
# [[inputs.nginx_plus]]
#   ## An array of ngx_http_status_module or status URI to gather stats.
#   urls = ["http://localhost/status"]
#
#   # HTTP response timeout (default: 5s)
#   response_timeout = "5s"


# # Read NSQ topic and channel statistics.
# [[inputs.nsq]]
#   ## An array of NSQD HTTP API endpoints
#   endpoints = ["http://localhost:4151"]


# # Collect kernel snmp counters and network interface statistics
# [[inputs.nstat]]
#   ## file paths for proc files. If empty default paths will be used:
#   ##    /proc/net/netstat, /proc/net/snmp, /proc/net/snmp6
#   ## These can also be overridden with env variables, see README.
#   proc_net_netstat = "/proc/net/netstat"
#   proc_net_snmp = "/proc/net/snmp"
#   proc_net_snmp6 = "/proc/net/snmp6"
#   ## dump metrics with 0 values too
#   dump_zeros       = true


# # Get standard NTP query metrics, requires ntpq executable.
# [[inputs.ntpq]]
#   ## If false, set the -n ntpq flag. Can reduce metric gather time.
#   dns_lookup = true


# # OpenLDAP cn=Monitor plugin
# [[inputs.openldap]]
#   host = "localhost"
#   port = 389
#
#   # ldaps, starttls, or no encryption. default is an empty string, disabling all encryption.
#   # note that port will likely need to be changed to 636 for ldaps
#   # valid options: "" | "starttls" | "ldaps"
#   ssl = ""
#
#   # skip peer certificate verification. Default is false.
#   insecure_skip_verify = false
#
#   # Path to PEM-encoded Root certificate to use to verify server certificate
#   ssl_ca = "/etc/ssl/certs.pem"
#
#   # dn/password to bind with. If bind_dn is empty, an anonymous bind is performed.
#   bind_dn = ""
#   bind_password = ""
#
#   # Reverse metric names so they sort more naturally. Recommended.
#   # This defaults to false if unset, but is set to true when generating a new config
#   reverse_metric_names = true


# # A plugin to collect stats from Opensmtpd - a validating, recursive, and caching DNS resolver 
# [[inputs.opensmtpd]]
#   ## If running as a restricted user you can prepend sudo for additional access:
#   #use_sudo = false
#
#   ## The default location of the smtpctl binary can be overridden with:
#   binary = "/usr/sbin/smtpctl"
#
#   ## The default timeout of 1000ms can be overriden with (in milliseconds):
#   timeout = 1000


# # Read metrics of passenger using passenger-status
# [[inputs.passenger]]
#   ## Path of passenger-status.
#   ##
#   ## Plugin gather metric via parsing XML output of passenger-status
#   ## More information about the tool:
#   ##   https://www.phusionpassenger.com/library/admin/apache/overall_status_report.html
#   ##
#   ## If no path is specified, then the plugin simply execute passenger-status
#   ## hopefully it can be found in your PATH
#   command = "passenger-status -v --show=xml"


# # Gather counters from PF
# [[inputs.pf]]
#   ## PF require root access on most systems.
#   ## Setting 'use_sudo' to true will make use of sudo to run pfctl.
#   ## Users must configure sudo to allow telegraf user to run pfctl with no password.
#   ## pfctl can be restricted to only list command "pfctl -s info".
#   use_sudo = false


# # Read metrics of phpfpm, via HTTP status page or socket
# [[inputs.phpfpm]]
#   ## An array of addresses to gather stats about. Specify an ip or hostname
#   ## with optional port and path
#   ##
#   ## Plugin can be configured in three modes (either can be used):
#   ##   - http: the URL must start with http:// or https://, ie:
#   ##       "http://localhost/status"
#   ##       "http://192.168.130.1/status?full"
#   ##
#   ##   - unixsocket: path to fpm socket, ie:
#   ##       "/var/run/php5-fpm.sock"
#   ##      or using a custom fpm status path:
#   ##       "/var/run/php5-fpm.sock:fpm-custom-status-path"
#   ##
#   ##   - fcgi: the URL must start with fcgi:// or cgi://, and port must be present, ie:
#   ##       "fcgi://10.0.0.12:9000/status"
#   ##       "cgi://10.0.10.12:9001/status"
#   ##
#   ## Example of multiple gathering from local socket and remove host
#   ## urls = ["http://192.168.1.20/status", "/tmp/fpm.sock"]
#   urls = ["http://localhost/status"]


# # Ping given url(s) and return statistics
# [[inputs.ping]]
#   ## NOTE: this plugin forks the ping command. You may need to set capabilities
#   ## via setcap cap_net_raw+p /bin/ping
#   #
#   ## List of urls to ping
#   urls = ["www.google.com"] # required
#   ## number of pings to send per collection (ping -c <COUNT>)
#   # count = 1
#   ## interval, in s, at which to ping. 0 == default (ping -i <PING_INTERVAL>)
#   # ping_interval = 1.0
#   ## per-ping timeout, in s. 0 == no timeout (ping -W <TIMEOUT>)
#   # timeout = 1.0
#   ## total-ping deadline, in s. 0 == no deadline (ping -w <DEADLINE>)
#   # deadline = 10
#   ## interface or source address to send ping from (ping -I <INTERFACE/SRC_ADDR>)
#   ## on Darwin and Freebsd only source address possible: (ping -S <SRC_ADDR>)
#   # interface = ""


# # Measure postfix queue statistics
# [[inputs.postfix]]
#   ## Postfix queue directory. If not provided, telegraf will try to use
#   ## 'postconf -h queue_directory' to determine it.
#   # queue_directory = "/var/spool/postfix"


# # Read metrics from one or many PowerDNS servers
# [[inputs.powerdns]]
#   ## An array of sockets to gather stats about.
#   ## Specify a path to unix socket.
#   unix_sockets = ["/var/run/pdns.controlsocket"]


# # Monitor process cpu and memory usage
# [[inputs.procstat]]
#   ## PID file to monitor process
#   pid_file = "/var/run/nginx.pid"
#   ## executable name (ie, pgrep <exe>)
#   # exe = "nginx"
#   ## pattern as argument for pgrep (ie, pgrep -f <pattern>)
#   # pattern = "nginx"
#   ## user as argument for pgrep (ie, pgrep -u <user>)
#   # user = "nginx"
#   ## Systemd unit name
#   # systemd_unit = "nginx.service"
#   ## CGroup name or path
#   # cgroup = "systemd/system.slice/nginx.service"
#
#   ## override for process_name
#   ## This is optional; default is sourced from /proc/<pid>/status
#   # process_name = "bar"
#
#   ## Field name prefix
#   # prefix = ""
#
#   ## Add PID as a tag instead of a field; useful to differentiate between
#   ## processes whose tags are otherwise the same.  Can create a large number
#   ## of series, use judiciously.
#   # pid_tag = false
#
#   ## Method to use when finding process IDs.  Can be one of 'pgrep', or
#   ## 'native'.  The pgrep finder calls the pgrep executable in the PATH while
#   ## the native finder performs the search directly in a manor dependent on the
#   ## platform.  Default is 'pgrep'
#   # pid_finder = "pgrep"


# # Read metrics from one or many prometheus clients
# [[inputs.prometheus]]
#   ## An array of urls to scrape metrics from.
#   urls = ["http://localhost:9100/metrics"]
#
#   ## An array of Kubernetes services to scrape metrics from.
#   # kubernetes_services = ["http://my-service-dns.my-namespace:9100/metrics"]
#
#   ## Use bearer token for authorization
#   # bearer_token = /path/to/bearer/token
#
#   ## Specify timeout duration for slower prometheus clients (default is 3s)
#   # response_timeout = "3s"
#
#   ## Optional SSL Config
#   # ssl_ca = /path/to/cafile
#   # ssl_cert = /path/to/certfile
#   # ssl_key = /path/to/keyfile
#   ## Use SSL but skip chain & host verification
#   # insecure_skip_verify = false


# # Reads last_run_summary.yaml file and converts to measurments
# [[inputs.puppetagent]]
#   ## Location of puppet last run summary file
#   location = "/var/lib/puppet/state/last_run_summary.yaml"


# # Reads metrics from RabbitMQ servers via the Management Plugin
# [[inputs.rabbitmq]]
#   ## Management Plugin url. (default: http://localhost:15672)
#   # url = "http://localhost:15672"
#   ## Tag added to rabbitmq_overview series; deprecated: use tags
#   # name = "rmq-server-1"
#   ## Credentials
#   # username = "guest"
#   # password = "guest"
#
#   ## Optional SSL Config
#   # ssl_ca = "/etc/telegraf/ca.pem"
#   # ssl_cert = "/etc/telegraf/cert.pem"
#   # ssl_key = "/etc/telegraf/key.pem"
#   ## Use SSL but skip chain & host verification
#   # insecure_skip_verify = false
#
#   ## Optional request timeouts
#   ##
#   ## ResponseHeaderTimeout, if non-zero, specifies the amount of time to wait
#   ## for a server's response headers after fully writing the request.
#   # header_timeout = "3s"
#   ##
#   ## client_timeout specifies a time limit for requests made by this client.
#   ## Includes connection time, any redirects, and reading the response body.
#   # client_timeout = "4s"
#
#   ## A list of nodes to gather as the rabbitmq_node measurement. If not
#   ## specified, metrics for all nodes are gathered.
#   # nodes = ["rabbit@node1", "rabbit@node2"]
#
#   ## A list of queues to gather as the rabbitmq_queue measurement. If not
#   ## specified, metrics for all queues are gathered.
#   # queues = ["telegraf"]
#
#   ## A list of exchanges to gather as the rabbitmq_exchange measurement. If not
#   ## specified, metrics for all exchanges are gathered.
#   # exchanges = ["telegraf"]
#
#   ## Queues to include and exclude. Globs accepted.
#   ## Note that an empty array for both will include all queues
#   queue_name_include = []
#   queue_name_exclude = []


# # Read raindrops stats (raindrops - real-time stats for preforking Rack servers)
# [[inputs.raindrops]]
#   ## An array of raindrops middleware URI to gather stats.
#   urls = ["http://localhost:8080/_raindrops"]


# # Read metrics from one or many redis servers
# [[inputs.redis]]
#   ## specify servers via a url matching:
#   ##  [protocol://][:password]@address[:port]
#   ##  e.g.
#   ##    tcp://localhost:6379
#   ##    tcp://:password@192.168.99.100
#   ##    unix:///var/run/redis.sock
#   ##
#   ## If no servers are specified, then localhost is used as the host.
#   ## If no port is specified, 6379 is used
#   servers = ["tcp://localhost:6379"]


# # Read metrics from one or many RethinkDB servers
# [[inputs.rethinkdb]]
#   ## An array of URI to gather stats about. Specify an ip or hostname
#   ## with optional port add password. ie,
#   ##   rethinkdb://user:auth_key@10.10.3.30:28105,
#   ##   rethinkdb://10.10.3.33:18832,
#   ##   10.0.0.1:10000, etc.
#   servers = ["127.0.0.1:28015"]
#   ##
#   ## If you use actual rethinkdb of > 2.3.0 with username/password authorization,
#   ## protocol have to be named "rethinkdb2" - it will use 1_0 H.
#   # servers = ["rethinkdb2://username:password@127.0.0.1:28015"]
#   ##
#   ## If you use older versions of rethinkdb (<2.2) with auth_key, protocol
#   ## have to be named "rethinkdb".
#   # servers = ["rethinkdb://username:auth_key@127.0.0.1:28015"]


# # Read metrics one or many Riak servers
# [[inputs.riak]]
#   # Specify a list of one or more riak http servers
#   servers = ["http://localhost:8098"]


# # Read API usage and limits for a Salesforce organisation
# [[inputs.salesforce]]
#   ## specify your credentials
#   ##
#   username = "your_username"
#   password = "your_password"
#   ##
#   ## (optional) security token
#   # security_token = "your_security_token"
#   ##
#   ## (optional) environment type (sandbox or production)
#   ## default is: production
#   ##
#   # environment = "production"
#   ##
#   ## (optional) API version (default: "39.0")
#   ##
#   # version = "39.0"


# # Monitor sensors, requires lm-sensors package
# [[inputs.sensors]]
#   ## Remove numbers from field names.
#   ## If true, a field name like 'temp1_input' will be changed to 'temp_input'.
#   # remove_numbers = true


# # Read metrics from storage devices supporting S.M.A.R.T.
# [[inputs.smart]]
#   ## Optionally specify the path to the smartctl executable
#   # path = "/usr/bin/smartctl"
#   #
#   ## On most platforms smartctl requires root access.
#   ## Setting 'use_sudo' to true will make use of sudo to run smartctl.
#   ## Sudo must be configured to to allow the telegraf user to run smartctl
#   ## with out password.
#   # use_sudo = false
#   #
#   ## Skip checking disks in this power mode. Defaults to
#   ## "standby" to not wake up disks that have stoped rotating.
#   ## See --nocheck in the man pages for smartctl.
#   ## smartctl version 5.41 and 5.42 have faulty detection of
#   ## power mode and might require changing this value to
#   ## "never" depending on your disks.
#   # nocheck = "standby"
#   #
#   ## Gather detailed metrics for each SMART Attribute.
#   ## Defaults to "false"
#   ##
#   # attributes = false
#   #
#   ## Optionally specify devices to exclude from reporting.
#   # excludes = [ "/dev/pass6" ]
#   #
#   ## Optionally specify devices and device type, if unset
#   ## a scan (smartctl --scan) for S.M.A.R.T. devices will
#   ## done and all found will be included except for the
#   ## excluded in excludes.
#   # devices = [ "/dev/ada0 -d atacam" ]


# # Retrieves SNMP values from remote agents
# [[inputs.snmp]]
#   agents = [ "127.0.0.1:161" ]
#   ## Timeout for each SNMP query.
#   timeout = "5s"
#   ## Number of retries to attempt within timeout.
#   retries = 3
#   ## SNMP version, values can be 1, 2, or 3
#   version = 2
#
#   ## SNMP community string.
#   community = "public"
#
#   ## The GETBULK max-repetitions parameter
#   max_repetitions = 10
#
#   ## SNMPv3 auth parameters
#   #sec_name = "myuser"
#   #auth_protocol = "md5"      # Values: "MD5", "SHA", ""
#   #auth_password = "pass"
#   #sec_level = "authNoPriv"   # Values: "noAuthNoPriv", "authNoPriv", "authPriv"
#   #context_name = ""
#   #priv_protocol = ""         # Values: "DES", "AES", ""
#   #priv_password = ""
#
#   ## measurement name
#   name = "system"
#   [[inputs.snmp.field]]
#     name = "hostname"
#     oid = ".1.0.0.1.1"
#   [[inputs.snmp.field]]
#     name = "uptime"
#     oid = ".1.0.0.1.2"
#   [[inputs.snmp.field]]
#     name = "load"
#     oid = ".1.0.0.1.3"
#   [[inputs.snmp.field]]
#     oid = "HOST-RESOURCES-MIB::hrMemorySize"
#
#   [[inputs.snmp.table]]
#     ## measurement name
#     name = "remote_servers"
#     inherit_tags = [ "hostname" ]
#     [[inputs.snmp.table.field]]
#       name = "server"
#       oid = ".1.0.0.0.1.0"
#       is_tag = true
#     [[inputs.snmp.table.field]]
#       name = "connections"
#       oid = ".1.0.0.0.1.1"
#     [[inputs.snmp.table.field]]
#       name = "latency"
#       oid = ".1.0.0.0.1.2"
#
#   [[inputs.snmp.table]]
#     ## auto populate table's fields using the MIB
#     oid = "HOST-RESOURCES-MIB::hrNetworkTable"


# # DEPRECATED! PLEASE USE inputs.snmp INSTEAD.
# [[inputs.snmp_legacy]]
#   ## Use 'oids.txt' file to translate oids to names
#   ## To generate 'oids.txt' you need to run:
#   ##   snmptranslate -m all -Tz -On | sed -e 's/"//g' > /tmp/oids.txt
#   ## Or if you have an other MIB folder with custom MIBs
#   ##   snmptranslate -M /mycustommibfolder -Tz -On -m all | sed -e 's/"//g' > oids.txt
#   snmptranslate_file = "/tmp/oids.txt"
#   [[inputs.snmp.host]]
#     address = "192.168.2.2:161"
#     # SNMP community
#     community = "public" # default public
#     # SNMP version (1, 2 or 3)
#     # Version 3 not supported yet
#     version = 2 # default 2
#     # SNMP response timeout
#     timeout = 2.0 # default 2.0
#     # SNMP request retries
#     retries = 2 # default 2
#     # Which get/bulk do you want to collect for this host
#     collect = ["mybulk", "sysservices", "sysdescr"]
#     # Simple list of OIDs to get, in addition to "collect"
#     get_oids = []
#
#   [[inputs.snmp.host]]
#     address = "192.168.2.3:161"
#     community = "public"
#     version = 2
#     timeout = 2.0
#     retries = 2
#     collect = ["mybulk"]
#     get_oids = [
#         "ifNumber",
#         ".1.3.6.1.2.1.1.3.0",
#     ]
#
#   [[inputs.snmp.get]]
#     name = "ifnumber"
#     oid = "ifNumber"
#
#   [[inputs.snmp.get]]
#     name = "interface_speed"
#     oid = "ifSpeed"
#     instance = "0"
#
#   [[inputs.snmp.get]]
#     name = "sysuptime"
#     oid = ".1.3.6.1.2.1.1.3.0"
#     unit = "second"
#
#   [[inputs.snmp.bulk]]
#     name = "mybulk"
#     max_repetition = 127
#     oid = ".1.3.6.1.2.1.1"
#
#   [[inputs.snmp.bulk]]
#     name = "ifoutoctets"
#     max_repetition = 127
#     oid = "ifOutOctets"
#
#   [[inputs.snmp.host]]
#     address = "192.168.2.13:161"
#     #address = "127.0.0.1:161"
#     community = "public"
#     version = 2
#     timeout = 2.0
#     retries = 2
#     #collect = ["mybulk", "sysservices", "sysdescr", "systype"]
#     collect = ["sysuptime" ]
#     [[inputs.snmp.host.table]]
#       name = "iftable3"
#       include_instances = ["enp5s0", "eth1"]
#
#   # SNMP TABLEs
#   # table without mapping neither subtables
#   [[inputs.snmp.table]]
#     name = "iftable1"
#     oid = ".1.3.6.1.2.1.31.1.1.1"
#
#   # table without mapping but with subtables
#   [[inputs.snmp.table]]
#     name = "iftable2"
#     oid = ".1.3.6.1.2.1.31.1.1.1"
#     sub_tables = [".1.3.6.1.2.1.2.2.1.13"]
#
#   # table with mapping but without subtables
#   [[inputs.snmp.table]]
#     name = "iftable3"
#     oid = ".1.3.6.1.2.1.31.1.1.1"
#     # if empty. get all instances
#     mapping_table = ".1.3.6.1.2.1.31.1.1.1.1"
#     # if empty, get all subtables
#
#   # table with both mapping and subtables
#   [[inputs.snmp.table]]
#     name = "iftable4"
#     oid = ".1.3.6.1.2.1.31.1.1.1"
#     # if empty get all instances
#     mapping_table = ".1.3.6.1.2.1.31.1.1.1.1"
#     # if empty get all subtables
#     # sub_tables could be not "real subtables"
#     sub_tables=[".1.3.6.1.2.1.2.2.1.13", "bytes_recv", "bytes_send"]


# # Read stats from one or more Solr servers or cores
# [[inputs.solr]]
#   ## specify a list of one or more Solr servers
#   servers = ["http://localhost:8983"]
#
#   ## specify a list of one or more Solr cores (default - all)
#   # cores = ["main"]


# # Read metrics from Microsoft SQL Server
# [[inputs.sqlserver]]
#   ## Specify instances to monitor with a list of connection strings.
#   ## All connection parameters are optional.
#   ## By default, the host is localhost, listening on default port, TCP 1433.
#   ##   for Windows, the user is the currently running AD user (SSO).
#   ##   See https://github.com/denisenkom/go-mssqldb for detailed connection
#   ##   parameters.
#   # servers = [
#   #  "Server=192.168.1.10;Port=1433;User Id=<user>;Password=<pw>;app name=telegraf;log=1;",
#   # ]
#
#   ## Optional parameter, setting this to 2 will use a new version
#   ## of the collection queries that break compatibility with the original
#   ## dashboards.
#   query_version = 2
#
#   ## If you are using AzureDB, setting this to true will gather resource utilization metrics
#   # azuredb = false
#
#   ## If you would like to exclude some of the metrics queries, list them here
#   ## Possible choices:
#   ## - PerformanceCounters
#   ## - WaitStatsCategorized
#   ## - DatabaseIO
#   ## - DatabaseProperties
#   ## - CPUHistory
#   ## - DatabaseSize
#   ## - DatabaseStats
#   ## - MemoryClerk
#   ## - VolumeSpace
#   ## - PerformanceMetrics
#   # exclude_query = [ 'DatabaseIO' ]


# # Sysstat metrics collector
# [[inputs.sysstat]]
#   ## Path to the sadc command.
#   #
#   ## Common Defaults:
#   ##   Debian/Ubuntu: /usr/lib/sysstat/sadc
#   ##   Arch:          /usr/lib/sa/sadc
#   ##   RHEL/CentOS:   /usr/lib64/sa/sadc
#   sadc_path = "/usr/lib/sa/sadc" # required
#   #
#   #
#   ## Path to the sadf command, if it is not in PATH
#   # sadf_path = "/usr/bin/sadf"
#   #
#   #
#   ## Activities is a list of activities, that are passed as argument to the
#   ## sadc collector utility (e.g: DISK, SNMP etc...)
#   ## The more activities that are added, the more data is collected.
#   # activities = ["DISK"]
#   #
#   #
#   ## Group metrics to measurements.
#   ##
#   ## If group is false each metric will be prefixed with a description
#   ## and represents itself a measurement.
#   ##
#   ## If Group is true, corresponding metrics are grouped to a single measurement.
#   # group = true
#   #
#   #
#   ## Options for the sadf command. The values on the left represent the sadf
#   ## options and the values on the right their description (which are used for
#   ## grouping and prefixing metrics).
#   ##
#   ## Run 'sar -h' or 'man sar' to find out the supported options for your
#   ## sysstat version.
#   [inputs.sysstat.options]
#     -C = "cpu"
#     -B = "paging"
#     -b = "io"
#     -d = "disk"             # requires DISK activity
#     "-n ALL" = "network"
#     "-P ALL" = "per_cpu"
#     -q = "queue"
#     -R = "mem"
#     -r = "mem_util"
#     -S = "swap_util"
#     -u = "cpu_util"
#     -v = "inode"
#     -W = "swap"
#     -w = "task"
#   #  -H = "hugepages"        # only available for newer linux distributions
#   #  "-I ALL" = "interrupts" # requires INT activity
#   #
#   #
#   ## Device tags can be used to add additional tags for devices.
#   ## For example the configuration below adds a tag vg with value rootvg for
#   ## all metrics with sda devices.
#   # [[inputs.sysstat.device_tags.sda]]
#   #  vg = "rootvg"


# # Reads metrics from a Teamspeak 3 Server via ServerQuery
# [[inputs.teamspeak]]
#   ## Server address for Teamspeak 3 ServerQuery
#   # server = "127.0.0.1:10011"
#   ## Username for ServerQuery
#   username = "serverqueryuser"
#   ## Password for ServerQuery
#   password = "secret"
#   ## Array of virtual servers
#   # virtual_servers = [1]


# # Gather metrics from the Tomcat server status page.
# [[inputs.tomcat]]
#   ## URL of the Tomcat server status
#   # url = "http://127.0.0.1:8080/manager/status/all?XML=true"
#
#   ## HTTP Basic Auth Credentials
#   # username = "tomcat"
#   # password = "s3cret"
#
#   ## Request timeout
#   # timeout = "5s"
#
#   ## Optional SSL Config
#   # ssl_ca = "/etc/telegraf/ca.pem"
#   # ssl_cert = "/etc/telegraf/cert.pem"
#   # ssl_key = "/etc/telegraf/key.pem"
#   ## Use SSL but skip chain & host verification
#   # insecure_skip_verify = false


# # Inserts sine and cosine waves for demonstration purposes
# [[inputs.trig]]
#   ## Set the amplitude
#   amplitude = 10.0


# # Read Twemproxy stats data
# [[inputs.twemproxy]]
#   ## Twemproxy stats address and port (no scheme)
#   addr = "localhost:22222"
#   ## Monitor pool name
#   pools = ["redis_pool", "mc_pool"]


# # A plugin to collect stats from Unbound - a validating, recursive, and caching DNS resolver
# [[inputs.unbound]]
#   ## If running as a restricted user you can prepend sudo for additional access:
#   #use_sudo = false
#
#   ## The default location of the unbound-control binary can be overridden with:
#   binary = "/usr/sbin/unbound-control"
#
#   ## The default timeout of 1s can be overriden with:
#   timeout = "1s"
#
#   ## Use the builtin fielddrop/fieldpass telegraf filters in order to keep/remove specific fields
#   fieldpass = ["total_*", "num_*","time_up", "mem_*"]
#
#   ## IP of server to connect to, read from unbound conf default, optionally ':port'
#   ## Will lookup IP if given a hostname
#   server = "127.0.0.1:8953"


# # A plugin to collect stats from Varnish HTTP Cache
# [[inputs.varnish]]
#   ## If running as a restricted user you can prepend sudo for additional access:
#   #use_sudo = false
#
#   ## The default location of the varnishstat binary can be overridden with:
#   binary = "/usr/bin/varnishstat"
#
#   ## By default, telegraf gather stats for 3 metric points.
#   ## Setting stats will override the defaults shown below.
#   ## Glob matching can be used, ie, stats = ["MAIN.*"]
#   ## stats may also be set to ["*"], which will collect all stats
#   stats = ["MAIN.cache_hit", "MAIN.cache_miss", "MAIN.uptime"]
#
#   ## Optional name for the varnish instance (or working directory) to query
#   ## Usually appened after -n in varnish cli
#   #name = instanceName


# # Read metrics of ZFS from arcstats, zfetchstats, vdev_cache_stats, and pools
# [[inputs.zfs]]
#   ## ZFS kstat path. Ignored on FreeBSD
#   ## If not specified, then default is:
#   # kstatPath = "/proc/spl/kstat/zfs"
#
#   ## By default, telegraf gather all zfs stats
#   ## If not specified, then default is:
#   # kstatMetrics = ["arcstats", "zfetchstats", "vdev_cache_stats"]
#   ## For Linux, the default is:
#   # kstatMetrics = ["abdstats", "arcstats", "dnodestats", "dbufcachestats",
#   #   "dmu_tx", "fm", "vdev_mirror_stats", "zfetchstats", "zil"]
#   ## By default, don't gather zpool stats
#   # poolMetrics = false


# # Reads 'mntr' stats from one or many zookeeper servers
# [[inputs.zookeeper]]
#   ## An array of address to gather stats about. Specify an ip or hostname
#   ## with port. ie localhost:2181, 10.0.0.1:2181, etc.
#
#   ## If no servers are specified, then localhost is used as the host.
#   ## If no port is specified, 2181 is used
#   servers = [":2181"]
#
#   ## Timeout for metric collections from all servers.  Minimum timeout is "1s".
#   # timeout = "5s"
#
#   ## Optional SSL Config
#   # enable_ssl = true
#   # ssl_ca = "/etc/telegraf/ca.pem"
#   # ssl_cert = "/etc/telegraf/cert.pem"
#   # ssl_key = "/etc/telegraf/key.pem"
#   ## If false, skip chain & host verification
#   # insecure_skip_verify = true



###############################################################################
#                            SERVICE INPUT PLUGINS                            #
###############################################################################

# # AMQP consumer plugin
# [[inputs.amqp_consumer]]
#   ## AMQP url
#   url = "amqp://localhost:5672/influxdb"
#   ## AMQP exchange
#   exchange = "telegraf"
#   ## AMQP queue name
#   queue = "telegraf"
#   ## Binding Key
#   binding_key = "#"
#
#   ## Maximum number of messages server should give to the worker.
#   prefetch_count = 50
#
#   ## Auth method. PLAIN and EXTERNAL are supported
#   ## Using EXTERNAL requires enabling the rabbitmq_auth_mechanism_ssl plugin as
#   ## described here: https://www.rabbitmq.com/plugins.html
#   # auth_method = "PLAIN"
#
#   ## Optional SSL Config
#   # ssl_ca = "/etc/telegraf/ca.pem"
#   # ssl_cert = "/etc/telegraf/cert.pem"
#   # ssl_key = "/etc/telegraf/key.pem"
#   ## Use SSL but skip chain & host verification
#   # insecure_skip_verify = false
#
#   ## Data format to consume.
#   ## Each data format has its own unique set of configuration options, read
#   ## more about them here:
#   ## https://github.com/influxdata/telegraf/blob/master/docs/DATA_FORMATS_INPUT.md
#   data_format = "influx"


# # Influx HTTP write listener
# [[inputs.http_listener]]
#   ## Address and port to host HTTP listener on
#   service_address = ":8186"
#
#   ## maximum duration before timing out read of the request
#   read_timeout = "10s"
#   ## maximum duration before timing out write of the response
#   write_timeout = "10s"
#
#   ## Maximum allowed http request body size in bytes.
#   ## 0 means to use the default of 536,870,912 bytes (500 mebibytes)
#   max_body_size = 0
#
#   ## Maximum line size allowed to be sent in bytes.
#   ## 0 means to use the default of 65536 bytes (64 kibibytes)
#   max_line_size = 0
#
#   ## Set one or more allowed client CA certificate file names to
#   ## enable mutually authenticated TLS connections
#   tls_allowed_cacerts = ["/etc/telegraf/clientca.pem"]
#
#   ## Add service certificate and key
#   tls_cert = "/etc/telegraf/cert.pem"
#   tls_key = "/etc/telegraf/key.pem"
#
#   ## Optional username and password to accept for HTTP basic authentication.
#   ## You probably want to make sure you have TLS configured above for this.
#   # basic_username = "foobar"
#   # basic_password = "barfoo"


# # Read metrics from Kafka topic(s)
# [[inputs.kafka_consumer]]
#   ## kafka servers
#   brokers = ["localhost:9092"]
#   ## topic(s) to consume
#   topics = ["telegraf"]
#
#   ## Optional SSL Config
#   # ssl_ca = "/etc/telegraf/ca.pem"
#   # ssl_cert = "/etc/telegraf/cert.pem"
#   # ssl_key = "/etc/telegraf/key.pem"
#   ## Use SSL but skip chain & host verification
#   # insecure_skip_verify = false
#
#   ## Optional SASL Config
#   # sasl_username = "kafka"
#   # sasl_password = "secret"
#
#   ## the name of the consumer group
#   consumer_group = "telegraf_metrics_consumers"
#   ## Offset (must be either "oldest" or "newest")
#   offset = "oldest"
#
#   ## Data format to consume.
#   ## Each data format has its own unique set of configuration options, read
#   ## more about them here:
#   ## https://github.com/influxdata/telegraf/blob/master/docs/DATA_FORMATS_INPUT.md
#   data_format = "influx"
#
#   ## Maximum length of a message to consume, in bytes (default 0/unlimited);
#   ## larger messages are dropped
#   max_message_len = 65536


# # Read metrics from Kafka topic(s)
# [[inputs.kafka_consumer_legacy]]
#   ## topic(s) to consume
#   topics = ["telegraf"]
#   ## an array of Zookeeper connection strings
#   zookeeper_peers = ["localhost:2181"]
#   ## Zookeeper Chroot
#   zookeeper_chroot = ""
#   ## the name of the consumer group
#   consumer_group = "telegraf_metrics_consumers"
#   ## Offset (must be either "oldest" or "newest")
#   offset = "oldest"
#
#   ## Data format to consume.
#   ## Each data format has its own unique set of configuration options, read
#   ## more about them here:
#   ## https://github.com/influxdata/telegraf/blob/master/docs/DATA_FORMATS_INPUT.md
#   data_format = "influx"
#
#   ## Maximum length of a message to consume, in bytes (default 0/unlimited);
#   ## larger messages are dropped
#   max_message_len = 65536


# # Stream and parse log file(s).
# [[inputs.logparser]]
#   ## Log files to parse.
#   ## These accept standard unix glob matching rules, but with the addition of
#   ## ** as a "super asterisk". ie:
#   ##   /var/log/**.log     -> recursively find all .log files in /var/log
#   ##   /var/log/*/*.log    -> find all .log files with a parent dir in /var/log
#   ##   /var/log/apache.log -> only tail the apache log file
#   files = ["/var/log/apache/access.log"]
#
#   ## Read files that currently exist from the beginning. Files that are created
#   ## while telegraf is running (and that match the "files" globs) will always
#   ## be read from the beginning.
#   from_beginning = false
#
#   ## Method used to watch for file updates.  Can be either "inotify" or "poll".
#   # watch_method = "inotify"
#
#   ## Parse logstash-style "grok" patterns:
#   ##   Telegraf built-in parsing patterns: https://goo.gl/dkay10
#   [inputs.logparser.grok]
#     ## This is a list of patterns to check the given log file(s) for.
#     ## Note that adding patterns here increases processing time. The most
#     ## efficient configuration is to have one pattern per logparser.
#     ## Other common built-in patterns are:
#     ##   %{COMMON_LOG_FORMAT}   (plain apache & nginx access logs)
#     ##   %{COMBINED_LOG_FORMAT} (access logs + referrer & agent)
#     patterns = ["%{COMBINED_LOG_FORMAT}"]
#
#     ## Name of the outputted measurement name.
#     measurement = "apache_access_log"
#
#     ## Full path(s) to custom pattern files.
#     custom_pattern_files = []
#
#     ## Custom patterns can also be defined here. Put one pattern per line.
#     custom_patterns = '''
#
#     ## Timezone allows you to provide an override for timestamps that
#     ## don't already include an offset
#     ## e.g. 04/06/2016 12:41:45 data one two 5.43µs
#     ##
#     ## Default: "" which renders UTC
#     ## Options are as follows:
#     ##   1. Local             -- interpret based on machine localtime
#     ##   2. "Canada/Eastern"  -- Unix TZ values like those found in https://en.wikipedia.org/wiki/List_of_tz_database_time_zones
#     ##   3. UTC               -- or blank/unspecified, will return timestamp in UTC
#     timezone = "Canada/Eastern"
#     '''


# # Read metrics from MQTT topic(s)
# [[inputs.mqtt_consumer]]
#   ## MQTT broker URLs to be used. The format should be scheme://host:port,
#   ## schema can be tcp, ssl, or ws.
#   servers = ["tcp://localhost:1883"]
#
#   ## MQTT QoS, must be 0, 1, or 2
#   qos = 0
#   ## Connection timeout for initial connection in seconds
#   connection_timeout = "30s"
#
#   ## Topics to subscribe to
#   topics = [
#     "telegraf/host01/cpu",
#     "telegraf/+/mem",
#     "sensors/#",
#   ]
#
#   # if true, messages that can't be delivered while the subscriber is offline
#   # will be delivered when it comes back (such as on service restart).
#   # NOTE: if true, client_id MUST be set
#   persistent_session = false
#   # If empty, a random client ID will be generated.
#   client_id = ""
#
#   ## username and password to connect MQTT server.
#   # username = "telegraf"
#   # password = "metricsmetricsmetricsmetrics"
#
#   ## Optional SSL Config
#   # ssl_ca = "/etc/telegraf/ca.pem"
#   # ssl_cert = "/etc/telegraf/cert.pem"
#   # ssl_key = "/etc/telegraf/key.pem"
#   ## Use SSL but skip chain & host verification
#   # insecure_skip_verify = false
#
#   ## Data format to consume.
#   ## Each data format has its own unique set of configuration options, read
#   ## more about them here:
#   ## https://github.com/influxdata/telegraf/blob/master/docs/DATA_FORMATS_INPUT.md
#   data_format = "influx"


# # Read metrics from NATS subject(s)
# [[inputs.nats_consumer]]
#   ## urls of NATS servers
#   # servers = ["nats://localhost:4222"]
#   ## Use Transport Layer Security
#   # secure = false
#   ## subject(s) to consume
#   # subjects = ["telegraf"]
#   ## name a queue group
#   # queue_group = "telegraf_consumers"
#
#   ## Sets the limits for pending msgs and bytes for each subscription
#   ## These shouldn't need to be adjusted except in very high throughput scenarios
#   # pending_message_limit = 65536
#   # pending_bytes_limit = 67108864
#
#   ## Data format to consume.
#   ## Each data format has its own unique set of configuration options, read
#   ## more about them here:
#   ## https://github.com/influxdata/telegraf/blob/master/docs/DATA_FORMATS_INPUT.md
#   data_format = "influx"


# # Read NSQ topic for metrics.
# [[inputs.nsq_consumer]]
#   ## Server option still works but is deprecated, we just prepend it to the nsqd array.
#   # server = "localhost:4150"
#   ## An array representing the NSQD TCP HTTP Endpoints
#   nsqd = ["localhost:4150"]
#   ## An array representing the NSQLookupd HTTP Endpoints
#   nsqlookupd = ["localhost:4161"]
#   topic = "telegraf"
#   channel = "consumer"
#   max_in_flight = 100
#
#   ## Data format to consume.
#   ## Each data format has its own unique set of configuration options, read
#   ## more about them here:
#   ## https://github.com/influxdata/telegraf/blob/master/docs/DATA_FORMATS_INPUT.md
#   data_format = "influx"


# # Read metrics from one or many postgresql servers
# [[inputs.postgresql]]
#   ## specify address via a url matching:
#   ##   postgres://[pqgotest[:password]]@localhost[/dbname]\
#   ##       ?sslmode=[disable|verify-ca|verify-full]
#   ## or a simple string:
#   ##   host=localhost user=pqotest password=... sslmode=... dbname=app_production
#   ##
#   ## All connection parameters are optional.
#   ##
#   ## Without the dbname parameter, the driver will default to a database
#   ## with the same name as the user. This dbname is just for instantiating a
#   ## connection with the server and doesn't restrict the databases we are trying
#   ## to grab metrics for.
#   ##
#   address = "host=localhost user=postgres sslmode=disable"
#   ## A custom name for the database that will be used as the "server" tag in the
#   ## measurement output. If not specified, a default one generated from
#   ## the connection address is used.
#   # outputaddress = "db01"
#
#   ## connection configuration.
#   ## maxlifetime - specify the maximum lifetime of a connection.
#   ## default is forever (0s)
#   max_lifetime = "0s"
#
#   ## A  list of databases to explicitly ignore.  If not specified, metrics for all
#   ## databases are gathered.  Do NOT use with the 'databases' option.
#   # ignored_databases = ["postgres", "template0", "template1"]
#
#   ## A list of databases to pull metrics about. If not specified, metrics for all
#   ## databases are gathered.  Do NOT use with the 'ignored_databases' option.
#   # databases = ["app_production", "testing"]


# # Read metrics from one or many postgresql servers
# [[inputs.postgresql_extensible]]
#   ## specify address via a url matching:
#   ##   postgres://[pqgotest[:password]]@localhost[/dbname]\
#   ##       ?sslmode=[disable|verify-ca|verify-full]
#   ## or a simple string:
#   ##   host=localhost user=pqotest password=... sslmode=... dbname=app_production
#   #
#   ## All connection parameters are optional.  #
#   ## Without the dbname parameter, the driver will default to a database
#   ## with the same name as the user. This dbname is just for instantiating a
#   ## connection with the server and doesn't restrict the databases we are trying
#   ## to grab metrics for.
#   #
#   address = "host=localhost user=postgres sslmode=disable"
#
#   ## connection configuration.
#   ## maxlifetime - specify the maximum lifetime of a connection.
#   ## default is forever (0s)
#   max_lifetime = "0s"
#
#   ## A list of databases to pull metrics about. If not specified, metrics for all
#   ## databases are gathered.
#   ## databases = ["app_production", "testing"]
#   #
#   ## A custom name for the database that will be used as the "server" tag in the
#   ## measurement output. If not specified, a default one generated from
#   ## the connection address is used.
#   # outputaddress = "db01"
#   #
#   ## Define the toml config where the sql queries are stored
#   ## New queries can be added, if the withdbname is set to true and there is no
#   ## databases defined in the 'databases field', the sql query is ended by a
#   ## 'is not null' in order to make the query succeed.
#   ## Example :
#   ## The sqlquery : "SELECT * FROM pg_stat_database where datname" become
#   ## "SELECT * FROM pg_stat_database where datname IN ('postgres', 'pgbench')"
#   ## because the databases variable was set to ['postgres', 'pgbench' ] and the
#   ## withdbname was true. Be careful that if the withdbname is set to false you
#   ## don't have to define the where clause (aka with the dbname) the tagvalue
#   ## field is used to define custom tags (separated by commas)
#   ## The optional "measurement" value can be used to override the default
#   ## output measurement name ("postgresql").
#   #
#   ## Structure :
#   ## [[inputs.postgresql_extensible.query]]
#   ##   sqlquery string
#   ##   version string
#   ##   withdbname boolean
#   ##   tagvalue string (comma separated)
#   ##   measurement string
#   [[inputs.postgresql_extensible.query]]
#     sqlquery="SELECT * FROM pg_stat_database"
#     version=901
#     withdbname=false
#     tagvalue=""
#     measurement=""
#   [[inputs.postgresql_extensible.query]]
#     sqlquery="SELECT * FROM pg_stat_bgwriter"
#     version=901
#     withdbname=false
#     tagvalue="postgresql.stats"


# # Generic socket listener capable of handling multiple socket types.
# [[inputs.socket_listener]]
#   ## URL to listen on
#   # service_address = "tcp://:8094"
#   # service_address = "tcp://127.0.0.1:http"
#   # service_address = "tcp4://:8094"
#   # service_address = "tcp6://:8094"
#   # service_address = "tcp6://[2001:db8::1]:8094"
#   # service_address = "udp://:8094"
#   # service_address = "udp4://:8094"
#   # service_address = "udp6://:8094"
#   # service_address = "unix:///tmp/telegraf.sock"
#   # service_address = "unixgram:///tmp/telegraf.sock"
#
#   ## Maximum number of concurrent connections.
#   ## Only applies to stream sockets (e.g. TCP).
#   ## 0 (default) is unlimited.
#   # max_connections = 1024
#
#   ## Read timeout.
#   ## Only applies to stream sockets (e.g. TCP).
#   ## 0 (default) is unlimited.
#   # read_timeout = "30s"
#
#   ## Maximum socket buffer size in bytes.
#   ## For stream sockets, once the buffer fills up, the sender will start backing up.
#   ## For datagram sockets, once the buffer fills up, metrics will start dropping.
#   ## Defaults to the OS default.
#   # read_buffer_size = 65535
#
#   ## Period between keep alive probes.
#   ## Only applies to TCP sockets.
#   ## 0 disables keep alive probes.
#   ## Defaults to the OS configuration.
#   # keep_alive_period = "5m"
#
#   ## Data format to consume.
#   ## Each data format has its own unique set of configuration options, read
#   ## more about them here:
#   ## https://github.com/influxdata/telegraf/blob/master/docs/DATA_FORMATS_INPUT.md
#   # data_format = "influx"


# # Statsd UDP/TCP Server
# [[inputs.statsd]]
#   ## Protocol, must be "tcp", "udp", "udp4" or "udp6" (default=udp)
#   protocol = "udp"
#
#   ## MaxTCPConnection - applicable when protocol is set to tcp (default=250)
#   max_tcp_connections = 250
#
#   ## Enable TCP keep alive probes (default=false)
#   tcp_keep_alive = false
#
#   ## Specifies the keep-alive period for an active network connection.
#   ## Only applies to TCP sockets and will be ignored if tcp_keep_alive is false.
#   ## Defaults to the OS configuration.
#   # tcp_keep_alive_period = "2h"
#
#   ## Address and port to host UDP listener on
#   service_address = ":8125"
#
#   ## The following configuration options control when telegraf clears it's cache
#   ## of previous values. If set to false, then telegraf will only clear it's
#   ## cache when the daemon is restarted.
#   ## Reset gauges every interval (default=true)
#   delete_gauges = true
#   ## Reset counters every interval (default=true)
#   delete_counters = true
#   ## Reset sets every interval (default=true)
#   delete_sets = true
#   ## Reset timings & histograms every interval (default=true)
#   delete_timings = true
#
#   ## Percentiles to calculate for timing & histogram stats
#   percentiles = [90]
#
#   ## separator to use between elements of a statsd metric
#   metric_separator = "_"
#
#   ## Parses tags in the datadog statsd format
#   ## http://docs.datadoghq.com/guides/dogstatsd/
#   parse_data_dog_tags = false
#
#   ## Statsd data translation templates, more info can be read here:
#   ## https://github.com/influxdata/telegraf/blob/master/docs/DATA_FORMATS_INPUT.md#graphite
#   # templates = [
#   #     "cpu.* measurement*"
#   # ]
#
#   ## Number of UDP messages allowed to queue up, once filled,
#   ## the statsd server will start dropping packets
#   allowed_pending_messages = 10000
#
#   ## Number of timing/histogram values to track per-measurement in the
#   ## calculation of percentiles. Raising this limit increases the accuracy
#   ## of percentiles but also increases the memory usage and cpu time.
#   percentile_limit = 1000


# # Stream a log file, like the tail -f command
# [[inputs.tail]]
#   ## files to tail.
#   ## These accept standard unix glob matching rules, but with the addition of
#   ## ** as a "super asterisk". ie:
#   ##   "/var/log/**.log"  -> recursively find all .log files in /var/log
#   ##   "/var/log/*/*.log" -> find all .log files with a parent dir in /var/log
#   ##   "/var/log/apache.log" -> just tail the apache log file
#   ##
#   ## See https://github.com/gobwas/glob for more examples
#   ##
#   files = ["/var/mymetrics.out"]
#   ## Read file from beginning.
#   from_beginning = false
#   ## Whether file is a named pipe
#   pipe = false
#
#   ## Method used to watch for file updates.  Can be either "inotify" or "poll".
#   # watch_method = "inotify"
#
#   ## Data format to consume.
#   ## Each data format has its own unique set of configuration options, read
#   ## more about them here:
#   ## https://github.com/influxdata/telegraf/blob/master/docs/DATA_FORMATS_INPUT.md
#   data_format = "influx"


# # Generic TCP listener
# [[inputs.tcp_listener]]
#   # DEPRECATED: the TCP listener plugin has been deprecated in favor of the
#   # socket_listener plugin
#   # see https://github.com/influxdata/telegraf/tree/master/plugins/inputs/socket_listener


# # Generic UDP listener
# [[inputs.udp_listener]]
#   # DEPRECATED: the TCP listener plugin has been deprecated in favor of the
#   # socket_listener plugin
#   # see https://github.com/influxdata/telegraf/tree/master/plugins/inputs/socket_listener


# # A Webhooks Event collector
# [[inputs.webhooks]]
#   ## Address and port to host Webhook listener on
#   service_address = ":1619"
#
#   [inputs.webhooks.filestack]
#     path = "/filestack"
#
#   [inputs.webhooks.github]
#     path = "/github"
#     # secret = ""
#
#   [inputs.webhooks.mandrill]
#     path = "/mandrill"
#
#   [inputs.webhooks.rollbar]
#     path = "/rollbar"
#
#   [inputs.webhooks.papertrail]
#     path = "/papertrail"
#
#   [inputs.webhooks.particle]
#     path = "/particle"


# # This plugin implements the Zipkin http server to gather trace and timing data needed to troubleshoot latency problems in microservice architectures.
# [[inputs.zipkin]]
#   # path = "/api/v1/spans" # URL path for span data
#   # port = 9411            # Port on which Telegraf listens
<|MERGE_RESOLUTION|>--- conflicted
+++ resolved
@@ -25,33 +25,6 @@
 [[outputs.influxdb]]
   ## The full HTTP or UDP URL for your InfluxDB instance.
   ##
-<<<<<<< HEAD
-  ## Multiple URLs can be specified for a single cluster, only ONE of the
-  ## urls will be written to each interval.
-  # urls = ["unix:///var/run/influxdb.sock"]
-  # urls = ["udp://127.0.0.1:8089"]
-  # urls = ["http://127.0.0.1:8086"]
-
-  ## The target database for metrics; will be created as needed.
-  # database = "telegraf"
-
-  ## If true, no CREATE DATABASE queries will be sent.  Set to true when using
-  ## Telegraf with a user without permissions to create databases or when the
-  ## database already exists.
-  # skip_database_creation = false
-
-  ## Name of existing retention policy to write to.  Empty string writes to
-  ## the default retention policy.
-  # retention_policy = ""
-
-  ## Write consistency (clusters only), can be: "any", "one", "quorum", "all"
-  # write_consistency = "any"
-
-  ## Timeout for HTTP messages.
-  # timeout = "5s"
-
-  ## HTTP Basic Auth
-=======
   ## Multiple urls can be specified as part of the same cluster,
   ## this means that only ONE of the urls will be written to each interval.
   # urls = ["udp://127.0.0.1:8089"] # UDP endpoint example
@@ -62,7 +35,6 @@
   retention_policy = ""
   write_consistency = "any"
   timeout = "5s"
->>>>>>> e8342700
   # username = "telegraf"
   # password = "metricsmetricsmetricsmetrics"
 
@@ -777,50 +749,6 @@
     totalcpu = true
     collect_cpu_time = false
 [[inputs.disk]]
-<<<<<<< HEAD
-  ## By default stats will be gathered for all mount points.
-  ## Set mount_points will restrict the stats to only the specified mount points.
-  # mount_points = ["/"]
-
-  ## Ignore mount points by filesystem type.
-  ignore_fs = ["tmpfs", "devtmpfs", "devfs"]
-
-
-# Read metrics about disk IO by device
-[[inputs.diskio]]
-  ## By default, telegraf will gather stats for all devices including
-  ## disk partitions.
-  ## Setting devices will restrict the stats to the specified devices.
-  # devices = ["sda", "sdb", "vd*"]
-  ## Uncomment the following line if you need disk serial numbers.
-  # skip_serial_number = false
-  #
-  ## On systems which support it, device metadata can be added in the form of
-  ## tags.
-  ## Currently only Linux is supported via udev properties. You can view
-  ## available properties for a device by running:
-  ## 'udevadm info -q property -n /dev/sda'
-  # device_tags = ["ID_FS_TYPE", "ID_FS_USAGE"]
-  #
-  ## Using the same metadata source as device_tags, you can also customize the
-  ## name of the device via templates.
-  ## The 'name_templates' parameter is a list of templates to try and apply to
-  ## the device. The template may contain variables in the form of '$PROPERTY' or
-  ## '${PROPERTY}'. The first template which does not contain any variables not
-  ## present for the device is used as the device name tag.
-  ## The typical use case is for LVM volumes, to get the VG/LV name instead of
-  ## the near-meaningless DM-0 name.
-  # name_templates = ["$ID_FS_LABEL","$DM_VG_NAME/$DM_LV_NAME"]
-
-
-# Get kernel statistics from /proc/stat
-[[inputs.kernel]]
-  # no configuration
-
-
-# Read metrics about memory usage
-=======
->>>>>>> e8342700
 [[inputs.mem]]
 [[inputs.net]]
 [[inputs.system]]
