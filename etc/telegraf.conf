--- conflicted
+++ resolved
@@ -22,564 +22,13 @@
 ###############################################################################
 
 # Configuration for influxdb server to send metrics to
-<<<<<<< HEAD
-[[outputs.influxdb]]
-  ## The full HTTP or UDP URL for your InfluxDB instance.
-  ##
-  ## Multiple urls can be specified as part of the same cluster,
-  ## this means that only ONE of the urls will be written to each interval.
-  # urls = ["udp://localhost:8089"] # UDP endpoint example
-  urls = ["http://localhost:8086"] # required
-  ## The target database for metrics (telegraf will create it if not exists).
-=======
 [[outputs.orangesys]]
   urls = ["https://<subdomain>.i.orangesys.io"] # required
->>>>>>> 55fc9385
   database = "telegraf" # required
   jwt_token = "<orangesys-jwt-token>" # required
   retention_policy = ""
   write_consistency = "any"
   timeout = "5s"
-<<<<<<< HEAD
-  # username = "telegraf"
-  # password = "metricsmetricsmetricsmetrics"
-  ## Set the user agent for HTTP POSTs (can be useful for log differentiation)
-  # user_agent = "telegraf"
-  ## Set UDP payload size, defaults to InfluxDB UDP Client default (512 bytes)
-  # udp_payload = 512
-
-  ## Optional SSL Config
-  # ssl_ca = "/etc/telegraf/ca.pem"
-  # ssl_cert = "/etc/telegraf/cert.pem"
-  # ssl_key = "/etc/telegraf/key.pem"
-  ## Use SSL but skip chain & host verification
-  # insecure_skip_verify = false
-
-  ## HTTP Proxy Config
-  # http_proxy = "http://corporate.proxy:3128"
-
-  ## Optional HTTP headers
-  # http_headers = {"X-Special-Header" = "Special-Value"}
-
-  ## Compress each HTTP request payload using GZIP.
-  # content_encoding = "gzip"
-
-
-# # Configuration for Amon Server to send metrics to.
-# [[outputs.amon]]
-#   ## Amon Server Key
-#   server_key = "my-server-key" # required.
-#
-#   ## Amon Instance URL
-#   amon_instance = "https://youramoninstance" # required
-#
-#   ## Connection timeout.
-#   # timeout = "5s"
-
-
-# # Configuration for the AMQP server to send metrics to
-# [[outputs.amqp]]
-#   ## AMQP url
-#   url = "amqp://localhost:5672/influxdb"
-#   ## AMQP exchange
-#   exchange = "telegraf"
-#   ## Auth method. PLAIN and EXTERNAL are supported
-#   ## Using EXTERNAL requires enabling the rabbitmq_auth_mechanism_ssl plugin as
-#   ## described here: https://www.rabbitmq.com/plugins.html
-#   # auth_method = "PLAIN"
-#   ## Telegraf tag to use as a routing key
-#   ##  ie, if this tag exists, its value will be used as the routing key
-#   routing_tag = "host"
-#
-#   ## InfluxDB retention policy
-#   # retention_policy = "default"
-#   ## InfluxDB database
-#   # database = "telegraf"
-#
-#   ## Write timeout, formatted as a string.  If not provided, will default
-#   ## to 5s. 0s means no timeout (not recommended).
-#   # timeout = "5s"
-#
-#   ## Optional SSL Config
-#   # ssl_ca = "/etc/telegraf/ca.pem"
-#   # ssl_cert = "/etc/telegraf/cert.pem"
-#   # ssl_key = "/etc/telegraf/key.pem"
-#   ## Use SSL but skip chain & host verification
-#   # insecure_skip_verify = false
-#
-#   ## Data format to output.
-#   ## Each data format has its own unique set of configuration options, read
-#   ## more about them here:
-#   ## https://github.com/influxdata/telegraf/blob/master/docs/DATA_FORMATS_OUTPUT.md
-#   data_format = "influx"
-
-
-# # Configuration for AWS CloudWatch output.
-# [[outputs.cloudwatch]]
-#   ## Amazon REGION
-#   region = "us-east-1"
-#
-#   ## Amazon Credentials
-#   ## Credentials are loaded in the following order
-#   ## 1) Assumed credentials via STS if role_arn is specified
-#   ## 2) explicit credentials from 'access_key' and 'secret_key'
-#   ## 3) shared profile from 'profile'
-#   ## 4) environment variables
-#   ## 5) shared credentials file
-#   ## 6) EC2 Instance Profile
-#   #access_key = ""
-#   #secret_key = ""
-#   #token = ""
-#   #role_arn = ""
-#   #profile = ""
-#   #shared_credential_file = ""
-#
-#   ## Namespace for the CloudWatch MetricDatums
-#   namespace = "InfluxData/Telegraf"
-
-
-# # Configuration for DataDog API to send metrics to.
-# [[outputs.datadog]]
-#   ## Datadog API key
-#   apikey = "my-secret-key" # required.
-#
-#   ## Connection timeout.
-#   # timeout = "5s"
-
-
-# # Send metrics to nowhere at all
-# [[outputs.discard]]
-#   # no configuration
-
-
-# # Configuration for Elasticsearch to send metrics to.
-# [[outputs.elasticsearch]]
-#   ## The full HTTP endpoint URL for your Elasticsearch instance
-#   ## Multiple urls can be specified as part of the same cluster,
-#   ## this means that only ONE of the urls will be written to each interval.
-#   urls = [ "http://node1.es.example.com:9200" ] # required.
-#   ## Elasticsearch client timeout, defaults to "5s" if not set.
-#   timeout = "5s"
-#   ## Set to true to ask Elasticsearch a list of all cluster nodes,
-#   ## thus it is not necessary to list all nodes in the urls config option.
-#   enable_sniffer = false
-#   ## Set the interval to check if the Elasticsearch nodes are available
-#   ## Setting to "0s" will disable the health check (not recommended in production)
-#   health_check_interval = "10s"
-#   ## HTTP basic authentication details (eg. when using Shield)
-#   # username = "telegraf"
-#   # password = "mypassword"
-#
-#   ## Index Config
-#   ## The target index for metrics (Elasticsearch will create if it not exists).
-#   ## You can use the date specifiers below to create indexes per time frame.
-#   ## The metric timestamp will be used to decide the destination index name
-#   # %Y - year (2016)
-#   # %y - last two digits of year (00..99)
-#   # %m - month (01..12)
-#   # %d - day of month (e.g., 01)
-#   # %H - hour (00..23)
-#   index_name = "telegraf-%Y.%m.%d" # required.
-#
-#   ## Template Config
-#   ## Set to true if you want telegraf to manage its index template.
-#   ## If enabled it will create a recommended index template for telegraf indexes
-#   manage_template = true
-#   ## The template name used for telegraf indexes
-#   template_name = "telegraf"
-#   ## Set to true if you want telegraf to overwrite an existing template
-#   overwrite_template = false
-
-
-# # Send telegraf metrics to file(s)
-# [[outputs.file]]
-#   ## Files to write to, "stdout" is a specially handled file.
-#   files = ["stdout", "/tmp/metrics.out"]
-#
-#   ## Data format to output.
-#   ## Each data format has its own unique set of configuration options, read
-#   ## more about them here:
-#   ## https://github.com/influxdata/telegraf/blob/master/docs/DATA_FORMATS_OUTPUT.md
-#   data_format = "influx"
-
-
-# # Configuration for Graphite server to send metrics to
-# [[outputs.graphite]]
-#   ## TCP endpoint for your graphite instance.
-#   ## If multiple endpoints are configured, output will be load balanced.
-#   ## Only one of the endpoints will be written to with each iteration.
-#   servers = ["localhost:2003"]
-#   ## Prefix metrics name
-#   prefix = ""
-#   ## Graphite output template
-#   ## see https://github.com/influxdata/telegraf/blob/master/docs/DATA_FORMATS_OUTPUT.md
-#   template = "host.tags.measurement.field"
-#   ## timeout in seconds for the write connection to graphite
-#   timeout = 2
-#
-#   ## Optional SSL Config
-#   # ssl_ca = "/etc/telegraf/ca.pem"
-#   # ssl_cert = "/etc/telegraf/cert.pem"
-#   # ssl_key = "/etc/telegraf/key.pem"
-#   ## Use SSL but skip chain & host verification
-#   # insecure_skip_verify = false
-
-
-# # Send telegraf metrics to graylog(s)
-# [[outputs.graylog]]
-#   ## UDP endpoint for your graylog instance.
-#   servers = ["127.0.0.1:12201", "192.168.1.1:12201"]
-
-
-# # Configuration for sending metrics to an Instrumental project
-# [[outputs.instrumental]]
-#   ## Project API Token (required)
-#   api_token = "API Token" # required
-#   ## Prefix the metrics with a given name
-#   prefix = ""
-#   ## Stats output template (Graphite formatting)
-#   ## see https://github.com/influxdata/telegraf/blob/master/docs/DATA_FORMATS_OUTPUT.md#graphite
-#   template = "host.tags.measurement.field"
-#   ## Timeout in seconds to connect
-#   timeout = "2s"
-#   ## Display Communcation to Instrumental
-#   debug = false
-
-
-# # Configuration for the Kafka server to send metrics to
-# [[outputs.kafka]]
-#   ## URLs of kafka brokers
-#   brokers = ["localhost:9092"]
-#   ## Kafka topic for producer messages
-#   topic = "telegraf"
-#   ## Telegraf tag to use as a routing key
-#   ##  ie, if this tag exists, its value will be used as the routing key
-#   routing_tag = "host"
-#
-#   ## CompressionCodec represents the various compression codecs recognized by
-#   ## Kafka in messages.
-#   ##  0 : No compression
-#   ##  1 : Gzip compression
-#   ##  2 : Snappy compression
-#   compression_codec = 0
-#
-#   ##  RequiredAcks is used in Produce Requests to tell the broker how many
-#   ##  replica acknowledgements it must see before responding
-#   ##   0 : the producer never waits for an acknowledgement from the broker.
-#   ##       This option provides the lowest latency but the weakest durability
-#   ##       guarantees (some data will be lost when a server fails).
-#   ##   1 : the producer gets an acknowledgement after the leader replica has
-#   ##       received the data. This option provides better durability as the
-#   ##       client waits until the server acknowledges the request as successful
-#   ##       (only messages that were written to the now-dead leader but not yet
-#   ##       replicated will be lost).
-#   ##   -1: the producer gets an acknowledgement after all in-sync replicas have
-#   ##       received the data. This option provides the best durability, we
-#   ##       guarantee that no messages will be lost as long as at least one in
-#   ##       sync replica remains.
-#   required_acks = -1
-#
-#   ##  The total number of times to retry sending a message
-#   max_retry = 3
-#
-#   ## Optional SSL Config
-#   # ssl_ca = "/etc/telegraf/ca.pem"
-#   # ssl_cert = "/etc/telegraf/cert.pem"
-#   # ssl_key = "/etc/telegraf/key.pem"
-#   ## Use SSL but skip chain & host verification
-#   # insecure_skip_verify = false
-#
-#   ## Optional SASL Config
-#   # sasl_username = "kafka"
-#   # sasl_password = "secret"
-#
-#   ## Data format to output.
-#   ## Each data format has its own unique set of configuration options, read
-#   ## more about them here:
-#   ## https://github.com/influxdata/telegraf/blob/master/docs/DATA_FORMATS_OUTPUT.md
-#   data_format = "influx"
-
-
-# # Configuration for the AWS Kinesis output.
-# [[outputs.kinesis]]
-#   ## Amazon REGION of kinesis endpoint.
-#   region = "ap-southeast-2"
-#
-#   ## Amazon Credentials
-#   ## Credentials are loaded in the following order
-#   ## 1) Assumed credentials via STS if role_arn is specified
-#   ## 2) explicit credentials from 'access_key' and 'secret_key'
-#   ## 3) shared profile from 'profile'
-#   ## 4) environment variables
-#   ## 5) shared credentials file
-#   ## 6) EC2 Instance Profile
-#   #access_key = ""
-#   #secret_key = ""
-#   #token = ""
-#   #role_arn = ""
-#   #profile = ""
-#   #shared_credential_file = ""
-#
-#   ## Kinesis StreamName must exist prior to starting telegraf.
-#   streamname = "StreamName"
-#   ## PartitionKey as used for sharding data.
-#   partitionkey = "PartitionKey"
-#   ## If set the paritionKey will be a random UUID on every put.
-#   ## This allows for scaling across multiple shards in a stream.
-#   ## This will cause issues with ordering.
-#   use_random_partitionkey = false
-#
-#
-#   ## Data format to output.
-#   ## Each data format has its own unique set of configuration options, read
-#   ## more about them here:
-#   ## https://github.com/influxdata/telegraf/blob/master/docs/DATA_FORMATS_OUTPUT.md
-#   data_format = "influx"
-#
-#   ## debug will show upstream aws messages.
-#   debug = false
-
-
-# # Configuration for Librato API to send metrics to.
-# [[outputs.librato]]
-#   ## Librator API Docs
-#   ## http://dev.librato.com/v1/metrics-authentication
-#   ## Librato API user
-#   api_user = "telegraf@influxdb.com" # required.
-#   ## Librato API token
-#   api_token = "my-secret-token" # required.
-#   ## Debug
-#   # debug = false
-#   ## Connection timeout.
-#   # timeout = "5s"
-#   ## Output source Template (same as graphite buckets)
-#   ## see https://github.com/influxdata/telegraf/blob/master/docs/DATA_FORMATS_OUTPUT.md#graphite
-#   ## This template is used in librato's source (not metric's name)
-#   template = "host"
-#
-
-
-# # Configuration for MQTT server to send metrics to
-# [[outputs.mqtt]]
-#   servers = ["localhost:1883"] # required.
-#
-#   ## MQTT outputs send metrics to this topic format
-#   ##    "<topic_prefix>/<hostname>/<pluginname>/"
-#   ##   ex: prefix/web01.example.com/mem
-#   topic_prefix = "telegraf"
-#
-#   ## username and password to connect MQTT server.
-#   # username = "telegraf"
-#   # password = "metricsmetricsmetricsmetrics"
-#
-#   ## client ID, if not set a random ID is generated
-#   # client_id = ""
-#
-#   ## Optional SSL Config
-#   # ssl_ca = "/etc/telegraf/ca.pem"
-#   # ssl_cert = "/etc/telegraf/cert.pem"
-#   # ssl_key = "/etc/telegraf/key.pem"
-#   ## Use SSL but skip chain & host verification
-#   # insecure_skip_verify = false
-#
-#   ## Data format to output.
-#   ## Each data format has its own unique set of configuration options, read
-#   ## more about them here:
-#   ## https://github.com/influxdata/telegraf/blob/master/docs/DATA_FORMATS_OUTPUT.md
-#   data_format = "influx"
-
-
-# # Send telegraf measurements to NATS
-# [[outputs.nats]]
-#   ## URLs of NATS servers
-#   servers = ["nats://localhost:4222"]
-#   ## Optional credentials
-#   # username = ""
-#   # password = ""
-#   ## NATS subject for producer messages
-#   subject = "telegraf"
-#
-#   ## Optional SSL Config
-#   # ssl_ca = "/etc/telegraf/ca.pem"
-#   # ssl_cert = "/etc/telegraf/cert.pem"
-#   # ssl_key = "/etc/telegraf/key.pem"
-#   ## Use SSL but skip chain & host verification
-#   # insecure_skip_verify = false
-#
-#   ## Data format to output.
-#   ## Each data format has its own unique set of configuration options, read
-#   ## more about them here:
-#   ## https://github.com/influxdata/telegraf/blob/master/docs/DATA_FORMATS_OUTPUT.md
-#   data_format = "influx"
-
-
-# # Send telegraf measurements to NSQD
-# [[outputs.nsq]]
-#   ## Location of nsqd instance listening on TCP
-#   server = "localhost:4150"
-#   ## NSQ topic for producer messages
-#   topic = "telegraf"
-#
-#   ## Data format to output.
-#   ## Each data format has its own unique set of configuration options, read
-#   ## more about them here:
-#   ## https://github.com/influxdata/telegraf/blob/master/docs/DATA_FORMATS_OUTPUT.md
-#   data_format = "influx"
-
-
-# # Configuration for OpenTSDB server to send metrics to
-# [[outputs.opentsdb]]
-#   ## prefix for metrics keys
-#   prefix = "my.specific.prefix."
-#
-#   ## DNS name of the OpenTSDB server
-#   ## Using "opentsdb.example.com" or "tcp://opentsdb.example.com" will use the
-#   ## telnet API. "http://opentsdb.example.com" will use the Http API.
-#   host = "opentsdb.example.com"
-#
-#   ## Port of the OpenTSDB server
-#   port = 4242
-#
-#   ## Number of data points to send to OpenTSDB in Http requests.
-#   ## Not used with telnet API.
-#   httpBatchSize = 50
-#
-#   ## Debug true - Prints OpenTSDB communication
-#   debug = false
-
-
-# # Configuration for the Prometheus client to spawn
-# [[outputs.prometheus_client]]
-#   ## Address to listen on
-#   # listen = ":9273"
-#
-#   ## Interval to expire metrics and not deliver to prometheus, 0 == no expiration
-#   # expiration_interval = "60s"
-
-
-# # Configuration for the Riemann server to send metrics to
-# [[outputs.riemann]]
-#   ## The full TCP or UDP URL of the Riemann server
-#   url = "tcp://localhost:5555"
-#
-#   ## Riemann event TTL, floating-point time in seconds.
-#   ## Defines how long that an event is considered valid for in Riemann
-#   # ttl = 30.0
-#
-#   ## Separator to use between measurement and field name in Riemann service name
-#   ## This does not have any effect if 'measurement_as_attribute' is set to 'true'
-#   separator = "/"
-#
-#   ## Set measurement name as Riemann attribute 'measurement', instead of prepending it to the Riemann service name
-#   # measurement_as_attribute = false
-#
-#   ## Send string metrics as Riemann event states.
-#   ## Unless enabled all string metrics will be ignored
-#   # string_as_state = false
-#
-#   ## A list of tag keys whose values get sent as Riemann tags.
-#   ## If empty, all Telegraf tag values will be sent as tags
-#   # tag_keys = ["telegraf","custom_tag"]
-#
-#   ## Additional Riemann tags to send.
-#   # tags = ["telegraf-output"]
-#
-#   ## Description for Riemann event
-#   # description_text = "metrics collected from telegraf"
-#
-#   ## Riemann client write timeout, defaults to "5s" if not set.
-#   # timeout = "5s"
-
-
-# # Configuration for the Riemann server to send metrics to
-# [[outputs.riemann_legacy]]
-#   ## URL of server
-#   url = "localhost:5555"
-#   ## transport protocol to use either tcp or udp
-#   transport = "tcp"
-#   ## separator to use between input name and field name in Riemann service name
-#   separator = " "
-
-
-# # Generic socket writer capable of handling multiple socket types.
-# [[outputs.socket_writer]]
-#   ## URL to connect to
-#   # address = "tcp://127.0.0.1:8094"
-#   # address = "tcp://example.com:http"
-#   # address = "tcp4://127.0.0.1:8094"
-#   # address = "tcp6://127.0.0.1:8094"
-#   # address = "tcp6://[2001:db8::1]:8094"
-#   # address = "udp://127.0.0.1:8094"
-#   # address = "udp4://127.0.0.1:8094"
-#   # address = "udp6://127.0.0.1:8094"
-#   # address = "unix:///tmp/telegraf.sock"
-#   # address = "unixgram:///tmp/telegraf.sock"
-#
-#   ## Period between keep alive probes.
-#   ## Only applies to TCP sockets.
-#   ## 0 disables keep alive probes.
-#   ## Defaults to the OS configuration.
-#   # keep_alive_period = "5m"
-#
-#   ## Data format to generate.
-#   ## Each data format has its own unique set of configuration options, read
-#   ## more about them here:
-#   ## https://github.com/influxdata/telegraf/blob/master/docs/DATA_FORMATS_INPUT.md
-#   # data_format = "influx"
-
-
-
-###############################################################################
-#                            PROCESSOR PLUGINS                                #
-###############################################################################
-
-# # Print all metrics that pass through this filter.
-# [[processors.printer]]
-
-
-
-###############################################################################
-#                            AGGREGATOR PLUGINS                               #
-###############################################################################
-
-# # Create aggregate histograms.
-# [[aggregators.histogram]]
-#   ## The period in which to flush the aggregator.
-#   period = "30s"
-#
-#   ## If true, the original metric will be dropped by the
-#   ## aggregator and will not get sent to the output plugins.
-#   drop_original = false
-#
-#   ## Example config that aggregates all fields of the metric.
-#   # [[aggregators.histogram.config]]
-#   #   ## The set of buckets.
-#   #   buckets = [0.0, 15.6, 34.5, 49.1, 71.5, 80.5, 94.5, 100.0]
-#   #   ## The name of metric.
-#   #   measurement_name = "cpu"
-#
-#   ## Example config that aggregates only specific fields of the metric.
-#   # [[aggregators.histogram.config]]
-#   #   ## The set of buckets.
-#   #   buckets = [0.0, 10.0, 20.0, 30.0, 40.0, 50.0, 60.0, 70.0, 80.0, 90.0, 100.0]
-#   #   ## The name of metric.
-#   #   measurement_name = "diskio"
-#   #   ## The concrete fields of metric
-#   #   fields = ["io_time", "read_time", "write_time"]
-
-
-# # Keep the aggregate min/max of each metric passing through.
-# [[aggregators.minmax]]
-#   ## General Aggregator Arguments:
-#   ## The period on which to flush & clear the aggregator.
-#   period = "30s"
-#   ## If true, the original metric will be dropped by the
-#   ## aggregator and will not get sent to the output plugins.
-#   drop_original = false
-
-
-=======
->>>>>>> 55fc9385
 
 [[inputs.cpu]]
     percpu = true
@@ -589,2037 +38,8 @@
 [[inputs.mem]]
 [[inputs.net]]
 [[inputs.system]]
-<<<<<<< HEAD
-  # no configuration
-
-
-# # Read stats from aerospike server(s)
-# [[inputs.aerospike]]
-#   ## Aerospike servers to connect to (with port)
-#   ## This plugin will query all namespaces the aerospike
-#   ## server has configured and get stats for them.
-#   servers = ["localhost:3000"]
-
-
-# # Read Apache status information (mod_status)
-# [[inputs.apache]]
-#   ## An array of URLs to gather from, must be directed at the machine
-#   ## readable version of the mod_status page including the auto query string.
-#   ## Default is "http://localhost/server-status?auto".
-#   urls = ["http://localhost/server-status?auto"]
-#
-#   ## Credentials for basic HTTP authentication.
-#   # username = "myuser"
-#   # password = "mypassword"
-#
-#   ## Maximum time to receive response.
-#   # response_timeout = "5s"
-#
-#   ## Optional SSL Config
-#   # ssl_ca = "/etc/telegraf/ca.pem"
-#   # ssl_cert = "/etc/telegraf/cert.pem"
-#   # ssl_key = "/etc/telegraf/key.pem"
-#   ## Use SSL but skip chain & host verification
-#   # insecure_skip_verify = false
-
-
-# # Read metrics of bcache from stats_total and dirty_data
-# [[inputs.bcache]]
-#   ## Bcache sets path
-#   ## If not specified, then default is:
-#   bcachePath = "/sys/fs/bcache"
-#
-#   ## By default, telegraf gather stats for all bcache devices
-#   ## Setting devices will restrict the stats to the specified
-#   ## bcache devices.
-#   bcacheDevs = ["bcache0"]
-
-
-# # Read Cassandra metrics through Jolokia
-# [[inputs.cassandra]]
-#   # This is the context root used to compose the jolokia url
-#   context = "/jolokia/read"
-#   ## List of cassandra servers exposing jolokia read service
-#   servers = ["myuser:mypassword@10.10.10.1:8778","10.10.10.2:8778",":8778"]
-#   ## List of metrics collected on above servers
-#   ## Each metric consists of a jmx path.
-#   ## This will collect all heap memory usage metrics from the jvm and
-#   ## ReadLatency metrics for all keyspaces and tables.
-#   ## "type=Table" in the query works with Cassandra3.0. Older versions might
-#   ## need to use "type=ColumnFamily"
-#   metrics  = [
-#     "/java.lang:type=Memory/HeapMemoryUsage",
-#     "/org.apache.cassandra.metrics:type=Table,keyspace=*,scope=*,name=ReadLatency"
-#   ]
-
-
-# # Collects performance metrics from the MON and OSD nodes in a Ceph storage cluster.
-# [[inputs.ceph]]
-#   ## This is the recommended interval to poll.  Too frequent and you will lose
-#   ## data points due to timeouts during rebalancing and recovery
-#   interval = '1m'
-#
-#   ## All configuration values are optional, defaults are shown below
-#
-#   ## location of ceph binary
-#   ceph_binary = "/usr/bin/ceph"
-#
-#   ## directory in which to look for socket files
-#   socket_dir = "/var/run/ceph"
-#
-#   ## prefix of MON and OSD socket files, used to determine socket type
-#   mon_prefix = "ceph-mon"
-#   osd_prefix = "ceph-osd"
-#
-#   ## suffix used to identify socket files
-#   socket_suffix = "asok"
-#
-#   ## Ceph user to authenticate as
-#   ceph_user = "client.admin"
-#
-#   ## Ceph configuration to use to locate the cluster
-#   ceph_config = "/etc/ceph/ceph.conf"
-#
-#   ## Whether to gather statistics via the admin socket
-#   gather_admin_socket_stats = true
-#
-#   ## Whether to gather statistics via ceph commands
-#   gather_cluster_stats = false
-
-
-# # Read specific statistics per cgroup
-# [[inputs.cgroup]]
-#   ## Directories in which to look for files, globs are supported.
-#   ## Consider restricting paths to the set of cgroups you really
-#   ## want to monitor if you have a large number of cgroups, to avoid
-#   ## any cardinality issues.
-#   # paths = [
-#   #   "/cgroup/memory",
-#   #   "/cgroup/memory/child1",
-#   #   "/cgroup/memory/child2/*",
-#   # ]
-#   ## cgroup stat fields, as file names, globs are supported.
-#   ## these file names are appended to each path from above.
-#   # files = ["memory.*usage*", "memory.limit_in_bytes"]
-
-
-# # Get standard chrony metrics, requires chronyc executable.
-# [[inputs.chrony]]
-#   ## If true, chronyc tries to perform a DNS lookup for the time server.
-#   # dns_lookup = false
-
-
-# # Pull Metric Statistics from Amazon CloudWatch
-# [[inputs.cloudwatch]]
-#   ## Amazon Region
-#   region = "us-east-1"
-#
-#   ## Amazon Credentials
-#   ## Credentials are loaded in the following order
-#   ## 1) Assumed credentials via STS if role_arn is specified
-#   ## 2) explicit credentials from 'access_key' and 'secret_key'
-#   ## 3) shared profile from 'profile'
-#   ## 4) environment variables
-#   ## 5) shared credentials file
-#   ## 6) EC2 Instance Profile
-#   #access_key = ""
-#   #secret_key = ""
-#   #token = ""
-#   #role_arn = ""
-#   #profile = ""
-#   #shared_credential_file = ""
-#
-#   # The minimum period for Cloudwatch metrics is 1 minute (60s). However not all
-#   # metrics are made available to the 1 minute period. Some are collected at
-#   # 3 minute, 5 minute, or larger intervals. See https://aws.amazon.com/cloudwatch/faqs/#monitoring.
-#   # Note that if a period is configured that is smaller than the minimum for a
-#   # particular metric, that metric will not be returned by the Cloudwatch API
-#   # and will not be collected by Telegraf.
-#   #
-#   ## Requested CloudWatch aggregation Period (required - must be a multiple of 60s)
-#   period = "5m"
-#
-#   ## Collection Delay (required - must account for metrics availability via CloudWatch API)
-#   delay = "5m"
-#
-#   ## Recomended: use metric 'interval' that is a multiple of 'period' to avoid
-#   ## gaps or overlap in pulled data
-#   interval = "5m"
-#
-#   ## Configure the TTL for the internal cache of metrics.
-#   ## Defaults to 1 hr if not specified
-#   #cache_ttl = "10m"
-#
-#   ## Metric Statistic Namespace (required)
-#   namespace = "AWS/ELB"
-#
-#   ## Maximum requests per second. Note that the global default AWS rate limit is
-#   ## 400 reqs/sec, so if you define multiple namespaces, these should add up to a
-#   ## maximum of 400. Optional - default value is 200.
-#   ## See http://docs.aws.amazon.com/AmazonCloudWatch/latest/monitoring/cloudwatch_limits.html
-#   ratelimit = 200
-#
-#   ## Metrics to Pull (optional)
-#   ## Defaults to all Metrics in Namespace if nothing is provided
-#   ## Refreshes Namespace available metrics every 1h
-#   #[[inputs.cloudwatch.metrics]]
-#   #  names = ["Latency", "RequestCount"]
-#   #
-#   #  ## Dimension filters for Metric (optional)
-#   #  [[inputs.cloudwatch.metrics.dimensions]]
-#   #    name = "LoadBalancerName"
-#   #    value = "p-example"
-
-
-# # Collects conntrack stats from the configured directories and files.
-# [[inputs.conntrack]]
-#    ## The following defaults would work with multiple versions of conntrack.
-#    ## Note the nf_ and ip_ filename prefixes are mutually exclusive across
-#    ## kernel versions, as are the directory locations.
-#
-#    ## Superset of filenames to look for within the conntrack dirs.
-#    ## Missing files will be ignored.
-#    files = ["ip_conntrack_count","ip_conntrack_max",
-#             "nf_conntrack_count","nf_conntrack_max"]
-#
-#    ## Directories to search within for the conntrack files above.
-#    ## Missing directrories will be ignored.
-#    dirs = ["/proc/sys/net/ipv4/netfilter","/proc/sys/net/netfilter"]
-
-
-# # Gather health check statuses from services registered in Consul
-# [[inputs.consul]]
-#   ## Most of these values defaults to the one configured on a Consul's agent level.
-#   ## Optional Consul server address (default: "localhost")
-#   # address = "localhost"
-#   ## Optional URI scheme for the Consul server (default: "http")
-#   # scheme = "http"
-#   ## Optional ACL token used in every request (default: "")
-#   # token = ""
-#   ## Optional username used for request HTTP Basic Authentication (default: "")
-#   # username = ""
-#   ## Optional password used for HTTP Basic Authentication (default: "")
-#   # password = ""
-#   ## Optional data centre to query the health checks from (default: "")
-#   # datacentre = ""
-
-
-# # Read metrics from one or many couchbase clusters
-# [[inputs.couchbase]]
-#   ## specify servers via a url matching:
-#   ##  [protocol://][:password]@address[:port]
-#   ##  e.g.
-#   ##    http://couchbase-0.example.com/
-#   ##    http://admin:secret@couchbase-0.example.com:8091/
-#   ##
-#   ## If no servers are specified, then localhost is used as the host.
-#   ## If no protocol is specifed, HTTP is used.
-#   ## If no port is specified, 8091 is used.
-#   servers = ["http://localhost:8091"]
-
-
-# # Read CouchDB Stats from one or more servers
-# [[inputs.couchdb]]
-#   ## Works with CouchDB stats endpoints out of the box
-#   ## Multiple HOSTs from which to read CouchDB stats:
-#   hosts = ["http://localhost:8086/_stats"]
-
-
-# # Read metrics from one or many disque servers
-# [[inputs.disque]]
-#   ## An array of URI to gather stats about. Specify an ip or hostname
-#   ## with optional port and password.
-#   ## ie disque://localhost, disque://10.10.3.33:18832, 10.0.0.1:10000, etc.
-#   ## If no servers are specified, then localhost is used as the host.
-#   servers = ["localhost"]
-
-
-# # Provide a native collection for dmsetup based statistics for dm-cache
-# [[inputs.dmcache]]
-#   ## Whether to report per-device stats or not
-#   per_device = true
-
-
-# # Query given DNS server and gives statistics
-# [[inputs.dns_query]]
-#   ## servers to query
-#   servers = ["8.8.8.8"]
-#
-#   ## Network is the network protocol name.
-#   # network = "udp"
-#
-#   ## Domains or subdomains to query.
-#   # domains = ["."]
-#
-#   ## Query record type.
-#   ## Posible values: A, AAAA, CNAME, MX, NS, PTR, TXT, SOA, SPF, SRV.
-#   # record_type = "A"
-#
-#   ## Dns server port.
-#   # port = 53
-#
-#   ## Query timeout in seconds.
-#   # timeout = 2
-
-
-# # Read metrics about docker containers
-# [[inputs.docker]]
-#   ## Docker Endpoint
-#   ##   To use TCP, set endpoint = "tcp://[ip]:[port]"
-#   ##   To use environment variables (ie, docker-machine), set endpoint = "ENV"
-#   endpoint = "unix:///var/run/docker.sock"
-#
-#   ## Only collect metrics for these containers, collect all if empty
-#   container_names = []
-#
-#   ## Containers to include and exclude. Globs accepted.
-#   ## Note that an empty array for both will include all containers
-#   container_name_include = []
-#   container_name_exclude = []
-#
-#   ## Timeout for docker list, info, and stats commands
-#   timeout = "5s"
-#
-#   ## Whether to report for each container per-device blkio (8:0, 8:1...) and
-#   ## network (eth0, eth1, ...) stats or not
-#   perdevice = true
-#   ## Whether to report for each container total blkio and network stats or not
-#   total = false
-#   ## Which environment variables should we use as a tag
-#   ##tag_env = ["JAVA_HOME", "HEAP_SIZE"]
-#
-#   ## docker labels to include and exclude as tags.  Globs accepted.
-#   ## Note that an empty array for both will include all labels as tags
-#   docker_label_include = []
-#   docker_label_exclude = []
-#
-#   ## Optional SSL Config
-#   # ssl_ca = "/etc/telegraf/ca.pem"
-#   # ssl_cert = "/etc/telegraf/cert.pem"
-#   # ssl_key = "/etc/telegraf/key.pem"
-#   ## Use SSL but skip chain & host verification
-#   # insecure_skip_verify = false
-
-
-# # Read statistics from one or many dovecot servers
-# [[inputs.dovecot]]
-#   ## specify dovecot servers via an address:port list
-#   ##  e.g.
-#   ##    localhost:24242
-#   ##
-#   ## If no servers are specified, then localhost is used as the host.
-#   servers = ["localhost:24242"]
-#   ## Type is one of "user", "domain", "ip", or "global"
-#   type = "global"
-#   ## Wildcard matches like "*.com". An empty string "" is same as "*"
-#   ## If type = "ip" filters should be <IP/network>
-#   filters = [""]
-
-
-# # Read stats from one or more Elasticsearch servers or clusters
-# [[inputs.elasticsearch]]
-#   ## specify a list of one or more Elasticsearch servers
-#   # you can add username and password to your url to use basic authentication:
-#   # servers = ["http://user:pass@localhost:9200"]
-#   servers = ["http://localhost:9200"]
-#
-#   ## Timeout for HTTP requests to the elastic search server(s)
-#   http_timeout = "5s"
-#
-#   ## When local is true (the default), the node will read only its own stats.
-#   ## Set local to false when you want to read the node stats from all nodes
-#   ## of the cluster.
-#   local = true
-#
-#   ## Set cluster_health to true when you want to also obtain cluster health stats
-#   cluster_health = false
-#
-#   ## Set cluster_stats to true when you want to also obtain cluster stats from the
-#   ## Master node.
-#   cluster_stats = false
-#
-#   ## Optional SSL Config
-#   # ssl_ca = "/etc/telegraf/ca.pem"
-#   # ssl_cert = "/etc/telegraf/cert.pem"
-#   # ssl_key = "/etc/telegraf/key.pem"
-#   ## Use SSL but skip chain & host verification
-#   # insecure_skip_verify = false
-
-
-# # Read metrics from one or more commands that can output to stdout
-# [[inputs.exec]]
-#   ## Commands array
-#   commands = [
-#     "/tmp/test.sh",
-#     "/usr/bin/mycollector --foo=bar",
-#     "/tmp/collect_*.sh"
-#   ]
-#
-#   ## Timeout for each command to complete.
-#   timeout = "5s"
-#
-#   ## measurement name suffix (for separating different commands)
-#   name_suffix = "_mycollector"
-#
-#   ## Data format to consume.
-#   ## Each data format has its own unique set of configuration options, read
-#   ## more about them here:
-#   ## https://github.com/influxdata/telegraf/blob/master/docs/DATA_FORMATS_INPUT.md
-#   data_format = "influx"
-
-
-# # Read metrics from fail2ban.
-# [[inputs.fail2ban]]
-#   ## Use sudo to run fail2ban-client
-#   use_sudo = false
-
-
-# # Read stats about given file(s)
-# [[inputs.filestat]]
-#   ## Files to gather stats about.
-#   ## These accept standard unix glob matching rules, but with the addition of
-#   ## ** as a "super asterisk". ie:
-#   ##   "/var/log/**.log"  -> recursively find all .log files in /var/log
-#   ##   "/var/log/*/*.log" -> find all .log files with a parent dir in /var/log
-#   ##   "/var/log/apache.log" -> just tail the apache log file
-#   ##
-#   ## See https://github.com/gobwas/glob for more examples
-#   ##
-#   files = ["/var/log/**.log"]
-#   ## If true, read the entire file and calculate an md5 checksum.
-#   md5 = false
-
-
-# # Read metrics exposed by fluentd in_monitor plugin
-# [[inputs.fluentd]]
-#   ## This plugin reads information exposed by fluentd (using /api/plugins.json endpoint).
-#   ##
-#   ## Endpoint:
-#   ## - only one URI is allowed
-#   ## - https is not supported
-#   endpoint = "http://localhost:24220/api/plugins.json"
-#   	
-#   ## Define which plugins have to be excluded (based on "type" field - e.g. monitor_agent)
-#   exclude = [
-# 	  "monitor_agent",
-# 	  "dummy",
-#   ]
-
-
-# # Read flattened metrics from one or more GrayLog HTTP endpoints
-# [[inputs.graylog]]
-#   ## API endpoint, currently supported API:
-#   ##
-#   ##   - multiple  (Ex http://<host>:12900/system/metrics/multiple)
-#   ##   - namespace (Ex http://<host>:12900/system/metrics/namespace/{namespace})
-#   ##
-#   ## For namespace endpoint, the metrics array will be ignored for that call.
-#   ## Endpoint can contain namespace and multiple type calls.
-#   ##
-#   ## Please check http://[graylog-server-ip]:12900/api-browser for full list
-#   ## of endpoints
-#   servers = [
-#     "http://[graylog-server-ip]:12900/system/metrics/multiple",
-#   ]
-#
-#   ## Metrics list
-#   ## List of metrics can be found on Graylog webservice documentation.
-#   ## Or by hitting the the web service api at:
-#   ##   http://[graylog-host]:12900/system/metrics
-#   metrics = [
-#     "jvm.cl.loaded",
-#     "jvm.memory.pools.Metaspace.committed"
-#   ]
-#
-#   ## Username and password
-#   username = ""
-#   password = ""
-#
-#   ## Optional SSL Config
-#   # ssl_ca = "/etc/telegraf/ca.pem"
-#   # ssl_cert = "/etc/telegraf/cert.pem"
-#   # ssl_key = "/etc/telegraf/key.pem"
-#   ## Use SSL but skip chain & host verification
-#   # insecure_skip_verify = false
-
-
-# # Read metrics of haproxy, via socket or csv stats page
-# [[inputs.haproxy]]
-#   ## An array of address to gather stats about. Specify an ip on hostname
-#   ## with optional port. ie localhost, 10.10.3.33:1936, etc.
-#   ## Make sure you specify the complete path to the stats endpoint
-#   ## including the protocol, ie http://10.10.3.33:1936/haproxy?stats
-#
-#   ## If no servers are specified, then default to 127.0.0.1:1936/haproxy?stats
-#   servers = ["http://myhaproxy.com:1936/haproxy?stats"]
-#
-#   ## You can also use local socket with standard wildcard globbing.
-#   ## Server address not starting with 'http' will be treated as a possible
-#   ## socket, so both examples below are valid.
-#   # servers = ["socket:/run/haproxy/admin.sock", "/run/haproxy/*.sock"]
-#
-#   ## By default, some of the fields are renamed from what haproxy calls them.
-#   ## Setting this option to true results in the plugin keeping the original
-#   ## field names.
-#   # keep_field_names = true
-#
-#   ## Optional SSL Config
-#   # ssl_ca = "/etc/telegraf/ca.pem"
-#   # ssl_cert = "/etc/telegraf/cert.pem"
-#   # ssl_key = "/etc/telegraf/key.pem"
-#   ## Use SSL but skip chain & host verification
-#   # insecure_skip_verify = false
-
-
-# # Monitor disks' temperatures using hddtemp
-# [[inputs.hddtemp]]
-#   ## By default, telegraf gathers temps data from all disks detected by the
-#   ## hddtemp.
-#   ##
-#   ## Only collect temps from the selected disks.
-#   ##
-#   ## A * as the device name will return the temperature values of all disks.
-#   ##
-#   # address = "127.0.0.1:7634"
-#   # devices = ["sda", "*"]
-
-
-# # HTTP/HTTPS request given an address a method and a timeout
-# [[inputs.http_response]]
-#   ## Server address (default http://localhost)
-#   # address = "http://localhost"
-#
-#   ## Set response_timeout (default 5 seconds)
-#   # response_timeout = "5s"
-#
-#   ## HTTP Request Method
-#   # method = "GET"
-#
-#   ## Whether to follow redirects from the server (defaults to false)
-#   # follow_redirects = false
-#
-#   ## Optional HTTP Request Body
-#   # body = '''
-#   # {'fake':'data'}
-#   # '''
-#
-#   ## Optional substring or regex match in body of the response
-#   # response_string_match = "\"service_status\": \"up\""
-#   # response_string_match = "ok"
-#   # response_string_match = "\".*_status\".?:.?\"up\""
-#
-#   ## Optional SSL Config
-#   # ssl_ca = "/etc/telegraf/ca.pem"
-#   # ssl_cert = "/etc/telegraf/cert.pem"
-#   # ssl_key = "/etc/telegraf/key.pem"
-#   ## Use SSL but skip chain & host verification
-#   # insecure_skip_verify = false
-#
-#   ## HTTP Request Headers (all values must be strings)
-#   # [inputs.http_response.headers]
-#   #   Host = "github.com"
-
-
-# # Read flattened metrics from one or more JSON HTTP endpoints
-# [[inputs.httpjson]]
-#   ## NOTE This plugin only reads numerical measurements, strings and booleans
-#   ## will be ignored.
-#
-#   ## Name for the service being polled.  Will be appended to the name of the
-#   ## measurement e.g. httpjson_webserver_stats
-#   ##
-#   ## Deprecated (1.3.0): Use name_override, name_suffix, name_prefix instead.
-#   name = "webserver_stats"
-#
-#   ## URL of each server in the service's cluster
-#   servers = [
-#     "http://localhost:9999/stats/",
-#     "http://localhost:9998/stats/",
-#   ]
-#   ## Set response_timeout (default 5 seconds)
-#   response_timeout = "5s"
-#
-#   ## HTTP method to use: GET or POST (case-sensitive)
-#   method = "GET"
-#
-#   ## List of tag names to extract from top-level of JSON server response
-#   # tag_keys = [
-#   #   "my_tag_1",
-#   #   "my_tag_2"
-#   # ]
-#
-#   ## HTTP parameters (all values must be strings).  For "GET" requests, data
-#   ## will be included in the query.  For "POST" requests, data will be included
-#   ## in the request body as "x-www-form-urlencoded".
-#   # [inputs.httpjson.parameters]
-#   #   event_type = "cpu_spike"
-#   #   threshold = "0.75"
-#
-#   ## HTTP Headers (all values must be strings)
-#   # [inputs.httpjson.headers]
-#   #   X-Auth-Token = "my-xauth-token"
-#   #   apiVersion = "v1"
-#
-#   ## Optional SSL Config
-#   # ssl_ca = "/etc/telegraf/ca.pem"
-#   # ssl_cert = "/etc/telegraf/cert.pem"
-#   # ssl_key = "/etc/telegraf/key.pem"
-#   ## Use SSL but skip chain & host verification
-#   # insecure_skip_verify = false
-
-
-# # Read InfluxDB-formatted JSON metrics from one or more HTTP endpoints
-# [[inputs.influxdb]]
-#   ## Works with InfluxDB debug endpoints out of the box,
-#   ## but other services can use this format too.
-#   ## See the influxdb plugin's README for more details.
-#
-#   ## Multiple URLs from which to read InfluxDB-formatted JSON
-#   ## Default is "http://localhost:8086/debug/vars".
-#   urls = [
-#     "http://localhost:8086/debug/vars"
-#   ]
-#
-#   ## Optional SSL Config
-#   # ssl_ca = "/etc/telegraf/ca.pem"
-#   # ssl_cert = "/etc/telegraf/cert.pem"
-#   # ssl_key = "/etc/telegraf/key.pem"
-#   ## Use SSL but skip chain & host verification
-#   # insecure_skip_verify = false
-#
-#   ## http request & header timeout
-#   timeout = "5s"
-
-
-# # Collect statistics about itself
-# [[inputs.internal]]
-#   ## If true, collect telegraf memory stats.
-#   # collect_memstats = true
-
-
-# # This plugin gathers interrupts data from /proc/interrupts and /proc/softirqs.
-# [[inputs.interrupts]]
-#   ## To filter which IRQs to collect, make use of tagpass / tagdrop, i.e.
-#   # [inputs.interrupts.tagdrop]
-#     # irq = [ "NET_RX", "TASKLET" ]
-
-
-# # Read metrics from the bare metal servers via IPMI
-# [[inputs.ipmi_sensor]]
-#   ## optionally specify the path to the ipmitool executable
-#   # path = "/usr/bin/ipmitool"
-#   #
-#   ## optionally specify one or more servers via a url matching
-#   ##  [username[:password]@][protocol[(address)]]
-#   ##  e.g.
-#   ##    root:passwd@lan(127.0.0.1)
-#   ##
-#   ## if no servers are specified, local machine sensor stats will be queried
-#   ##
-#   # servers = ["USERID:PASSW0RD@lan(192.168.1.1)"]
-#
-#   ## Recomended: use metric 'interval' that is a multiple of 'timeout' to avoid
-#   ## gaps or overlap in pulled data
-#   interval = "30s"
-#
-#   ## Timeout for the ipmitool command to complete
-#   timeout = "20s"
-
-
-# # Gather packets and bytes throughput from iptables
-# [[inputs.iptables]]
-#   ## iptables require root access on most systems.
-#   ## Setting 'use_sudo' to true will make use of sudo to run iptables.
-#   ## Users must configure sudo to allow telegraf user to run iptables with no password.
-#   ## iptables can be restricted to only list command "iptables -nvL".
-#   use_sudo = false
-#   ## Setting 'use_lock' to true runs iptables with the "-w" option.
-#   ## Adjust your sudo settings appropriately if using this option ("iptables -wnvl")
-#   use_lock = false
-#   ## defines the table to monitor:
-#   table = "filter"
-#   ## defines the chains to monitor.
-#   ## NOTE: iptables rules without a comment will not be monitored.
-#   ## Read the plugin documentation for more information.
-#   chains = [ "INPUT" ]
-
-
-# # Read JMX metrics through Jolokia
-# [[inputs.jolokia]]
-#   ## This is the context root used to compose the jolokia url
-#   ## NOTE that Jolokia requires a trailing slash at the end of the context root
-#   ## NOTE that your jolokia security policy must allow for POST requests.
-#   context = "/jolokia/"
-#
-#   ## This specifies the mode used
-#   # mode = "proxy"
-#   #
-#   ## When in proxy mode this section is used to specify further
-#   ## proxy address configurations.
-#   ## Remember to change host address to fit your environment.
-#   # [inputs.jolokia.proxy]
-#   #   host = "127.0.0.1"
-#   #   port = "8080"
-#
-#   ## Optional http timeouts
-#   ##
-#   ## response_header_timeout, if non-zero, specifies the amount of time to wait
-#   ## for a server's response headers after fully writing the request.
-#   # response_header_timeout = "3s"
-#   ##
-#   ## client_timeout specifies a time limit for requests made by this client.
-#   ## Includes connection time, any redirects, and reading the response body.
-#   # client_timeout = "4s"
-#
-#   ## Attribute delimiter
-#   ##
-#   ## When multiple attributes are returned for a single
-#   ## [inputs.jolokia.metrics], the field name is a concatenation of the metric
-#   ## name, and the attribute name, separated by the given delimiter.
-#   # delimiter = "_"
-#
-#   ## List of servers exposing jolokia read service
-#   [[inputs.jolokia.servers]]
-#     name = "as-server-01"
-#     host = "127.0.0.1"
-#     port = "8080"
-#     # username = "myuser"
-#     # password = "mypassword"
-#
-#   ## List of metrics collected on above servers
-#   ## Each metric consists in a name, a jmx path and either
-#   ## a pass or drop slice attribute.
-#   ## This collect all heap memory usage metrics.
-#   [[inputs.jolokia.metrics]]
-#     name = "heap_memory_usage"
-#     mbean  = "java.lang:type=Memory"
-#     attribute = "HeapMemoryUsage"
-#
-#   ## This collect thread counts metrics.
-#   [[inputs.jolokia.metrics]]
-#     name = "thread_count"
-#     mbean  = "java.lang:type=Threading"
-#     attribute = "TotalStartedThreadCount,ThreadCount,DaemonThreadCount,PeakThreadCount"
-#
-#   ## This collect number of class loaded/unloaded counts metrics.
-#   [[inputs.jolokia.metrics]]
-#     name = "class_count"
-#     mbean  = "java.lang:type=ClassLoading"
-#     attribute = "LoadedClassCount,UnloadedClassCount,TotalLoadedClassCount"
-
-
-# # Read Kapacitor-formatted JSON metrics from one or more HTTP endpoints
-# [[inputs.kapacitor]]
-#   ## Multiple URLs from which to read Kapacitor-formatted JSON
-#   ## Default is "http://localhost:9092/kapacitor/v1/debug/vars".
-#   urls = [
-#     "http://localhost:9092/kapacitor/v1/debug/vars"
-#   ]
-#
-#   ## Time limit for http requests
-#   timeout = "5s"
-
-
-# # Get kernel statistics from /proc/vmstat
-# [[inputs.kernel_vmstat]]
-#   # no configuration
-
-
-# # Read metrics from the kubernetes kubelet api
-# [[inputs.kubernetes]]
-#   ## URL for the kubelet
-#   url = "http://1.1.1.1:10255"
-#
-#   ## Use bearer token for authorization
-#   # bearer_token = /path/to/bearer/token
-#
-#   ## Optional SSL Config
-#   # ssl_ca = /path/to/cafile
-#   # ssl_cert = /path/to/certfile
-#   # ssl_key = /path/to/keyfile
-#   ## Use SSL but skip chain & host verification
-#   # insecure_skip_verify = false
-
-
-# # Read metrics from a LeoFS Server via SNMP
-# [[inputs.leofs]]
-#   ## An array of URLs of the form:
-#   ##   host [ ":" port]
-#   servers = ["127.0.0.1:4020"]
-
-
-# # Provides Linux sysctl fs metrics
-# [[inputs.linux_sysctl_fs]]
-#   # no configuration
-
-
-# # Read metrics from local Lustre service on OST, MDS
-# [[inputs.lustre2]]
-#   ## An array of /proc globs to search for Lustre stats
-#   ## If not specified, the default will work on Lustre 2.5.x
-#   ##
-#   # ost_procfiles = [
-#   #   "/proc/fs/lustre/obdfilter/*/stats",
-#   #   "/proc/fs/lustre/osd-ldiskfs/*/stats",
-#   #   "/proc/fs/lustre/obdfilter/*/job_stats",
-#   # ]
-#   # mds_procfiles = [
-#   #   "/proc/fs/lustre/mdt/*/md_stats",
-#   #   "/proc/fs/lustre/mdt/*/job_stats",
-#   # ]
-
-
-# # Gathers metrics from the /3.0/reports MailChimp API
-# [[inputs.mailchimp]]
-#   ## MailChimp API key
-#   ## get from https://admin.mailchimp.com/account/api/
-#   api_key = "" # required
-#   ## Reports for campaigns sent more than days_old ago will not be collected.
-#   ## 0 means collect all.
-#   days_old = 0
-#   ## Campaign ID to get, if empty gets all campaigns, this option overrides days_old
-#   # campaign_id = ""
-
-
-# # Read metrics from one or many memcached servers
-# [[inputs.memcached]]
-#   ## An array of address to gather stats about. Specify an ip on hostname
-#   ## with optional port. ie localhost, 10.0.0.1:11211, etc.
-#   servers = ["localhost:11211"]
-#   # unix_sockets = ["/var/run/memcached.sock"]
-
-
-# # Telegraf plugin for gathering metrics from N Mesos masters
-# [[inputs.mesos]]
-#   ## Timeout, in ms.
-#   timeout = 100
-#   ## A list of Mesos masters.
-#   masters = ["localhost:5050"]
-#   ## Master metrics groups to be collected, by default, all enabled.
-#   master_collections = [
-#     "resources",
-#     "master",
-#     "system",
-#     "agents",
-#     "frameworks",
-#     "tasks",
-#     "messages",
-#     "evqueue",
-#     "registrar",
-#   ]
-#   ## A list of Mesos slaves, default is []
-#   # slaves = []
-#   ## Slave metrics groups to be collected, by default, all enabled.
-#   # slave_collections = [
-#   #   "resources",
-#   #   "agent",
-#   #   "system",
-#   #   "executors",
-#   #   "tasks",
-#   #   "messages",
-#   # ]
-
-
-# # Collects scores from a minecraft server's scoreboard using the RCON protocol
-# [[inputs.minecraft]]
-#   ## server address for minecraft
-#   # server = "localhost"
-#   ## port for RCON
-#   # port = "25575"
-#   ## password RCON for mincraft server
-#   # password = ""
-
-
-# # Read metrics from one or many MongoDB servers
-# [[inputs.mongodb]]
-#   ## An array of URLs of the form:
-#   ##   "mongodb://" [user ":" pass "@"] host [ ":" port]
-#   ## For example:
-#   ##   mongodb://user:auth_key@10.10.3.30:27017,
-#   ##   mongodb://10.10.3.33:18832,
-#   servers = ["mongodb://127.0.0.1:27017"]
-#   gather_perdb_stats = false
-#
-#   ## Optional SSL Config
-#   # ssl_ca = "/etc/telegraf/ca.pem"
-#   # ssl_cert = "/etc/telegraf/cert.pem"
-#   # ssl_key = "/etc/telegraf/key.pem"
-#   ## Use SSL but skip chain & host verification
-#   # insecure_skip_verify = false
-
-
-# # Read metrics from one or many mysql servers
-# [[inputs.mysql]]
-#   ## specify servers via a url matching:
-#   ##  [username[:password]@][protocol[(address)]]/[?tls=[true|false|skip-verify|custom]]
-#   ##  see https://github.com/go-sql-driver/mysql#dsn-data-source-name
-#   ##  e.g.
-#   ##    servers = ["user:passwd@tcp(127.0.0.1:3306)/?tls=false"]
-#   ##    servers = ["user@tcp(127.0.0.1:3306)/?tls=false"]
-#   #
-#   ## If no servers are specified, then localhost is used as the host.
-#   servers = ["tcp(127.0.0.1:3306)/"]
-#   ## the limits for metrics form perf_events_statements
-#   perf_events_statements_digest_text_limit  = 120
-#   perf_events_statements_limit              = 250
-#   perf_events_statements_time_limit         = 86400
-#   #
-#   ## if the list is empty, then metrics are gathered from all databasee tables
-#   table_schema_databases                    = []
-#   #
-#   ## gather metrics from INFORMATION_SCHEMA.TABLES for databases provided above list
-#   gather_table_schema                       = false
-#   #
-#   ## gather thread state counts from INFORMATION_SCHEMA.PROCESSLIST
-#   gather_process_list                       = true
-#   #
-#   ## gather thread state counts from INFORMATION_SCHEMA.USER_STATISTICS
-#   gather_user_statistics                    = true
-#   #
-#   ## gather auto_increment columns and max values from information schema
-#   gather_info_schema_auto_inc               = true
-#   #
-#   ## gather metrics from INFORMATION_SCHEMA.INNODB_METRICS
-#   gather_innodb_metrics                     = true
-#   #
-#   ## gather metrics from SHOW SLAVE STATUS command output
-#   gather_slave_status                       = true
-#   #
-#   ## gather metrics from SHOW BINARY LOGS command output
-#   gather_binary_logs                        = false
-#   #
-#   ## gather metrics from PERFORMANCE_SCHEMA.TABLE_IO_WAITS_SUMMARY_BY_TABLE
-#   gather_table_io_waits                     = false
-#   #
-#   ## gather metrics from PERFORMANCE_SCHEMA.TABLE_LOCK_WAITS
-#   gather_table_lock_waits                   = false
-#   #
-#   ## gather metrics from PERFORMANCE_SCHEMA.TABLE_IO_WAITS_SUMMARY_BY_INDEX_USAGE
-#   gather_index_io_waits                     = false
-#   #
-#   ## gather metrics from PERFORMANCE_SCHEMA.EVENT_WAITS
-#   gather_event_waits                        = false
-#   #
-#   ## gather metrics from PERFORMANCE_SCHEMA.FILE_SUMMARY_BY_EVENT_NAME
-#   gather_file_events_stats                  = false
-#   #
-#   ## gather metrics from PERFORMANCE_SCHEMA.EVENTS_STATEMENTS_SUMMARY_BY_DIGEST
-#   gather_perf_events_statements             = false
-#   #
-#   ## Some queries we may want to run less often (such as SHOW GLOBAL VARIABLES)
-#   interval_slow                   = "30m"
-#
-#   ## Optional SSL Config (will be used if tls=custom parameter specified in server uri)
-#   ssl_ca = "/etc/telegraf/ca.pem"
-#   ssl_cert = "/etc/telegraf/cert.pem"
-#   ssl_key = "/etc/telegraf/key.pem"
-
-
-# # Read metrics about network interface usage
-# [[inputs.net]]
-#   ## By default, telegraf gathers stats from any up interface (excluding loopback)
-#   ## Setting interfaces will tell it to gather these explicit interfaces,
-#   ## regardless of status.
-#   ##
-#   # interfaces = ["eth0"]
-
-
-# # TCP or UDP 'ping' given url and collect response time in seconds
-# [[inputs.net_response]]
-#   ## Protocol, must be "tcp" or "udp"
-#   ## NOTE: because the "udp" protocol does not respond to requests, it requires
-#   ## a send/expect string pair (see below).
-#   protocol = "tcp"
-#   ## Server address (default localhost)
-#   address = "localhost:80"
-#   ## Set timeout
-#   timeout = "1s"
-#
-#   ## Set read timeout (only used if expecting a response)
-#   read_timeout = "1s"
-#
-#   ## The following options are required for UDP checks. For TCP, they are
-#   ## optional. The plugin will send the given string to the server and then
-#   ## expect to receive the given 'expect' string back.
-#   ## string sent to the server
-#   # send = "ssh"
-#   ## expected string in answer
-#   # expect = "ssh"
-
-
-# # Read TCP metrics such as established, time wait and sockets counts.
-# [[inputs.netstat]]
-#   # no configuration
-
-
-# # Read Nginx's basic status information (ngx_http_stub_status_module)
-# [[inputs.nginx]]
-#   # An array of Nginx stub_status URI to gather stats.
-#   urls = ["http://localhost/server_status"]
-#
-#   # TLS/SSL configuration
-#   ssl_ca = "/etc/telegraf/ca.pem"
-#   ssl_cert = "/etc/telegraf/cert.cer"
-#   ssl_key = "/etc/telegraf/key.key"
-#   insecure_skip_verify = false
-#
-#   # HTTP response timeout (default: 5s)
-#   response_timeout = "5s"
-
-
-# # Read NSQ topic and channel statistics.
-# [[inputs.nsq]]
-#   ## An array of NSQD HTTP API endpoints
-#   endpoints = ["http://localhost:4151"]
-
-
-# # Collect kernel snmp counters and network interface statistics
-# [[inputs.nstat]]
-#   ## file paths for proc files. If empty default paths will be used:
-#   ##    /proc/net/netstat, /proc/net/snmp, /proc/net/snmp6
-#   ## These can also be overridden with env variables, see README.
-#   proc_net_netstat = "/proc/net/netstat"
-#   proc_net_snmp = "/proc/net/snmp"
-#   proc_net_snmp6 = "/proc/net/snmp6"
-#   ## dump metrics with 0 values too
-#   dump_zeros       = true
-
-
-# # Get standard NTP query metrics, requires ntpq executable.
-# [[inputs.ntpq]]
-#   ## If false, set the -n ntpq flag. Can reduce metric gather time.
-#   dns_lookup = true
-
-
-# # OpenLDAP cn=Monitor plugin
-# [[inputs.openldap]]
-#   host = "localhost"
-#   port = 389
-#
-#   # ldaps, starttls, or no encryption. default is an empty string, disabling all encryption.
-#   # note that port will likely need to be changed to 636 for ldaps
-#   # valid options: "" | "starttls" | "ldaps"
-#   ssl = ""
-#
-#   # skip peer certificate verification. Default is false.
-#   insecure_skip_verify = false
-#
-#   # Path to PEM-encoded Root certificate to use to verify server certificate
-#   ssl_ca = "/etc/ssl/certs.pem"
-#
-#   # dn/password to bind with. If bind_dn is empty, an anonymous bind is performed.
-#   bind_dn = ""
-#   bind_password = ""
-
-
-# # Read metrics of passenger using passenger-status
-# [[inputs.passenger]]
-#   ## Path of passenger-status.
-#   ##
-#   ## Plugin gather metric via parsing XML output of passenger-status
-#   ## More information about the tool:
-#   ##   https://www.phusionpassenger.com/library/admin/apache/overall_status_report.html
-#   ##
-#   ## If no path is specified, then the plugin simply execute passenger-status
-#   ## hopefully it can be found in your PATH
-#   command = "passenger-status -v --show=xml"
-
-
-# # Read metrics of phpfpm, via HTTP status page or socket
-# [[inputs.phpfpm]]
-#   ## An array of addresses to gather stats about. Specify an ip or hostname
-#   ## with optional port and path
-#   ##
-#   ## Plugin can be configured in three modes (either can be used):
-#   ##   - http: the URL must start with http:// or https://, ie:
-#   ##       "http://localhost/status"
-#   ##       "http://192.168.130.1/status?full"
-#   ##
-#   ##   - unixsocket: path to fpm socket, ie:
-#   ##       "/var/run/php5-fpm.sock"
-#   ##      or using a custom fpm status path:
-#   ##       "/var/run/php5-fpm.sock:fpm-custom-status-path"
-#   ##
-#   ##   - fcgi: the URL must start with fcgi:// or cgi://, and port must be present, ie:
-#   ##       "fcgi://10.0.0.12:9000/status"
-#   ##       "cgi://10.0.10.12:9001/status"
-#   ##
-#   ## Example of multiple gathering from local socket and remove host
-#   ## urls = ["http://192.168.1.20/status", "/tmp/fpm.sock"]
-#   urls = ["http://localhost/status"]
-
-
-# # Ping given url(s) and return statistics
-# [[inputs.ping]]
-#   ## NOTE: this plugin forks the ping command. You may need to set capabilities
-#   ## via setcap cap_net_raw+p /bin/ping
-#   #
-#   ## List of urls to ping
-#   urls = ["www.google.com"] # required
-#   ## number of pings to send per collection (ping -c <COUNT>)
-#   # count = 1
-#   ## interval, in s, at which to ping. 0 == default (ping -i <PING_INTERVAL>)
-#   # ping_interval = 1.0
-#   ## per-ping timeout, in s. 0 == no timeout (ping -W <TIMEOUT>)
-#   # timeout = 1.0
-#   ## interface to send ping from (ping -I <INTERFACE>)
-#   # interface = ""
-
-
-# # Read metrics from one or many postgresql servers
-# [[inputs.postgresql]]
-#   ## specify address via a url matching:
-#   ##   postgres://[pqgotest[:password]]@localhost[/dbname]\
-#   ##       ?sslmode=[disable|verify-ca|verify-full]
-#   ## or a simple string:
-#   ##   host=localhost user=pqotest password=... sslmode=... dbname=app_production
-#   ##
-#   ## All connection parameters are optional.
-#   ##
-#   ## Without the dbname parameter, the driver will default to a database
-#   ## with the same name as the user. This dbname is just for instantiating a
-#   ## connection with the server and doesn't restrict the databases we are trying
-#   ## to grab metrics for.
-#   ##
-#   address = "host=localhost user=postgres sslmode=disable"
-#
-#   ## A  list of databases to explicitly ignore.  If not specified, metrics for all
-#   ## databases are gathered.  Do NOT use with the 'databases' option.
-#   # ignored_databases = ["postgres", "template0", "template1"]
-#
-#   ## A list of databases to pull metrics about. If not specified, metrics for all
-#   ## databases are gathered.  Do NOT use with the 'ignored_databases' option.
-#   # databases = ["app_production", "testing"]
-
-
-# # Read metrics from one or many postgresql servers
-# [[inputs.postgresql_extensible]]
-#   ## specify address via a url matching:
-#   ##   postgres://[pqgotest[:password]]@localhost[/dbname]\
-#   ##       ?sslmode=[disable|verify-ca|verify-full]
-#   ## or a simple string:
-#   ##   host=localhost user=pqotest password=... sslmode=... dbname=app_production
-#   #
-#   ## All connection parameters are optional.  #
-#   ## Without the dbname parameter, the driver will default to a database
-#   ## with the same name as the user. This dbname is just for instantiating a
-#   ## connection with the server and doesn't restrict the databases we are trying
-#   ## to grab metrics for.
-#   #
-#   address = "host=localhost user=postgres sslmode=disable"
-#   ## A list of databases to pull metrics about. If not specified, metrics for all
-#   ## databases are gathered.
-#   ## databases = ["app_production", "testing"]
-#   #
-#   # outputaddress = "db01"
-#   ## A custom name for the database that will be used as the "server" tag in the
-#   ## measurement output. If not specified, a default one generated from
-#   ## the connection address is used.
-#   #
-#   ## Define the toml config where the sql queries are stored
-#   ## New queries can be added, if the withdbname is set to true and there is no
-#   ## databases defined in the 'databases field', the sql query is ended by a
-#   ## 'is not null' in order to make the query succeed.
-#   ## Example :
-#   ## The sqlquery : "SELECT * FROM pg_stat_database where datname" become
-#   ## "SELECT * FROM pg_stat_database where datname IN ('postgres', 'pgbench')"
-#   ## because the databases variable was set to ['postgres', 'pgbench' ] and the
-#   ## withdbname was true. Be careful that if the withdbname is set to false you
-#   ## don't have to define the where clause (aka with the dbname) the tagvalue
-#   ## field is used to define custom tags (separated by commas)
-#   ## The optional "measurement" value can be used to override the default
-#   ## output measurement name ("postgresql").
-#   #
-#   ## Structure :
-#   ## [[inputs.postgresql_extensible.query]]
-#   ##   sqlquery string
-#   ##   version string
-#   ##   withdbname boolean
-#   ##   tagvalue string (comma separated)
-#   ##   measurement string
-#   [[inputs.postgresql_extensible.query]]
-#     sqlquery="SELECT * FROM pg_stat_database"
-#     version=901
-#     withdbname=false
-#     tagvalue=""
-#     measurement=""
-#   [[inputs.postgresql_extensible.query]]
-#     sqlquery="SELECT * FROM pg_stat_bgwriter"
-#     version=901
-#     withdbname=false
-#     tagvalue="postgresql.stats"
-
-
-# # Read metrics from one or many PowerDNS servers
-# [[inputs.powerdns]]
-#   ## An array of sockets to gather stats about.
-#   ## Specify a path to unix socket.
-#   unix_sockets = ["/var/run/pdns.controlsocket"]
-
-
-# # Monitor process cpu and memory usage
-# [[inputs.procstat]]
-#   ## Must specify one of: pid_file, exe, or pattern
-#   ## PID file to monitor process
-#   pid_file = "/var/run/nginx.pid"
-#   ## executable name (ie, pgrep <exe>)
-#   # exe = "nginx"
-#   ## pattern as argument for pgrep (ie, pgrep -f <pattern>)
-#   # pattern = "nginx"
-#   ## user as argument for pgrep (ie, pgrep -u <user>)
-#   # user = "nginx"
-#
-#   ## override for process_name
-#   ## This is optional; default is sourced from /proc/<pid>/status
-#   # process_name = "bar"
-#   ## Field name prefix
-#   prefix = ""
-#   ## comment this out if you want raw cpu_time stats
-#   fielddrop = ["cpu_time_*"]
-#   ## This is optional; moves pid into a tag instead of a field
-#   pid_tag = false
-
-
-# # Read metrics from one or many prometheus clients
-# [[inputs.prometheus]]
-#   ## An array of urls to scrape metrics from.
-#   urls = ["http://localhost:9100/metrics"]
-#
-#   ## Use bearer token for authorization
-#   # bearer_token = /path/to/bearer/token
-#
-#   ## Specify timeout duration for slower prometheus clients (default is 3s)
-#   # response_timeout = "3s"
-#
-#   ## Optional SSL Config
-#   # ssl_ca = /path/to/cafile
-#   # ssl_cert = /path/to/certfile
-#   # ssl_key = /path/to/keyfile
-#   ## Use SSL but skip chain & host verification
-#   # insecure_skip_verify = false
-
-
-# # Reads last_run_summary.yaml file and converts to measurments
-# [[inputs.puppetagent]]
-#   ## Location of puppet last run summary file
-#   location = "/var/lib/puppet/state/last_run_summary.yaml"
-
-
-# # Reads metrics from RabbitMQ servers via the Management Plugin
-# [[inputs.rabbitmq]]
-#   ## Management Plugin url. (default: http://localhost:15672)
-#   # url = "http://localhost:15672"
-#   ## Tag added to rabbitmq_overview series; deprecated: use tags
-#   # name = "rmq-server-1"
-#   ## Credentials
-#   # username = "guest"
-#   # password = "guest"
-#
-#   ## Optional SSL Config
-#   # ssl_ca = "/etc/telegraf/ca.pem"
-#   # ssl_cert = "/etc/telegraf/cert.pem"
-#   # ssl_key = "/etc/telegraf/key.pem"
-#   ## Use SSL but skip chain & host verification
-#   # insecure_skip_verify = false
-#
-#   ## Optional request timeouts
-#   ##
-#   ## ResponseHeaderTimeout, if non-zero, specifies the amount of time to wait
-#   ## for a server's response headers after fully writing the request.
-#   # header_timeout = "3s"
-#   ##
-#   ## client_timeout specifies a time limit for requests made by this client.
-#   ## Includes connection time, any redirects, and reading the response body.
-#   # client_timeout = "4s"
-#
-#   ## A list of nodes to pull metrics about. If not specified, metrics for
-#   ## all nodes are gathered.
-#   # nodes = ["rabbit@node1", "rabbit@node2"]
-
-
-# # Read raindrops stats (raindrops - real-time stats for preforking Rack servers)
-# [[inputs.raindrops]]
-#   ## An array of raindrops middleware URI to gather stats.
-#   urls = ["http://localhost:8080/_raindrops"]
-
-
-# # Read metrics from one or many redis servers
-# [[inputs.redis]]
-#   ## specify servers via a url matching:
-#   ##  [protocol://][:password]@address[:port]
-#   ##  e.g.
-#   ##    tcp://localhost:6379
-#   ##    tcp://:password@192.168.99.100
-#   ##    unix:///var/run/redis.sock
-#   ##
-#   ## If no servers are specified, then localhost is used as the host.
-#   ## If no port is specified, 6379 is used
-#   servers = ["tcp://localhost:6379"]
-
-
-# # Read metrics from one or many RethinkDB servers
-# [[inputs.rethinkdb]]
-#   ## An array of URI to gather stats about. Specify an ip or hostname
-#   ## with optional port add password. ie,
-#   ##   rethinkdb://user:auth_key@10.10.3.30:28105,
-#   ##   rethinkdb://10.10.3.33:18832,
-#   ##   10.0.0.1:10000, etc.
-#   servers = ["127.0.0.1:28015"]
-#   ##
-#   ## If you use actual rethinkdb of > 2.3.0 with username/password authorization,
-#   ## protocol have to be named "rethinkdb2" - it will use 1_0 H.
-#   # servers = ["rethinkdb2://username:password@127.0.0.1:28015"]
-#   ##
-#   ## If you use older versions of rethinkdb (<2.2) with auth_key, protocol
-#   ## have to be named "rethinkdb".
-#   # servers = ["rethinkdb://username:auth_key@127.0.0.1:28015"]
-
-
-# # Read metrics one or many Riak servers
-# [[inputs.riak]]
-#   # Specify a list of one or more riak http servers
-#   servers = ["http://localhost:8098"]
-
-
-# # Read API usage and limits for a Salesforce organisation
-# [[inputs.salesforce]]
-#   ## specify your credentials
-#   ##
-#   username = "your_username"
-#   password = "your_password"
-#   ##
-#   ## (optional) security token
-#   # security_token = "your_security_token"
-#   ##
-#   ## (optional) environment type (sandbox or production)
-#   ## default is: production
-#   ##
-#   # environment = "production"
-#   ##
-#   ## (optional) API version (default: "39.0")
-#   ##
-#   # version = "39.0"
-
-
-# # Monitor sensors, requires lm-sensors package
-# [[inputs.sensors]]
-#   ## Remove numbers from field names.
-#   ## If true, a field name like 'temp1_input' will be changed to 'temp_input'.
-#   # remove_numbers = true
-
-
-# # Retrieves SNMP values from remote agents
-# [[inputs.snmp]]
-#   agents = [ "127.0.0.1:161" ]
-#   ## Timeout for each SNMP query.
-#   timeout = "5s"
-#   ## Number of retries to attempt within timeout.
-#   retries = 3
-#   ## SNMP version, values can be 1, 2, or 3
-#   version = 2
-#
-#   ## SNMP community string.
-#   community = "public"
-#
-#   ## The GETBULK max-repetitions parameter
-#   max_repetitions = 10
-#
-#   ## SNMPv3 auth parameters
-#   #sec_name = "myuser"
-#   #auth_protocol = "md5"      # Values: "MD5", "SHA", ""
-#   #auth_password = "pass"
-#   #sec_level = "authNoPriv"   # Values: "noAuthNoPriv", "authNoPriv", "authPriv"
-#   #context_name = ""
-#   #priv_protocol = ""         # Values: "DES", "AES", ""
-#   #priv_password = ""
-#
-#   ## measurement name
-#   name = "system"
-#   [[inputs.snmp.field]]
-#     name = "hostname"
-#     oid = ".1.0.0.1.1"
-#   [[inputs.snmp.field]]
-#     name = "uptime"
-#     oid = ".1.0.0.1.2"
-#   [[inputs.snmp.field]]
-#     name = "load"
-#     oid = ".1.0.0.1.3"
-#   [[inputs.snmp.field]]
-#     oid = "HOST-RESOURCES-MIB::hrMemorySize"
-#
-#   [[inputs.snmp.table]]
-#     ## measurement name
-#     name = "remote_servers"
-#     inherit_tags = [ "hostname" ]
-#     [[inputs.snmp.table.field]]
-#       name = "server"
-#       oid = ".1.0.0.0.1.0"
-#       is_tag = true
-#     [[inputs.snmp.table.field]]
-#       name = "connections"
-#       oid = ".1.0.0.0.1.1"
-#     [[inputs.snmp.table.field]]
-#       name = "latency"
-#       oid = ".1.0.0.0.1.2"
-#
-#   [[inputs.snmp.table]]
-#     ## auto populate table's fields using the MIB
-#     oid = "HOST-RESOURCES-MIB::hrNetworkTable"
-
-
-# # DEPRECATED! PLEASE USE inputs.snmp INSTEAD.
-# [[inputs.snmp_legacy]]
-#   ## Use 'oids.txt' file to translate oids to names
-#   ## To generate 'oids.txt' you need to run:
-#   ##   snmptranslate -m all -Tz -On | sed -e 's/"//g' > /tmp/oids.txt
-#   ## Or if you have an other MIB folder with custom MIBs
-#   ##   snmptranslate -M /mycustommibfolder -Tz -On -m all | sed -e 's/"//g' > oids.txt
-#   snmptranslate_file = "/tmp/oids.txt"
-#   [[inputs.snmp.host]]
-#     address = "192.168.2.2:161"
-#     # SNMP community
-#     community = "public" # default public
-#     # SNMP version (1, 2 or 3)
-#     # Version 3 not supported yet
-#     version = 2 # default 2
-#     # SNMP response timeout
-#     timeout = 2.0 # default 2.0
-#     # SNMP request retries
-#     retries = 2 # default 2
-#     # Which get/bulk do you want to collect for this host
-#     collect = ["mybulk", "sysservices", "sysdescr"]
-#     # Simple list of OIDs to get, in addition to "collect"
-#     get_oids = []
-#
-#   [[inputs.snmp.host]]
-#     address = "192.168.2.3:161"
-#     community = "public"
-#     version = 2
-#     timeout = 2.0
-#     retries = 2
-#     collect = ["mybulk"]
-#     get_oids = [
-#         "ifNumber",
-#         ".1.3.6.1.2.1.1.3.0",
-#     ]
-#
-#   [[inputs.snmp.get]]
-#     name = "ifnumber"
-#     oid = "ifNumber"
-#
-#   [[inputs.snmp.get]]
-#     name = "interface_speed"
-#     oid = "ifSpeed"
-#     instance = "0"
-#
-#   [[inputs.snmp.get]]
-#     name = "sysuptime"
-#     oid = ".1.3.6.1.2.1.1.3.0"
-#     unit = "second"
-#
-#   [[inputs.snmp.bulk]]
-#     name = "mybulk"
-#     max_repetition = 127
-#     oid = ".1.3.6.1.2.1.1"
-#
-#   [[inputs.snmp.bulk]]
-#     name = "ifoutoctets"
-#     max_repetition = 127
-#     oid = "ifOutOctets"
-#
-#   [[inputs.snmp.host]]
-#     address = "192.168.2.13:161"
-#     #address = "127.0.0.1:161"
-#     community = "public"
-#     version = 2
-#     timeout = 2.0
-#     retries = 2
-#     #collect = ["mybulk", "sysservices", "sysdescr", "systype"]
-#     collect = ["sysuptime" ]
-#     [[inputs.snmp.host.table]]
-#       name = "iftable3"
-#       include_instances = ["enp5s0", "eth1"]
-#
-#   # SNMP TABLEs
-#   # table without mapping neither subtables
-#   [[inputs.snmp.table]]
-#     name = "iftable1"
-#     oid = ".1.3.6.1.2.1.31.1.1.1"
-#
-#   # table without mapping but with subtables
-#   [[inputs.snmp.table]]
-#     name = "iftable2"
-#     oid = ".1.3.6.1.2.1.31.1.1.1"
-#     sub_tables = [".1.3.6.1.2.1.2.2.1.13"]
-#
-#   # table with mapping but without subtables
-#   [[inputs.snmp.table]]
-#     name = "iftable3"
-#     oid = ".1.3.6.1.2.1.31.1.1.1"
-#     # if empty. get all instances
-#     mapping_table = ".1.3.6.1.2.1.31.1.1.1.1"
-#     # if empty, get all subtables
-#
-#   # table with both mapping and subtables
-#   [[inputs.snmp.table]]
-#     name = "iftable4"
-#     oid = ".1.3.6.1.2.1.31.1.1.1"
-#     # if empty get all instances
-#     mapping_table = ".1.3.6.1.2.1.31.1.1.1.1"
-#     # if empty get all subtables
-#     # sub_tables could be not "real subtables"
-#     sub_tables=[".1.3.6.1.2.1.2.2.1.13", "bytes_recv", "bytes_send"]
-
-
-# # Read metrics from Microsoft SQL Server
-# [[inputs.sqlserver]]
-#   ## Specify instances to monitor with a list of connection strings.
-#   ## All connection parameters are optional.
-#   ## By default, the host is localhost, listening on default port, TCP 1433.
-#   ##   for Windows, the user is the currently running AD user (SSO).
-#   ##   See https://github.com/denisenkom/go-mssqldb for detailed connection
-#   ##   parameters.
-#   # servers = [
-#   #  "Server=192.168.1.10;Port=1433;User Id=<user>;Password=<pw>;app name=telegraf;log=1;",
-#   # ]
-
-
-# # Sysstat metrics collector
-# [[inputs.sysstat]]
-#   ## Path to the sadc command.
-#   #
-#   ## Common Defaults:
-#   ##   Debian/Ubuntu: /usr/lib/sysstat/sadc
-#   ##   Arch:          /usr/lib/sa/sadc
-#   ##   RHEL/CentOS:   /usr/lib64/sa/sadc
-#   sadc_path = "/usr/lib/sa/sadc" # required
-#   #
-#   #
-#   ## Path to the sadf command, if it is not in PATH
-#   # sadf_path = "/usr/bin/sadf"
-#   #
-#   #
-#   ## Activities is a list of activities, that are passed as argument to the
-#   ## sadc collector utility (e.g: DISK, SNMP etc...)
-#   ## The more activities that are added, the more data is collected.
-#   # activities = ["DISK"]
-#   #
-#   #
-#   ## Group metrics to measurements.
-#   ##
-#   ## If group is false each metric will be prefixed with a description
-#   ## and represents itself a measurement.
-#   ##
-#   ## If Group is true, corresponding metrics are grouped to a single measurement.
-#   # group = true
-#   #
-#   #
-#   ## Options for the sadf command. The values on the left represent the sadf
-#   ## options and the values on the right their description (wich are used for
-#   ## grouping and prefixing metrics).
-#   ##
-#   ## Run 'sar -h' or 'man sar' to find out the supported options for your
-#   ## sysstat version.
-#   [inputs.sysstat.options]
-#     -C = "cpu"
-#     -B = "paging"
-#     -b = "io"
-#     -d = "disk"             # requires DISK activity
-#     "-n ALL" = "network"
-#     "-P ALL" = "per_cpu"
-#     -q = "queue"
-#     -R = "mem"
-#     -r = "mem_util"
-#     -S = "swap_util"
-#     -u = "cpu_util"
-#     -v = "inode"
-#     -W = "swap"
-#     -w = "task"
-#   #  -H = "hugepages"        # only available for newer linux distributions
-#   #  "-I ALL" = "interrupts" # requires INT activity
-#   #
-#   #
-#   ## Device tags can be used to add additional tags for devices.
-#   ## For example the configuration below adds a tag vg with value rootvg for
-#   ## all metrics with sda devices.
-#   # [[inputs.sysstat.device_tags.sda]]
-#   #  vg = "rootvg"
-
-
-# # Gather metrics from the Tomcat server status page.
-# [[inputs.tomcat]]
-#   ## URL of the Tomcat server status
-#   # url = "http://127.0.0.1:8080/manager/status/all?XML=true"
-#
-#   ## HTTP Basic Auth Credentials
-#   # username = "tomcat"
-#   # password = "s3cret"
-#
-#   ## Request timeout
-#   # timeout = "5s"
-#
-#   ## Optional SSL Config
-#   # ssl_ca = "/etc/telegraf/ca.pem"
-#   # ssl_cert = "/etc/telegraf/cert.pem"
-#   # ssl_key = "/etc/telegraf/key.pem"
-#   ## Use SSL but skip chain & host verification
-#   # insecure_skip_verify = false
-
-
-# # Inserts sine and cosine waves for demonstration purposes
-# [[inputs.trig]]
-#   ## Set the amplitude
-#   amplitude = 10.0
-
-
-# # Read Twemproxy stats data
-# [[inputs.twemproxy]]
-#   ## Twemproxy stats address and port (no scheme)
-#   addr = "localhost:22222"
-#   ## Monitor pool name
-#   pools = ["redis_pool", "mc_pool"]
-
-
-# # A plugin to collect stats from Varnish HTTP Cache
-# [[inputs.varnish]]
-#   ## If running as a restricted user you can prepend sudo for additional access:
-#   #use_sudo = false
-#
-#   ## The default location of the varnishstat binary can be overridden with:
-#   binary = "/usr/bin/varnishstat"
-#
-#   ## By default, telegraf gather stats for 3 metric points.
-#   ## Setting stats will override the defaults shown below.
-#   ## Glob matching can be used, ie, stats = ["MAIN.*"]
-#   ## stats may also be set to ["*"], which will collect all stats
-#   stats = ["MAIN.cache_hit", "MAIN.cache_miss", "MAIN.uptime"]
-
-
-# # Read metrics of ZFS from arcstats, zfetchstats, vdev_cache_stats, and pools
-# [[inputs.zfs]]
-#   ## ZFS kstat path. Ignored on FreeBSD
-#   ## If not specified, then default is:
-#   # kstatPath = "/proc/spl/kstat/zfs"
-#
-#   ## By default, telegraf gather all zfs stats
-#   ## If not specified, then default is:
-#   # kstatMetrics = ["arcstats", "zfetchstats", "vdev_cache_stats"]
-#
-#   ## By default, don't gather zpool stats
-#   # poolMetrics = false
-
-
-# # Reads 'mntr' stats from one or many zookeeper servers
-# [[inputs.zookeeper]]
-#   ## An array of address to gather stats about. Specify an ip or hostname
-#   ## with port. ie localhost:2181, 10.0.0.1:2181, etc.
-#
-#   ## If no servers are specified, then localhost is used as the host.
-#   ## If no port is specified, 2181 is used
-#   servers = [":2181"]
-
-
-
-###############################################################################
-#                            SERVICE INPUT PLUGINS                            #
-###############################################################################
-
-# # AMQP consumer plugin
-# [[inputs.amqp_consumer]]
-#   ## AMQP url
-#   url = "amqp://localhost:5672/influxdb"
-#   ## AMQP exchange
-#   exchange = "telegraf"
-#   ## AMQP queue name
-#   queue = "telegraf"
-#   ## Binding Key
-#   binding_key = "#"
-#
-#   ## Maximum number of messages server should give to the worker.
-#   prefetch_count = 50
-#
-#   ## Auth method. PLAIN and EXTERNAL are supported
-#   ## Using EXTERNAL requires enabling the rabbitmq_auth_mechanism_ssl plugin as
-#   ## described here: https://www.rabbitmq.com/plugins.html
-#   # auth_method = "PLAIN"
-#
-#   ## Optional SSL Config
-#   # ssl_ca = "/etc/telegraf/ca.pem"
-#   # ssl_cert = "/etc/telegraf/cert.pem"
-#   # ssl_key = "/etc/telegraf/key.pem"
-#   ## Use SSL but skip chain & host verification
-#   # insecure_skip_verify = false
-#
-#   ## Data format to consume.
-#   ## Each data format has its own unique set of configuration options, read
-#   ## more about them here:
-#   ## https://github.com/influxdata/telegraf/blob/master/docs/DATA_FORMATS_INPUT.md
-#   data_format = "influx"
-
-
-# # Influx HTTP write listener
-# [[inputs.http_listener]]
-#   ## Address and port to host HTTP listener on
-#   service_address = ":8186"
-#
-#   ## maximum duration before timing out read of the request
-#   read_timeout = "10s"
-#   ## maximum duration before timing out write of the response
-#   write_timeout = "10s"
-#
-#   ## Maximum allowed http request body size in bytes.
-#   ## 0 means to use the default of 536,870,912 bytes (500 mebibytes)
-#   max_body_size = 0
-#
-#   ## Maximum line size allowed to be sent in bytes.
-#   ## 0 means to use the default of 65536 bytes (64 kibibytes)
-#   max_line_size = 0
-
-
-# # Read metrics from Kafka topic(s)
-# [[inputs.kafka_consumer]]
-#   ## kafka servers
-#   brokers = ["localhost:9092"]
-#   ## topic(s) to consume
-#   topics = ["telegraf"]
-#
-#   ## Optional SSL Config
-#   # ssl_ca = "/etc/telegraf/ca.pem"
-#   # ssl_cert = "/etc/telegraf/cert.pem"
-#   # ssl_key = "/etc/telegraf/key.pem"
-#   ## Use SSL but skip chain & host verification
-#   # insecure_skip_verify = false
-#
-#   ## Optional SASL Config
-#   # sasl_username = "kafka"
-#   # sasl_password = "secret"
-#
-#   ## the name of the consumer group
-#   consumer_group = "telegraf_metrics_consumers"
-#   ## Offset (must be either "oldest" or "newest")
-#   offset = "oldest"
-#
-#   ## Data format to consume.
-#   ## Each data format has its own unique set of configuration options, read
-#   ## more about them here:
-#   ## https://github.com/influxdata/telegraf/blob/master/docs/DATA_FORMATS_INPUT.md
-#   data_format = "influx"
-#
-#   ## Maximum length of a message to consume, in bytes (default 0/unlimited);
-#   ## larger messages are dropped
-#   max_message_len = 65536
-
-
-# # Read metrics from Kafka topic(s)
-# [[inputs.kafka_consumer_legacy]]
-#   ## topic(s) to consume
-#   topics = ["telegraf"]
-#   ## an array of Zookeeper connection strings
-#   zookeeper_peers = ["localhost:2181"]
-#   ## Zookeeper Chroot
-#   zookeeper_chroot = ""
-#   ## the name of the consumer group
-#   consumer_group = "telegraf_metrics_consumers"
-#   ## Offset (must be either "oldest" or "newest")
-#   offset = "oldest"
-#
-#   ## Data format to consume.
-#   ## Each data format has its own unique set of configuration options, read
-#   ## more about them here:
-#   ## https://github.com/influxdata/telegraf/blob/master/docs/DATA_FORMATS_INPUT.md
-#   data_format = "influx"
-#
-#   ## Maximum length of a message to consume, in bytes (default 0/unlimited);
-#   ## larger messages are dropped
-#   max_message_len = 65536
-
-
-# # Stream and parse log file(s).
-# [[inputs.logparser]]
-#   ## Log files to parse.
-#   ## These accept standard unix glob matching rules, but with the addition of
-#   ## ** as a "super asterisk". ie:
-#   ##   /var/log/**.log     -> recursively find all .log files in /var/log
-#   ##   /var/log/*/*.log    -> find all .log files with a parent dir in /var/log
-#   ##   /var/log/apache.log -> only tail the apache log file
-#   files = ["/var/log/apache/access.log"]
-#
-#   ## Read files that currently exist from the beginning. Files that are created
-#   ## while telegraf is running (and that match the "files" globs) will always
-#   ## be read from the beginning.
-#   from_beginning = false
-#
-#   ## Parse logstash-style "grok" patterns:
-#   ##   Telegraf built-in parsing patterns: https://goo.gl/dkay10
-#   [inputs.logparser.grok]
-#     ## This is a list of patterns to check the given log file(s) for.
-#     ## Note that adding patterns here increases processing time. The most
-#     ## efficient configuration is to have one pattern per logparser.
-#     ## Other common built-in patterns are:
-#     ##   %{COMMON_LOG_FORMAT}   (plain apache & nginx access logs)
-#     ##   %{COMBINED_LOG_FORMAT} (access logs + referrer & agent)
-#     patterns = ["%{COMBINED_LOG_FORMAT}"]
-#
-#     ## Name of the outputted measurement name.
-#     measurement = "apache_access_log"
-#
-#     ## Full path(s) to custom pattern files.
-#     custom_pattern_files = []
-#
-#     ## Custom patterns can also be defined here. Put one pattern per line.
-#     custom_patterns = '''
-#
-#     ## Timezone allows you to provide an override for timestamps that
-#     ## don't already include an offset
-#     ## e.g. 04/06/2016 12:41:45 data one two 5.43µs
-#     ##
-#     ## Default: "" which renders UTC
-#     ## Options are as follows:
-#     ##   1. Local             -- interpret based on machine localtime
-#     ##   2. "Canada/Eastern"  -- Unix TZ values like those found in https://en.wikipedia.org/wiki/List_of_tz_database_time_zones
-#     ##   3. UTC               -- or blank/unspecified, will return timestamp in UTC
-#     timezone = "Canada/Eastern"
-#     '''
-
-
-# # Read metrics from MQTT topic(s)
-# [[inputs.mqtt_consumer]]
-#   servers = ["localhost:1883"]
-#   ## MQTT QoS, must be 0, 1, or 2
-#   qos = 0
-#   ## Connection timeout for initial connection in seconds
-#   connection_timeout = "30s"
-#
-#   ## Topics to subscribe to
-#   topics = [
-#     "telegraf/host01/cpu",
-#     "telegraf/+/mem",
-#     "sensors/#",
-#   ]
-#
-#   # if true, messages that can't be delivered while the subscriber is offline
-#   # will be delivered when it comes back (such as on service restart).
-#   # NOTE: if true, client_id MUST be set
-#   persistent_session = false
-#   # If empty, a random client ID will be generated.
-#   client_id = ""
-#
-#   ## username and password to connect MQTT server.
-#   # username = "telegraf"
-#   # password = "metricsmetricsmetricsmetrics"
-#
-#   ## Optional SSL Config
-#   # ssl_ca = "/etc/telegraf/ca.pem"
-#   # ssl_cert = "/etc/telegraf/cert.pem"
-#   # ssl_key = "/etc/telegraf/key.pem"
-#   ## Use SSL but skip chain & host verification
-#   # insecure_skip_verify = false
-#
-#   ## Data format to consume.
-#   ## Each data format has its own unique set of configuration options, read
-#   ## more about them here:
-#   ## https://github.com/influxdata/telegraf/blob/master/docs/DATA_FORMATS_INPUT.md
-#   data_format = "influx"
-
-
-# # Read metrics from NATS subject(s)
-# [[inputs.nats_consumer]]
-#   ## urls of NATS servers
-#   # servers = ["nats://localhost:4222"]
-#   ## Use Transport Layer Security
-#   # secure = false
-#   ## subject(s) to consume
-#   # subjects = ["telegraf"]
-#   ## name a queue group
-#   # queue_group = "telegraf_consumers"
-#
-#   ## Sets the limits for pending msgs and bytes for each subscription
-#   ## These shouldn't need to be adjusted except in very high throughput scenarios
-#   # pending_message_limit = 65536
-#   # pending_bytes_limit = 67108864
-#
-#   ## Data format to consume.
-#   ## Each data format has its own unique set of configuration options, read
-#   ## more about them here:
-#   ## https://github.com/influxdata/telegraf/blob/master/docs/DATA_FORMATS_INPUT.md
-#   data_format = "influx"
-
-
-# # Read NSQ topic for metrics.
-# [[inputs.nsq_consumer]]
-#   ## An string representing the NSQD TCP Endpoint
-#   server = "localhost:4150"
-#   topic = "telegraf"
-#   channel = "consumer"
-#   max_in_flight = 100
-#
-#   ## Data format to consume.
-#   ## Each data format has its own unique set of configuration options, read
-#   ## more about them here:
-#   ## https://github.com/influxdata/telegraf/blob/master/docs/DATA_FORMATS_INPUT.md
-#   data_format = "influx"
-
-
-# # Generic socket listener capable of handling multiple socket types.
-# [[inputs.socket_listener]]
-#   ## URL to listen on
-#   # service_address = "tcp://:8094"
-#   # service_address = "tcp://127.0.0.1:http"
-#   # service_address = "tcp4://:8094"
-#   # service_address = "tcp6://:8094"
-#   # service_address = "tcp6://[2001:db8::1]:8094"
-#   # service_address = "udp://:8094"
-#   # service_address = "udp4://:8094"
-#   # service_address = "udp6://:8094"
-#   # service_address = "unix:///tmp/telegraf.sock"
-#   # service_address = "unixgram:///tmp/telegraf.sock"
-#
-#   ## Maximum number of concurrent connections.
-#   ## Only applies to stream sockets (e.g. TCP).
-#   ## 0 (default) is unlimited.
-#   # max_connections = 1024
-#
-#   ## Read timeout.
-#   ## Only applies to stream sockets (e.g. TCP).
-#   ## 0 (default) is unlimited.
-#   # read_timeout = "30s"
-#
-#   ## Maximum socket buffer size in bytes.
-#   ## For stream sockets, once the buffer fills up, the sender will start backing up.
-#   ## For datagram sockets, once the buffer fills up, metrics will start dropping.
-#   ## Defaults to the OS default.
-#   # read_buffer_size = 65535
-#
-#   ## Period between keep alive probes.
-#   ## Only applies to TCP sockets.
-#   ## 0 disables keep alive probes.
-#   ## Defaults to the OS configuration.
-#   # keep_alive_period = "5m"
-#
-#   ## Data format to consume.
-#   ## Each data format has its own unique set of configuration options, read
-#   ## more about them here:
-#   ## https://github.com/influxdata/telegraf/blob/master/docs/DATA_FORMATS_INPUT.md
-#   # data_format = "influx"
-
-
-# # Statsd UDP/TCP Server
-# [[inputs.statsd]]
-#   ## Protocol, must be "tcp" or "udp" (default=udp)
-#   protocol = "udp"
-#
-#   ## MaxTCPConnection - applicable when protocol is set to tcp (default=250)
-#   max_tcp_connections = 250
-#
-#   ## Address and port to host UDP listener on
-#   service_address = ":8125"
-#
-#   ## The following configuration options control when telegraf clears it's cache
-#   ## of previous values. If set to false, then telegraf will only clear it's
-#   ## cache when the daemon is restarted.
-#   ## Reset gauges every interval (default=true)
-#   delete_gauges = true
-#   ## Reset counters every interval (default=true)
-#   delete_counters = true
-#   ## Reset sets every interval (default=true)
-#   delete_sets = true
-#   ## Reset timings & histograms every interval (default=true)
-#   delete_timings = true
-#
-#   ## Percentiles to calculate for timing & histogram stats
-#   percentiles = [90]
-#
-#   ## separator to use between elements of a statsd metric
-#   metric_separator = "_"
-#
-#   ## Parses tags in the datadog statsd format
-#   ## http://docs.datadoghq.com/guides/dogstatsd/
-#   parse_data_dog_tags = false
-#
-#   ## Statsd data translation templates, more info can be read here:
-#   ## https://github.com/influxdata/telegraf/blob/master/docs/DATA_FORMATS_INPUT.md#graphite
-#   # templates = [
-#   #     "cpu.* measurement*"
-#   # ]
-#
-#   ## Number of UDP messages allowed to queue up, once filled,
-#   ## the statsd server will start dropping packets
-#   allowed_pending_messages = 10000
-#
-#   ## Number of timing/histogram values to track per-measurement in the
-#   ## calculation of percentiles. Raising this limit increases the accuracy
-#   ## of percentiles but also increases the memory usage and cpu time.
-#   percentile_limit = 1000
-
-
-# # Stream a log file, like the tail -f command
-# [[inputs.tail]]
-#   ## files to tail.
-#   ## These accept standard unix glob matching rules, but with the addition of
-#   ## ** as a "super asterisk". ie:
-#   ##   "/var/log/**.log"  -> recursively find all .log files in /var/log
-#   ##   "/var/log/*/*.log" -> find all .log files with a parent dir in /var/log
-#   ##   "/var/log/apache.log" -> just tail the apache log file
-#   ##
-#   ## See https://github.com/gobwas/glob for more examples
-#   ##
-#   files = ["/var/mymetrics.out"]
-#   ## Read file from beginning.
-#   from_beginning = false
-#   ## Whether file is a named pipe
-#   pipe = false
-#
-#   ## Data format to consume.
-#   ## Each data format has its own unique set of configuration options, read
-#   ## more about them here:
-#   ## https://github.com/influxdata/telegraf/blob/master/docs/DATA_FORMATS_INPUT.md
-#   data_format = "influx"
-
-
-# # Generic TCP listener
-# [[inputs.tcp_listener]]
-#   # DEPRECATED: the TCP listener plugin has been deprecated in favor of the
-#   # socket_listener plugin
-#   # see https://github.com/influxdata/telegraf/tree/master/plugins/inputs/socket_listener
-
-
-# # Generic UDP listener
-# [[inputs.udp_listener]]
-#   # DEPRECATED: the TCP listener plugin has been deprecated in favor of the
-#   # socket_listener plugin
-#   # see https://github.com/influxdata/telegraf/tree/master/plugins/inputs/socket_listener
-
-
-# # A Webhooks Event collector
-# [[inputs.webhooks]]
-#   ## Address and port to host Webhook listener on
-#   service_address = ":1619"
-#
-#   [inputs.webhooks.filestack]
-#     path = "/filestack"
-#
-#   [inputs.webhooks.github]
-#     path = "/github"
-#     # secret = ""
-#
-#   [inputs.webhooks.mandrill]
-#     path = "/mandrill"
-#
-#   [inputs.webhooks.rollbar]
-#     path = "/rollbar"
-#
-#   [inputs.webhooks.papertrail]
-#     path = "/papertrail"
-
-
-# # This plugin implements the Zipkin http server to gather trace and timing data needed to troubleshoot latency problems in microservice architectures.
-# [[inputs.zipkin]]
-#   # path = "/api/v1/spans" # URL path for span data
-#   # port = 9411            # Port on which Telegraf listens
-=======
 [[inputs.swap]]
 [[inputs.netstat]]
 [[inputs.processes]]
 [[inputs.diskio]]
-[[inputs.kernel]]
->>>>>>> 55fc9385
+[[inputs.kernel]]