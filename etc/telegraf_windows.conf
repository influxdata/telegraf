# Telegraf Configuration
#
# Telegraf is entirely plugin driven. All metrics are gathered from the
# declared inputs, and sent to the declared outputs.
#
# Plugins must be declared in here to be active.
# To deactivate a plugin, comment out the name and any variables.
#
# Use 'telegraf -config telegraf.conf -test' to see what metrics a config
# file would generate.
#
# Environment variables can be used anywhere in this config file, simply surround
# them with ${}. For strings the variable must be within quotes (ie, "${STR_VAR}"),
# for numbers and booleans they should be plain (ie, ${INT_VAR}, ${BOOL_VAR})


# Global tags can be specified here in key="value" format.
[global_tags]
  # dc = "us-east-1" # will tag all metrics with dc=us-east-1
  # rack = "1a"
  ## Environment variables can be used as tags, and throughout the config file
  # user = "$USER"


# Configuration for telegraf agent
[agent]
  ## Default data collection interval for all inputs
  interval = "10s"
  ## Rounds collection interval to 'interval'
  ## ie, if interval="10s" then always collect on :00, :10, :20, etc.
  round_interval = true

  ## Telegraf will send metrics to outputs in batches of at most
  ## metric_batch_size metrics.
  ## This controls the size of writes that Telegraf sends to output plugins.
  metric_batch_size = 1000

  ## Maximum number of unwritten metrics per output.  Increasing this value
  ## allows for longer periods of output downtime without dropping metrics at the
  ## cost of higher maximum memory usage.
  metric_buffer_limit = 10000

  ## Collection jitter is used to jitter the collection by a random amount.
  ## Each plugin will sleep for a random time within jitter before collecting.
  ## This can be used to avoid many plugins querying things like sysfs at the
  ## same time, which can have a measurable effect on the system.
  collection_jitter = "0s"

  ## Default flushing interval for all outputs. Maximum flush_interval will be
  ## flush_interval + flush_jitter
  flush_interval = "10s"
  ## Jitter the flush interval by a random amount. This is primarily to avoid
  ## large write spikes for users running a large number of telegraf instances.
  ## ie, a jitter of 5s and interval 10s means flushes will happen every 10-15s
  flush_jitter = "0s"

  ## By default or when set to "0s", precision will be set to the same
  ## timestamp order as the collection interval, with the maximum being 1s.
  ##   ie, when interval = "10s", precision will be "1s"
  ##       when interval = "250ms", precision will be "1ms"
  ## Precision will NOT be used for service inputs. It is up to each individual
  ## service input to set the timestamp at the appropriate precision.
  ## Valid time units are "ns", "us" (or "µs"), "ms", "s".
  precision = ""

<<<<<<< HEAD
  ## Logging configuration:
  ## Run telegraf with debug log messages.
  debug = false
  ## Run telegraf in quiet mode (error log messages only).
  quiet = false
  ## Specify the log file name. The empty string means to log to stdout.
  logfile = ""
=======
  ## Log at debug level.
  # debug = false
  ## Log only error level messages.
  # quiet = false

  ## Log target controls the destination for logs and can be one of "file",
  ## "stderr" or, on Windows, "eventlog".  When set to "file", the output file
  ## is determined by the "logfile" setting.
  # logtarget = "file"

  ## Name of the file to be logged to when using the "file" logtarget.  If set to
  ## the empty string then logs are written to stderr.
  # logfile = ""

  ## The logfile will be rotated after the time interval specified.  When set
  ## to 0 no time based rotation is performed.  Logs are rotated only when
  ## written to, if there is no log activity rotation may be delayed.
  # logfile_rotation_interval = "0d"

  ## The logfile will be rotated when it becomes larger than the specified
  ## size.  When set to 0 no size based rotation is performed.
  # logfile_rotation_max_size = "0MB"

  ## Maximum number of rotated archives to keep, any older logs are deleted.
  ## If set to -1, no archives are removed.
  # logfile_rotation_max_archives = 5
>>>>>>> 2f943e97

  ## Override default hostname, if empty use os.Hostname()
  hostname = ""
  ## If set to true, do no set the "host" tag in the telegraf agent.
  omit_hostname = false


###############################################################################
#                            OUTPUT PLUGINS                                   #
###############################################################################


# Configuration for sending metrics to InfluxDB
[[outputs.influxdb]]
  ## The full HTTP or UDP URL for your InfluxDB instance.
  ##
  ## Multiple URLs can be specified for a single cluster, only ONE of the
  ## urls will be written to each interval.
  # urls = ["unix:///var/run/influxdb.sock"]
  # urls = ["udp://127.0.0.1:8089"]
  # urls = ["http://127.0.0.1:8086"]

  ## The target database for metrics; will be created as needed.
  ## For UDP url endpoint database needs to be configured on server side.
  # database = "telegraf"

  ## The value of this tag will be used to determine the database.  If this
  ## tag is not set the 'database' option is used as the default.
  # database_tag = ""

  ## If true, the database tag will not be added to the metric.
  # exclude_database_tag = false

  ## If true, no CREATE DATABASE queries will be sent.  Set to true when using
  ## Telegraf with a user without permissions to create databases or when the
  ## database already exists.
  # skip_database_creation = false

  ## Name of existing retention policy to write to.  Empty string writes to
  ## the default retention policy.  Only takes effect when using HTTP.
  # retention_policy = ""

  ## Write consistency (clusters only), can be: "any", "one", "quorum", "all".
  ## Only takes effect when using HTTP.
  # write_consistency = "any"

  ## Timeout for HTTP messages.
  # timeout = "5s"

  ## HTTP Basic Auth
  # username = "telegraf"
  # password = "metricsmetricsmetricsmetrics"

  ## HTTP User-Agent
  # user_agent = "telegraf"

  ## UDP payload size is the maximum packet size to send.
  # udp_payload = "512B"

  ## Optional TLS Config for use on HTTP connections.
  # tls_ca = "/etc/telegraf/ca.pem"
  # tls_cert = "/etc/telegraf/cert.pem"
  # tls_key = "/etc/telegraf/key.pem"
  ## Use TLS but skip chain & host verification
  # insecure_skip_verify = false

  ## HTTP Proxy override, if unset values the standard proxy environment
  ## variables are consulted to determine which proxy, if any, should be used.
  # http_proxy = "http://corporate.proxy:3128"

  ## Additional HTTP headers
  # http_headers = {"X-Special-Header" = "Special-Value"}

  ## HTTP Content-Encoding for write request body, can be set to "gzip" to
  ## compress body or "identity" to apply no encoding.
  # content_encoding = "identity"

  ## When true, Telegraf will output unsigned integers as unsigned values,
  ## i.e.: "42u".  You will need a version of InfluxDB supporting unsigned
  ## integer values.  Enabling this option will result in field type errors if
  ## existing data has been written.
  # influx_uint_support = false

# # Configuration for sending metrics to InfluxDB
# [[outputs.influxdb_v2]]
#   ## The URLs of the InfluxDB cluster nodes.
#   ##
#   ## Multiple URLs can be specified for a single cluster, only ONE of the
#   ## urls will be written to each interval.
#   ##   ex: urls = ["https://us-west-2-1.aws.cloud2.influxdata.com"]
#   urls = ["http://127.0.0.1:9999"]
#
#   ## Token for authentication.
#   token = ""
#
#   ## Organization is the name of the organization you wish to write to; must exist.
#   organization = ""
#
#   ## Destination bucket to write into.
#   bucket = ""
#
#   ## The value of this tag will be used to determine the bucket.  If this
#   ## tag is not set the 'bucket' option is used as the default.
#   # bucket_tag = ""
#
#   ## If true, the bucket tag will not be added to the metric.
#   # exclude_bucket_tag = false
#
#   ## Timeout for HTTP messages.
#   # timeout = "5s"
#
#   ## Additional HTTP headers
#   # http_headers = {"X-Special-Header" = "Special-Value"}
#
#   ## HTTP Proxy override, if unset values the standard proxy environment
#   ## variables are consulted to determine which proxy, if any, should be used.
#   # http_proxy = "http://corporate.proxy:3128"
#
#   ## HTTP User-Agent
#   # user_agent = "telegraf"
#
#   ## Content-Encoding for write request body, can be set to "gzip" to
#   ## compress body or "identity" to apply no encoding.
#   # content_encoding = "gzip"
#
#   ## Enable or disable uint support for writing uints influxdb 2.0.
#   # influx_uint_support = false
#
#   ## Optional TLS Config for use on HTTP connections.
#   # tls_ca = "/etc/telegraf/ca.pem"
#   # tls_cert = "/etc/telegraf/cert.pem"
#   # tls_key = "/etc/telegraf/key.pem"
#   ## Use TLS but skip chain & host verification
#   # insecure_skip_verify = false


###############################################################################
#                            INPUT PLUGINS                                    #
###############################################################################


# Windows Performance Counters plugin.
# These are the recommended method of monitoring system metrics on windows,
# as the regular system plugins (inputs.cpu, inputs.mem, etc.) rely on WMI,
# which utilize more system resources.
#
# See more configuration examples at:
#   https://github.com/influxdata/telegraf/tree/master/plugins/inputs/win_perf_counters

[[inputs.win_perf_counters]]
  [[inputs.win_perf_counters.object]]
    # Processor usage, alternative to native, reports on a per core.
    ObjectName = "Processor"
    Instances = ["*"]
    Counters = [
      "% Idle Time",
      "% Interrupt Time",
      "% Privileged Time",
      "% User Time",
      "% Processor Time",
      "% DPC Time",
    ]
    Measurement = "win_cpu"
    # Set to true to include _Total instance when querying for all (*).
    IncludeTotal=true

  [[inputs.win_perf_counters.object]]
    # Disk times and queues
    ObjectName = "LogicalDisk"
    Instances = ["*"]
    Counters = [
      "% Idle Time",
      "% Disk Time",
      "% Disk Read Time",
      "% Disk Write Time",
      "% Free Space",
      "Current Disk Queue Length",
      "Free Megabytes",
    ]
    Measurement = "win_disk"
    # Set to true to include _Total instance when querying for all (*).
    #IncludeTotal=false

  [[inputs.win_perf_counters.object]]
    ObjectName = "PhysicalDisk"
    Instances = ["*"]
    Counters = [
      "Disk Read Bytes/sec",
      "Disk Write Bytes/sec",
      "Current Disk Queue Length",
      "Disk Reads/sec",
      "Disk Writes/sec",
      "% Disk Time",
      "% Disk Read Time",
      "% Disk Write Time",
    ]
    Measurement = "win_diskio"

  [[inputs.win_perf_counters.object]]
    ObjectName = "Network Interface"
    Instances = ["*"]
    Counters = [
      "Bytes Received/sec",
      "Bytes Sent/sec",
      "Packets Received/sec",
      "Packets Sent/sec",
      "Packets Received Discarded",
      "Packets Outbound Discarded",
      "Packets Received Errors",
      "Packets Outbound Errors",
    ]
    Measurement = "win_net"

  [[inputs.win_perf_counters.object]]
    ObjectName = "System"
    Counters = [
      "Context Switches/sec",
      "System Calls/sec",
      "Processor Queue Length",
      "System Up Time",
    ]
    Instances = ["------"]
    Measurement = "win_system"
    # Set to true to include _Total instance when querying for all (*).
    #IncludeTotal=false

  [[inputs.win_perf_counters.object]]
    # Example query where the Instance portion must be removed to get data back,
    # such as from the Memory object.
    ObjectName = "Memory"
    Counters = [
      "Available Bytes",
      "Cache Faults/sec",
      "Demand Zero Faults/sec",
      "Page Faults/sec",
      "Pages/sec",
      "Transition Faults/sec",
      "Pool Nonpaged Bytes",
      "Pool Paged Bytes",
      "Standby Cache Reserve Bytes",
      "Standby Cache Normal Priority Bytes",
      "Standby Cache Core Bytes",
    ]
    # Use 6 x - to remove the Instance bit from the query.
    Instances = ["------"]
    Measurement = "win_mem"
    # Set to true to include _Total instance when querying for all (*).
    #IncludeTotal=false

  [[inputs.win_perf_counters.object]]
    # Example query where the Instance portion must be removed to get data back,
    # such as from the Paging File object.
    ObjectName = "Paging File"
    Counters = [
      "% Usage",
    ]
    Instances = ["_Total"]
    Measurement = "win_swap"


# Windows system plugins using WMI (disabled by default, using
# win_perf_counters over WMI is recommended)


# # Read metrics about cpu usage
# [[inputs.cpu]]
#   ## Whether to report per-cpu stats or not
#   percpu = true
#   ## Whether to report total system cpu stats or not
#   totalcpu = true
#   ## If true, collect raw CPU time metrics.
#   collect_cpu_time = false
#   ## If true, compute and report the sum of all non-idle CPU states.
#   report_active = false


# # Read metrics about disk usage by mount point
# [[inputs.disk]]
#   ## By default stats will be gathered for all mount points.
#   ## Set mount_points will restrict the stats to only the specified mount points.
#   # mount_points = ["/"]
#
#   ## Ignore mount points by filesystem type.
#   ignore_fs = ["tmpfs", "devtmpfs", "devfs", "overlay", "aufs", "squashfs"]


# # Read metrics about disk IO by device
# [[inputs.diskio]]
#   ## By default, telegraf will gather stats for all devices including
#   ## disk partitions.
#   ## Setting devices will restrict the stats to the specified devices.
#   # devices = ["sda", "sdb", "vd*"]
#   ## Uncomment the following line if you need disk serial numbers.
#   # skip_serial_number = false
#   #
#   ## On systems which support it, device metadata can be added in the form of
#   ## tags.
#   ## Currently only Linux is supported via udev properties. You can view
#   ## available properties for a device by running:
#   ## 'udevadm info -q property -n /dev/sda'
#   # device_tags = ["ID_FS_TYPE", "ID_FS_USAGE"]
#   #
#   ## Using the same metadata source as device_tags, you can also customize the
#   ## name of the device via templates.
#   ## The 'name_templates' parameter is a list of templates to try and apply to
#   ## the device. The template may contain variables in the form of '$PROPERTY' or
#   ## '${PROPERTY}'. The first template which does not contain any variables not
#   ## present for the device is used as the device name tag.
#   ## The typical use case is for LVM volumes, to get the VG/LV name instead of
#   ## the near-meaningless DM-0 name.
#   # name_templates = ["$ID_FS_LABEL","$DM_VG_NAME/$DM_LV_NAME"]


# # Read metrics about memory usage
# [[inputs.mem]]
#   # no configuration


# # Read metrics about swap memory usage
# [[inputs.swap]]
#   # no configuration<|MERGE_RESOLUTION|>--- conflicted
+++ resolved
@@ -63,15 +63,6 @@
   ## Valid time units are "ns", "us" (or "µs"), "ms", "s".
   precision = ""
 
-<<<<<<< HEAD
-  ## Logging configuration:
-  ## Run telegraf with debug log messages.
-  debug = false
-  ## Run telegraf in quiet mode (error log messages only).
-  quiet = false
-  ## Specify the log file name. The empty string means to log to stdout.
-  logfile = ""
-=======
   ## Log at debug level.
   # debug = false
   ## Log only error level messages.
@@ -98,7 +89,6 @@
   ## Maximum number of rotated archives to keep, any older logs are deleted.
   ## If set to -1, no archives are removed.
   # logfile_rotation_max_archives = 5
->>>>>>> 2f943e97
 
   ## Override default hostname, if empty use os.Hostname()
   hostname = ""
