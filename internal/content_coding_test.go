package internal

import (
	"bytes"
	"fmt"
	"io"
	"strings"
	"testing"

	"github.com/stretchr/testify/require"
)

const maxDecompressionSize = 1024

func TestGzipEncodeDecode(t *testing.T) {
	enc, err := NewGzipEncoder()
	require.NoError(t, err)
	dec := NewGzipDecoder(WithMaxDecompressionSize(maxDecompressionSize))

	payload, err := enc.Encode([]byte("howdy"))
	require.NoError(t, err)

	actual, err := dec.Decode(payload)
	require.NoError(t, err)

	require.Equal(t, "howdy", string(actual))
}

func TestGzipReuse(t *testing.T) {
	enc, err := NewGzipEncoder()
	require.NoError(t, err)
	dec := NewGzipDecoder(WithMaxDecompressionSize(maxDecompressionSize))

	payload, err := enc.Encode([]byte("howdy"))
	require.NoError(t, err)

	actual, err := dec.Decode(payload)
	require.NoError(t, err)

	require.Equal(t, "howdy", string(actual))

	payload, err = enc.Encode([]byte("doody"))
	require.NoError(t, err)

	actual, err = dec.Decode(payload)
	require.NoError(t, err)

	require.Equal(t, "doody", string(actual))
}

func TestZlibEncodeDecode(t *testing.T) {
	enc, err := NewZlibEncoder()
	require.NoError(t, err)
	dec := NewZlibDecoder(WithMaxDecompressionSize(maxDecompressionSize))

	payload, err := enc.Encode([]byte("howdy"))
	require.NoError(t, err)

	actual, err := dec.Decode(payload)
	require.NoError(t, err)

	require.Equal(t, "howdy", string(actual))
}

func TestZlibEncodeDecodeWithTooLargeMessage(t *testing.T) {
	enc, err := NewZlibEncoder()
	require.NoError(t, err)
	dec := NewZlibDecoder(WithMaxDecompressionSize(3))

	payload, err := enc.Encode([]byte("howdy"))
	require.NoError(t, err)

	_, err = dec.Decode(payload)
	require.ErrorContains(t, err, "size of decoded data exceeds allowed size 3")
}

func TestZstdEncodeDecode(t *testing.T) {
	enc, err := NewZstdEncoder()
	require.NoError(t, err)
<<<<<<< HEAD
	dec, err := NewZstdDecoder()
=======
	dec, err := NewZstdDecoder(WithMaxDecompressionSize(maxDecompressionSize))
>>>>>>> 577db893
	require.NoError(t, err)

	payload, err := enc.Encode([]byte("howdy"))
	require.NoError(t, err)

<<<<<<< HEAD
	actual, err := dec.Decode(payload, maxDecompressionSize)
=======
	actual, err := dec.Decode(payload)
>>>>>>> 577db893
	require.NoError(t, err)

	require.Equal(t, "howdy", string(actual))
}

func TestZstdReuse(t *testing.T) {
	enc, err := NewZstdEncoder()
	require.NoError(t, err)
<<<<<<< HEAD
	dec, err := NewZstdDecoder()
=======
	dec, err := NewZstdDecoder(WithMaxDecompressionSize(maxDecompressionSize))
>>>>>>> 577db893
	require.NoError(t, err)

	payload, err := enc.Encode([]byte("howdy"))
	require.NoError(t, err)

<<<<<<< HEAD
	actual, err := dec.Decode(payload, maxDecompressionSize)
=======
	actual, err := dec.Decode(payload)
>>>>>>> 577db893
	require.NoError(t, err)

	require.Equal(t, "howdy", string(actual))

	payload, err = enc.Encode([]byte("doody"))
	require.NoError(t, err)

<<<<<<< HEAD
	actual, err = dec.Decode(payload, maxDecompressionSize)
=======
	actual, err = dec.Decode(payload)
>>>>>>> 577db893
	require.NoError(t, err)

	require.Equal(t, "doody", string(actual))
}

func TestIdentityEncodeDecode(t *testing.T) {
	dec := NewIdentityDecoder(WithMaxDecompressionSize(maxDecompressionSize))
	enc, err := NewIdentityEncoder()
	require.NoError(t, err)

	payload, err := enc.Encode([]byte("howdy"))
	require.NoError(t, err)

	actual, err := dec.Decode(payload)
	require.NoError(t, err)

	require.Equal(t, "howdy", string(actual))
}

func TestStreamIdentityDecode(t *testing.T) {
	var r bytes.Buffer
	n, err := r.Write([]byte("howdy"))
	require.NoError(t, err)
	require.Equal(t, 5, n)

	dec, err := NewStreamContentDecoder("identity", &r)
	require.NoError(t, err)

	data, err := io.ReadAll(dec)
	require.NoError(t, err)

	require.Equal(t, []byte("howdy"), data)
}

func TestStreamGzipDecode(t *testing.T) {
	enc, err := NewGzipEncoder()
	require.NoError(t, err)
	written, err := enc.Encode([]byte("howdy"))
	require.NoError(t, err)

	w := bytes.NewBuffer(written)

	dec, err := NewStreamContentDecoder("gzip", w)
	require.NoError(t, err)

	b := make([]byte, 10)
	n, err := dec.Read(b)
	require.NoError(t, err)
	require.Equal(t, 5, n)

	require.Equal(t, []byte("howdy"), b[:n])
}

func TestCompressionLevel(t *testing.T) {
	tests := []struct {
		algorithm   string
		validLevels []int
		errormsg    string
	}{
		{
			algorithm:   "gzip",
			validLevels: []int{0, 1, 9},
			errormsg:    "invalid compression level",
		},
		{
			algorithm:   "zlib",
			validLevels: []int{0, 1, 9},
			errormsg:    "invalid compression level",
		},
		{
			algorithm:   "zstd",
			validLevels: []int{1, 3, 7, 11},
			errormsg:    "invalid compression level",
		},
		{
			algorithm: "identity",
			errormsg:  "does not support options",
		},
	}

	for _, tt := range tests {
		// Check default i.e. without specifying level
		t.Run(tt.algorithm+" default", func(t *testing.T) {
			enc, err := NewContentEncoder(tt.algorithm)
			require.NoError(t, err)
			require.NotNil(t, enc)
		})

		// Check invalid level
		t.Run(tt.algorithm+" invalid", func(t *testing.T) {
			_, err := NewContentEncoder(tt.algorithm, WithCompressionLevel(12))
			require.ErrorContains(t, err, tt.errormsg)
		})

		// Check known levels 0..9
		for level := 0; level < 10; level++ {
			name := fmt.Sprintf("%s level %d", tt.algorithm, level)
			t.Run(name, func(t *testing.T) {
				var valid bool
				for _, l := range tt.validLevels {
					if l == level {
						valid = true
						break
					}
				}

				enc, err := NewContentEncoder(tt.algorithm, WithCompressionLevel(level))
				if valid {
					require.NoError(t, err)
					require.NotNil(t, enc)
				} else {
					require.ErrorContains(t, err, tt.errormsg)
				}
			})
		}
	}
}

func BenchmarkGzipEncode(b *testing.B) {
	data := []byte(strings.Repeat("-howdy stranger-", 64))
	dataLen := int64(len(data)) + 1

	enc, err := NewGzipEncoder()
	require.NoError(b, err)
	dec := NewGzipDecoder(WithMaxDecompressionSize(dataLen))
	payload, err := enc.Encode(data)
	require.NoError(b, err)
	actual, err := dec.Decode(payload)
	require.NoError(b, err)
	require.Equal(b, data, actual)

	for n := 0; n < b.N; n++ {
		_, err := enc.Encode(data)
		require.NoError(b, err)
	}
}

func BenchmarkGzipDecode(b *testing.B) {
	data := []byte(strings.Repeat("-howdy stranger-", 64))
	dataLen := int64(len(data)) + 1

	enc, err := NewGzipEncoder()
	require.NoError(b, err)
	dec := NewGzipDecoder(WithMaxDecompressionSize(dataLen))
	payload, err := enc.Encode(data)
	require.NoError(b, err)
	actual, err := dec.Decode(payload)
	require.NoError(b, err)
	require.Equal(b, data, actual)

	for n := 0; n < b.N; n++ {
		_, err = dec.Decode(payload)
		require.NoError(b, err)
	}
}

func BenchmarkGzipEncodeDecode(b *testing.B) {
	data := []byte(strings.Repeat("-howdy stranger-", 64))
	dataLen := int64(len(data)) + 1

	enc, err := NewGzipEncoder()
	require.NoError(b, err)
	dec := NewGzipDecoder(WithMaxDecompressionSize(dataLen))
	payload, err := enc.Encode(data)
	require.NoError(b, err)
	actual, err := dec.Decode(payload)
	require.NoError(b, err)
	require.Equal(b, data, actual)

	for n := 0; n < b.N; n++ {
		payload, err := enc.Encode(data)
		require.NoError(b, err)

		_, err = dec.Decode(payload)
		require.NoError(b, err)
	}
}

func BenchmarkGzipEncodeBig(b *testing.B) {
	data := []byte(strings.Repeat("-howdy stranger-", 1024*1024))
	dataLen := int64(len(data)) + 1

	enc, err := NewGzipEncoder()
	require.NoError(b, err)
	dec := NewGzipDecoder(WithMaxDecompressionSize(dataLen))
	payload, err := enc.Encode(data)
	require.NoError(b, err)
	actual, err := dec.Decode(payload)
	require.NoError(b, err)
	require.Equal(b, data, actual)

	for n := 0; n < b.N; n++ {
		_, err := enc.Encode(data)
		require.NoError(b, err)
	}
}

func BenchmarkGzipDecodeBig(b *testing.B) {
	data := []byte(strings.Repeat("-howdy stranger-", 1024*1024))
	dataLen := int64(len(data)) + 1

	enc, err := NewGzipEncoder()
	require.NoError(b, err)
	dec := NewGzipDecoder(WithMaxDecompressionSize(dataLen))
	payload, err := enc.Encode(data)
	require.NoError(b, err)
	actual, err := dec.Decode(payload)
	require.NoError(b, err)
	require.Equal(b, data, actual)

	for n := 0; n < b.N; n++ {
		_, err = dec.Decode(payload)
		require.NoError(b, err)
	}
}

func BenchmarkGzipEncodeDecodeBig(b *testing.B) {
	data := []byte(strings.Repeat("-howdy stranger-", 1024*1024))
	dataLen := int64(len(data)) + 1

	enc, err := NewGzipEncoder()
	require.NoError(b, err)
	dec := NewGzipDecoder(WithMaxDecompressionSize(dataLen))
	payload, err := enc.Encode(data)
	require.NoError(b, err)
	actual, err := dec.Decode(payload)
	require.NoError(b, err)
	require.Equal(b, data, actual)

	for n := 0; n < b.N; n++ {
		payload, err := enc.Encode(data)
		require.NoError(b, err)

		_, err = dec.Decode(payload)
		require.NoError(b, err)
	}
}

func BenchmarkZstdEncode(b *testing.B) {
	data := []byte(strings.Repeat("-howdy stranger-", 64))
	dataLen := int64(len(data)) + 1

	enc, err := NewZstdEncoder()
	require.NoError(b, err)
	dec, err := NewZstdDecoder(WithMaxDecompressionSize(dataLen))
	require.NoError(b, err)
	payload, err := enc.Encode(data)
	require.NoError(b, err)
	actual, err := dec.Decode(payload)
	require.NoError(b, err)
	require.Equal(b, data, actual)

	for n := 0; n < b.N; n++ {
		_, err := enc.Encode(data)
		require.NoError(b, err)
	}
}

func BenchmarkZstdDecode(b *testing.B) {
	data := []byte(strings.Repeat("-howdy stranger-", 64))
	dataLen := int64(len(data)) + 1

	enc, err := NewZstdEncoder()
	require.NoError(b, err)
	dec, err := NewZstdDecoder(WithMaxDecompressionSize(dataLen))
	require.NoError(b, err)
	payload, err := enc.Encode(data)
	require.NoError(b, err)
	actual, err := dec.Decode(payload)
	require.NoError(b, err)
	require.Equal(b, data, actual)

	for n := 0; n < b.N; n++ {
		_, err = dec.Decode(payload)
		require.NoError(b, err)
	}
}

func BenchmarkZstdEncodeDecode(b *testing.B) {
	data := []byte(strings.Repeat("-howdy stranger-", 64))
	dataLen := int64(len(data)) + 1

	enc, err := NewZstdEncoder()
	require.NoError(b, err)
	dec, err := NewZstdDecoder(WithMaxDecompressionSize(dataLen))
	require.NoError(b, err)
	payload, err := enc.Encode(data)
	require.NoError(b, err)
	actual, err := dec.Decode(payload)
	require.NoError(b, err)
	require.Equal(b, data, actual)

	for n := 0; n < b.N; n++ {
		payload, err := enc.Encode(data)
		require.NoError(b, err)

		_, err = dec.Decode(payload)
		require.NoError(b, err)
	}
}

func BenchmarkZstdEncodeBig(b *testing.B) {
	data := []byte(strings.Repeat("-howdy stranger-", 1024*1024))
	dataLen := int64(len(data)) + 1

	enc, err := NewZstdEncoder()
	require.NoError(b, err)
	dec, err := NewZstdDecoder(WithMaxDecompressionSize(dataLen))
	require.NoError(b, err)
	payload, err := enc.Encode(data)
	require.NoError(b, err)
	actual, err := dec.Decode(payload)
	require.NoError(b, err)
	require.Equal(b, data, actual)

	for n := 0; n < b.N; n++ {
		_, err := enc.Encode(data)
		require.NoError(b, err)
	}
}

func BenchmarkZstdDecodeBig(b *testing.B) {
	data := []byte(strings.Repeat("-howdy stranger-", 1024*1024))
	dataLen := int64(len(data)) + 1

	enc, err := NewZstdEncoder()
	require.NoError(b, err)
	dec, err := NewZstdDecoder(WithMaxDecompressionSize(dataLen))
	require.NoError(b, err)
	payload, err := enc.Encode(data)
	require.NoError(b, err)
	actual, err := dec.Decode(payload)
	require.NoError(b, err)
	require.Equal(b, data, actual)

	for n := 0; n < b.N; n++ {
		_, err = dec.Decode(payload)
		require.NoError(b, err)
	}
}

func BenchmarkZstdEncodeDecodeBig(b *testing.B) {
	data := []byte(strings.Repeat("-howdy stranger-", 1024*1024))
	dataLen := int64(len(data)) + 1

	enc, err := NewZstdEncoder()
	require.NoError(b, err)
	dec, err := NewZstdDecoder(WithMaxDecompressionSize(dataLen))
	require.NoError(b, err)
	payload, err := enc.Encode(data)
	require.NoError(b, err)
	actual, err := dec.Decode(payload)
	require.NoError(b, err)
	require.Equal(b, data, actual)

	for n := 0; n < b.N; n++ {
		payload, err := enc.Encode(data)
		require.NoError(b, err)

		_, err = dec.Decode(payload)
		require.NoError(b, err)
	}
}

func BenchmarkZstdEncode(b *testing.B) {
	data := []byte(strings.Repeat("-howdy stranger-", 64))
	dataLen := int64(len(data)) + 1

	enc, err := NewZstdEncoder()
	require.NoError(b, err)
	dec, err := NewZstdDecoder()
	require.NoError(b, err)
	payload, err := enc.Encode(data)
	require.NoError(b, err)
	actual, err := dec.Decode(payload, dataLen)
	require.NoError(b, err)
	require.Equal(b, data, actual)

	for n := 0; n < b.N; n++ {
		_, err := enc.Encode(data)
		require.NoError(b, err)
	}
}

func BenchmarkZstdDecode(b *testing.B) {
	data := []byte(strings.Repeat("-howdy stranger-", 64))
	dataLen := int64(len(data)) + 1

	enc, err := NewZstdEncoder()
	require.NoError(b, err)
	dec, err := NewZstdDecoder()
	require.NoError(b, err)
	payload, err := enc.Encode(data)
	require.NoError(b, err)
	actual, err := dec.Decode(payload, dataLen)
	require.NoError(b, err)
	require.Equal(b, data, actual)

	for n := 0; n < b.N; n++ {
		_, err = dec.Decode(payload, dataLen)
		require.NoError(b, err)
	}
}

func BenchmarkZstdEncodeDecode(b *testing.B) {
	data := []byte(strings.Repeat("-howdy stranger-", 64))
	dataLen := int64(len(data)) + 1

	enc, err := NewZstdEncoder()
	require.NoError(b, err)
	dec, err := NewZstdDecoder()
	require.NoError(b, err)
	payload, err := enc.Encode(data)
	require.NoError(b, err)
	actual, err := dec.Decode(payload, dataLen)
	require.NoError(b, err)
	require.Equal(b, data, actual)

	for n := 0; n < b.N; n++ {
		payload, err := enc.Encode(data)
		require.NoError(b, err)

		_, err = dec.Decode(payload, dataLen)
		require.NoError(b, err)
	}
}

func BenchmarkZstdEncodeBig(b *testing.B) {
	data := []byte(strings.Repeat("-howdy stranger-", 1024*1024))
	dataLen := int64(len(data)) + 1

	enc, err := NewZstdEncoder()
	require.NoError(b, err)
	dec, err := NewZstdDecoder()
	require.NoError(b, err)
	payload, err := enc.Encode(data)
	require.NoError(b, err)
	actual, err := dec.Decode(payload, dataLen)
	require.NoError(b, err)
	require.Equal(b, data, actual)

	for n := 0; n < b.N; n++ {
		_, err := enc.Encode(data)
		require.NoError(b, err)
	}
}

func BenchmarkZstdDecodeBig(b *testing.B) {
	data := []byte(strings.Repeat("-howdy stranger-", 1024*1024))
	dataLen := int64(len(data)) + 1

	enc, err := NewZstdEncoder()
	require.NoError(b, err)
	dec, err := NewZstdDecoder()
	require.NoError(b, err)
	payload, err := enc.Encode(data)
	require.NoError(b, err)
	actual, err := dec.Decode(payload, dataLen)
	require.NoError(b, err)
	require.Equal(b, data, actual)

	for n := 0; n < b.N; n++ {
		_, err = dec.Decode(payload, dataLen)
		require.NoError(b, err)
	}
}

func BenchmarkZstdEncodeDecodeBig(b *testing.B) {
	data := []byte(strings.Repeat("-howdy stranger-", 1024*1024))
	dataLen := int64(len(data)) + 1

	enc, err := NewZstdEncoder()
	require.NoError(b, err)
	dec, err := NewZstdDecoder()
	require.NoError(b, err)
	payload, err := enc.Encode(data)
	require.NoError(b, err)
	actual, err := dec.Decode(payload, dataLen)
	require.NoError(b, err)
	require.Equal(b, data, actual)

	for n := 0; n < b.N; n++ {
		payload, err := enc.Encode(data)
		require.NoError(b, err)

		_, err = dec.Decode(payload, dataLen)
		require.NoError(b, err)
	}
}

func BenchmarkZlibEncode(b *testing.B) {
	data := []byte(strings.Repeat("-howdy stranger-", 64))
	dataLen := int64(len(data)) + 1

	enc, err := NewZlibEncoder()
	require.NoError(b, err)
	dec := NewZlibDecoder(WithMaxDecompressionSize(dataLen))
	payload, err := enc.Encode(data)
	require.NoError(b, err)
	actual, err := dec.Decode(payload)
	require.NoError(b, err)
	require.Equal(b, data, actual)

	for n := 0; n < b.N; n++ {
		_, err := enc.Encode(data)
		require.NoError(b, err)
	}
}

func BenchmarkZlibDecode(b *testing.B) {
	data := []byte(strings.Repeat("-howdy stranger-", 64))
	dataLen := int64(len(data)) + 1

	enc, err := NewZlibEncoder()
	require.NoError(b, err)
	dec := NewZlibDecoder(WithMaxDecompressionSize(dataLen))
	payload, err := enc.Encode(data)
	require.NoError(b, err)
	actual, err := dec.Decode(payload)
	require.NoError(b, err)
	require.Equal(b, data, actual)

	for n := 0; n < b.N; n++ {
		_, err = dec.Decode(payload)
		require.NoError(b, err)
	}
}

func BenchmarkZlibEncodeDecode(b *testing.B) {
	data := []byte(strings.Repeat("-howdy stranger-", 64))
	dataLen := int64(len(data)) + 1

	enc, err := NewZlibEncoder()
	require.NoError(b, err)
	dec := NewZlibDecoder(WithMaxDecompressionSize(dataLen))
	payload, err := enc.Encode(data)
	require.NoError(b, err)
	actual, err := dec.Decode(payload)
	require.NoError(b, err)
	require.Equal(b, data, actual)

	for n := 0; n < b.N; n++ {
		payload, err := enc.Encode(data)
		require.NoError(b, err)

		_, err = dec.Decode(payload)
		require.NoError(b, err)
	}
}

func BenchmarkIdentityEncodeDecode(b *testing.B) {
	data := []byte(strings.Repeat("-howdy stranger-", 64))
	dataLen := int64(len(data)) + 1

	dec := NewIdentityDecoder(WithMaxDecompressionSize(dataLen))
	enc, err := NewIdentityEncoder()
	require.NoError(b, err)

	payload, err := enc.Encode(data)
	require.NoError(b, err)
	actual, err := dec.Decode(payload)
	require.NoError(b, err)
	require.Equal(b, data, actual)

	for n := 0; n < b.N; n++ {
		payload, err := enc.Encode(data)
		require.NoError(b, err)

		_, err = dec.Decode(payload)
		require.NoError(b, err)
	}
}<|MERGE_RESOLUTION|>--- conflicted
+++ resolved
@@ -77,21 +77,13 @@
 func TestZstdEncodeDecode(t *testing.T) {
 	enc, err := NewZstdEncoder()
 	require.NoError(t, err)
-<<<<<<< HEAD
-	dec, err := NewZstdDecoder()
-=======
 	dec, err := NewZstdDecoder(WithMaxDecompressionSize(maxDecompressionSize))
->>>>>>> 577db893
 	require.NoError(t, err)
 
 	payload, err := enc.Encode([]byte("howdy"))
 	require.NoError(t, err)
 
-<<<<<<< HEAD
-	actual, err := dec.Decode(payload, maxDecompressionSize)
-=======
-	actual, err := dec.Decode(payload)
->>>>>>> 577db893
+	actual, err := dec.Decode(payload)
 	require.NoError(t, err)
 
 	require.Equal(t, "howdy", string(actual))
@@ -100,21 +92,13 @@
 func TestZstdReuse(t *testing.T) {
 	enc, err := NewZstdEncoder()
 	require.NoError(t, err)
-<<<<<<< HEAD
-	dec, err := NewZstdDecoder()
-=======
 	dec, err := NewZstdDecoder(WithMaxDecompressionSize(maxDecompressionSize))
->>>>>>> 577db893
 	require.NoError(t, err)
 
 	payload, err := enc.Encode([]byte("howdy"))
 	require.NoError(t, err)
 
-<<<<<<< HEAD
-	actual, err := dec.Decode(payload, maxDecompressionSize)
-=======
-	actual, err := dec.Decode(payload)
->>>>>>> 577db893
+	actual, err := dec.Decode(payload)
 	require.NoError(t, err)
 
 	require.Equal(t, "howdy", string(actual))
@@ -122,11 +106,7 @@
 	payload, err = enc.Encode([]byte("doody"))
 	require.NoError(t, err)
 
-<<<<<<< HEAD
-	actual, err = dec.Decode(payload, maxDecompressionSize)
-=======
 	actual, err = dec.Decode(payload)
->>>>>>> 577db893
 	require.NoError(t, err)
 
 	require.Equal(t, "doody", string(actual))
