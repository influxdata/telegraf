--- conflicted
+++ resolved
@@ -146,17 +146,15 @@
 		// split given oid
 		// for example RFC1213-MIB::sysUpTime.0
 		s := strings.SplitN(oid, "::", 2)
-		// node becomes sysUpTime.0
-<<<<<<< HEAD
+		// moduleName becomes RFC1213
 		moduleName := s[0]
 		_, err := gosmi.GetModule(moduleName)
 		if err != nil {
 			return oid, oid, oid, oid, gosmi.SmiNode{}, err
-=======
 		if s[1] == "" {
 			return "", oid, oid, oid, fmt.Errorf("cannot parse %v\n", oid)
->>>>>>> 973ffba9
-		}
+		}
+    // node becomes sysUpTime.0
 		node := s[1]
 		if strings.ContainsAny(node, ".") {
 			s = strings.SplitN(node, ".", 2)
