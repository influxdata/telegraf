package models

import (
	"log"
	"sync"
	"time"

	"github.com/influxdata/telegraf"
	"github.com/influxdata/telegraf/metric"
	"github.com/influxdata/telegraf/selfstat"
)

type RunningAggregator struct {
	sync.Mutex
	Aggregator  telegraf.Aggregator
	Config      *AggregatorConfig
	periodStart time.Time
	periodEnd   time.Time

	MetricsPushed   selfstat.Stat
	MetricsFiltered selfstat.Stat
	MetricsDropped  selfstat.Stat
	PushTime        selfstat.Stat
}

func NewRunningAggregator(
	aggregator telegraf.Aggregator,
	config *AggregatorConfig,
) *RunningAggregator {
	return &RunningAggregator{
		Aggregator: aggregator,
		Config:     config,
		MetricsPushed: selfstat.Register(
			"aggregate",
			"metrics_pushed",
			map[string]string{"aggregator": config.Name},
		),
		MetricsFiltered: selfstat.Register(
			"aggregate",
			"metrics_filtered",
			map[string]string{"aggregator": config.Name},
		),
		MetricsDropped: selfstat.Register(
			"aggregate",
			"metrics_dropped",
			map[string]string{"aggregator": config.Name},
		),
		PushTime: selfstat.Register(
			"aggregate",
			"push_time_ns",
			map[string]string{"aggregator": config.Name},
		),
	}
}

// AggregatorConfig is the common config for all aggregators.
type AggregatorConfig struct {
	Name         string
	Alias        string
	DropOriginal bool
	Period       time.Duration
	Delay        time.Duration
	Grace        time.Duration

	NameOverride      string
	MeasurementPrefix string
	MeasurementSuffix string
	Tags              map[string]string
	Filter            Filter
}

func (r *RunningAggregator) Name() string {
	return "aggregators." + r.Config.Name
}

func (r *RunningAggregator) LogName() string {
	if r.Config.Alias == "" {
		return r.Name()
	}
	return r.Name() + "::" + r.Config.Alias
}

func (r *RunningAggregator) Init() error {
	if p, ok := r.Aggregator.(telegraf.Initializer); ok {
		err := p.Init(telegraf.PluginConfig{Log: Logger{Name: r.LogName()}})
		if err != nil {
			return err
		}
	}
	return nil
}

func (r *RunningAggregator) Period() time.Duration {
	return r.Config.Period
}

func (r *RunningAggregator) EndPeriod() time.Time {
	return r.periodEnd
}

func (r *RunningAggregator) UpdateWindow(start, until time.Time) {
	r.periodStart = start
	r.periodEnd = until
	log.Printf("D! [%s] Updated aggregation range [%s, %s]", r.LogName(), start, until)
}

func (r *RunningAggregator) MakeMetric(metric telegraf.Metric) telegraf.Metric {
	m := makemetric(
		metric,
		r.Config.NameOverride,
		r.Config.MeasurementPrefix,
		r.Config.MeasurementSuffix,
		r.Config.Tags,
		nil)

	if m != nil {
		m.SetAggregate(true)
	}

	r.MetricsPushed.Incr(1)

	return m
}

// Add a metric to the aggregator and return true if the original metric
// should be dropped.
func (r *RunningAggregator) Add(m telegraf.Metric) bool {
	if ok := r.Config.Filter.Select(m); !ok {
		return false
	}

	// Make a copy of the metric but don't retain tracking.  We do not fail a
	// delivery due to the aggregation not being sent because we can't create
	// aggregations of historical data.  Additionally, waiting for the
	// aggregation to be pushed would introduce a hefty latency to delivery.
	m = metric.FromMetric(m)

	r.Config.Filter.Modify(m)
	if len(m.FieldList()) == 0 {
		r.MetricsFiltered.Incr(1)
		return r.Config.DropOriginal
	}

	r.Lock()
	defer r.Unlock()

<<<<<<< HEAD
	if m.Time().Before(r.periodStart) || m.Time().After(r.periodEnd.Add(r.Config.Delay)) {
		log.Printf("D! [%s] metric is outside aggregation window; discarding. %s: m: %s e: %s",
			r.LogName(), m.Time(), r.periodStart, r.periodEnd)
=======
	if m.Time().Before(r.periodStart.Add(-r.Config.Grace)) || m.Time().After(r.periodEnd.Add(r.Config.Delay)) {
		log.Printf("D! [%s] metric is outside aggregation window; discarding. %s: m: %s e: %s g: %s",
			r.Name(), m.Time(), r.periodStart, r.periodEnd, r.Config.Grace)
>>>>>>> 5e06e567
		r.MetricsDropped.Incr(1)
		return r.Config.DropOriginal
	}

	r.Aggregator.Add(m)
	return r.Config.DropOriginal
}

func (r *RunningAggregator) Push(acc telegraf.Accumulator) {
	r.Lock()
	defer r.Unlock()

	since := r.periodEnd
	until := r.periodEnd.Add(r.Config.Period)
	r.UpdateWindow(since, until)

	r.push(acc)
	r.Aggregator.Reset()
}

func (r *RunningAggregator) push(acc telegraf.Accumulator) {
	start := time.Now()
	r.Aggregator.Push(acc)
	elapsed := time.Since(start)
	r.PushTime.Incr(elapsed.Nanoseconds())
}<|MERGE_RESOLUTION|>--- conflicted
+++ resolved
@@ -144,15 +144,9 @@
 	r.Lock()
 	defer r.Unlock()
 
-<<<<<<< HEAD
-	if m.Time().Before(r.periodStart) || m.Time().After(r.periodEnd.Add(r.Config.Delay)) {
-		log.Printf("D! [%s] metric is outside aggregation window; discarding. %s: m: %s e: %s",
-			r.LogName(), m.Time(), r.periodStart, r.periodEnd)
-=======
 	if m.Time().Before(r.periodStart.Add(-r.Config.Grace)) || m.Time().After(r.periodEnd.Add(r.Config.Delay)) {
 		log.Printf("D! [%s] metric is outside aggregation window; discarding. %s: m: %s e: %s g: %s",
-			r.Name(), m.Time(), r.periodStart, r.periodEnd, r.Config.Grace)
->>>>>>> 5e06e567
+			r.LogName(), m.Time(), r.periodStart, r.periodEnd, r.Config.Grace)
 		r.MetricsDropped.Incr(1)
 		return r.Config.DropOriginal
 	}
