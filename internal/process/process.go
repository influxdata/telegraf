--- conflicted
+++ resolved
@@ -145,17 +145,6 @@
 			if p.RestartNotificationFn != nil {
 				p.RestartNotificationFn(p)
 			}
-<<<<<<< HEAD
-
-			/*
-			 * Restart appears to have been successful.  If the caller
-			 * has requested they be notified on restart do so here.
-			 */
-			if p.RestartNotificationFn != nil {
-				p.RestartNotificationFn(p)
-			}
-=======
->>>>>>> 7a715c06
 		}
 	}
 }
