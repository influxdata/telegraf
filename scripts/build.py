#!/usr/bin/python -u

import sys
import os
import subprocess
import time
from datetime import datetime
import shutil
import tempfile
import hashlib
import re
import logging
import argparse

################
#### Telegraf Variables
################

# Packaging variables
PACKAGE_NAME = "telegraf"
INSTALL_ROOT_DIR = "/usr/bin"
LOG_DIR = "/var/log/telegraf"
SCRIPT_DIR = "/usr/lib/telegraf/scripts"
CONFIG_DIR = "/etc/telegraf"
CONFIG_DIR_D = "/etc/telegraf/telegraf.d"
LOGROTATE_DIR = "/etc/logrotate.d"

INIT_SCRIPT = "scripts/init.sh"
SYSTEMD_SCRIPT = "scripts/telegraf.service"
LOGROTATE_SCRIPT = "etc/logrotate.d/telegraf"
DEFAULT_CONFIG = "etc/telegraf.conf"
DEFAULT_WINDOWS_CONFIG = "etc/telegraf_windows.conf"
POSTINST_SCRIPT = "scripts/post-install.sh"
PREINST_SCRIPT = "scripts/pre-install.sh"
POSTREMOVE_SCRIPT = "scripts/post-remove.sh"
PREREMOVE_SCRIPT = "scripts/pre-remove.sh"

# Default AWS S3 bucket for uploads
DEFAULT_BUCKET = "dl.influxdata.com/telegraf/artifacts"

CONFIGURATION_FILES = [
    CONFIG_DIR + '/telegraf.conf',
    LOGROTATE_DIR + '/telegraf',
]

# META-PACKAGE VARIABLES
PACKAGE_LICENSE = "MIT"
PACKAGE_URL = "https://github.com/influxdata/telegraf"
MAINTAINER = "support@influxdb.com"
VENDOR = "InfluxData"
DESCRIPTION = "Plugin-driven server agent for reporting metrics into InfluxDB."

# SCRIPT START
prereqs = [ 'git', 'go' ]
go_vet_command = "go tool vet -composites=true ./"
optional_prereqs = [ 'gvm', 'fpm', 'rpmbuild' ]

fpm_common_args = "-f -s dir --log error \
 --vendor {} \
 --url {} \
 --license {} \
 --maintainer {} \
 --config-files {} \
 --config-files {} \
 --after-install {} \
 --before-install {} \
 --after-remove {} \
 --before-remove {} \
 --description \"{}\"".format(
    VENDOR,
    PACKAGE_URL,
    PACKAGE_LICENSE,
    MAINTAINER,
    CONFIG_DIR + '/telegraf.conf',
    LOGROTATE_DIR + '/telegraf',
    POSTINST_SCRIPT,
    PREINST_SCRIPT,
    POSTREMOVE_SCRIPT,
    PREREMOVE_SCRIPT,
    DESCRIPTION)

targets = {
    'telegraf' : './cmd/telegraf',
}

supported_builds = {
    "windows": [ "amd64", "i386" ],
    "linux": [ "amd64", "i386", "armhf", "armel", "arm64", "static_amd64", "s390x"],
    "freebsd": [ "amd64", "i386" ]
}

supported_packages = {
    "linux": [ "deb", "rpm", "tar" ],
    "windows": [ "zip" ],
    "freebsd": [ "tar" ]
}

<<<<<<< HEAD
next_version = '1.6.0'
=======
next_version = '1.7.0'
>>>>>>> c6feb056

################
#### Telegraf Functions
################

def print_banner():
    logging.info("""
 _____     _                       __
/__   \\___| | ___  __ _ _ __ __ _ / _|
  / /\\/ _ \\ |/ _ \\/ _` | '__/ _` | |_
 / / |  __/ |  __/ (_| | | | (_| |  _|
 \\/   \\___|_|\\___|\\__, |_|  \\__,_|_|
                  |___/
 Build Script
""")

def create_package_fs(build_root):
    """Create a filesystem structure to mimic the package filesystem.
    """
    logging.debug("Creating a filesystem hierarchy from directory: {}".format(build_root))
    # Using [1:] for the path names due to them being absolute
    # (will overwrite previous paths, per 'os.path.join' documentation)
    dirs = [ INSTALL_ROOT_DIR[1:], LOG_DIR[1:], SCRIPT_DIR[1:], CONFIG_DIR[1:], LOGROTATE_DIR[1:], CONFIG_DIR_D[1:] ]
    for d in dirs:
        os.makedirs(os.path.join(build_root, d))
        os.chmod(os.path.join(build_root, d), 0o755)

def package_scripts(build_root, config_only=False, windows=False):
    """Copy the necessary scripts and configuration files to the package
    filesystem.
    """
    if config_only or windows:
        logging.info("Copying configuration to build directory")
        if windows:
            shutil.copyfile(DEFAULT_WINDOWS_CONFIG, os.path.join(build_root, "telegraf.conf"))
        else:
            shutil.copyfile(DEFAULT_CONFIG, os.path.join(build_root, "telegraf.conf"))
        os.chmod(os.path.join(build_root, "telegraf.conf"), 0o644)
    else:
        logging.info("Copying scripts and configuration to build directory")
        shutil.copyfile(INIT_SCRIPT, os.path.join(build_root, SCRIPT_DIR[1:], INIT_SCRIPT.split('/')[1]))
        os.chmod(os.path.join(build_root, SCRIPT_DIR[1:], INIT_SCRIPT.split('/')[1]), 0o644)
        shutil.copyfile(SYSTEMD_SCRIPT, os.path.join(build_root, SCRIPT_DIR[1:], SYSTEMD_SCRIPT.split('/')[1]))
        os.chmod(os.path.join(build_root, SCRIPT_DIR[1:], SYSTEMD_SCRIPT.split('/')[1]), 0o644)
        shutil.copyfile(LOGROTATE_SCRIPT, os.path.join(build_root, LOGROTATE_DIR[1:], "telegraf"))
        os.chmod(os.path.join(build_root, LOGROTATE_DIR[1:], "telegraf"), 0o644)
        shutil.copyfile(DEFAULT_CONFIG, os.path.join(build_root, CONFIG_DIR[1:], "telegraf.conf"))
        os.chmod(os.path.join(build_root, CONFIG_DIR[1:], "telegraf.conf"), 0o644)

def run_generate():
    # NOOP for Telegraf
    return True

def go_get(branch, update=False, no_uncommitted=False):
    """Retrieve build dependencies or restore pinned dependencies.
    """
    if local_changes() and no_uncommitted:
        logging.error("There are uncommitted changes in the current directory.")
        return False
    if not check_path_for("gdm"):
        logging.info("Downloading `gdm`...")
        get_command = "go get github.com/sparrc/gdm"
        run(get_command)
    logging.info("Retrieving dependencies with `gdm`...")
    run("{}/bin/gdm restore -v".format(os.environ.get("GOPATH",
        os.path.expanduser("~/go"))))
    return True

def run_tests(race, parallel, timeout, no_vet):
    # Currently a NOOP for Telegraf
    return True

################
#### All Telegraf-specific content above this line
################

def run(command, allow_failure=False, shell=False):
    """Run shell command (convenience wrapper around subprocess).
    """
    out = None
    logging.debug("{}".format(command))
    try:
        if shell:
            out = subprocess.check_output(command, stderr=subprocess.STDOUT, shell=shell)
        else:
            out = subprocess.check_output(command.split(), stderr=subprocess.STDOUT)
        out = out.decode('utf-8').strip()
        # logging.debug("Command output: {}".format(out))
    except subprocess.CalledProcessError as e:
        if allow_failure:
            logging.warn("Command '{}' failed with error: {}".format(command, e.output))
            return None
        else:
            logging.error("Command '{}' failed with error: {}".format(command, e.output))
            sys.exit(1)
    except OSError as e:
        if allow_failure:
            logging.warn("Command '{}' failed with error: {}".format(command, e))
            return out
        else:
            logging.error("Command '{}' failed with error: {}".format(command, e))
            sys.exit(1)
    else:
        return out

def create_temp_dir(prefix = None):
    """ Create temporary directory with optional prefix.
    """
    if prefix is None:
        return tempfile.mkdtemp(prefix="{}-build.".format(PACKAGE_NAME))
    else:
        return tempfile.mkdtemp(prefix=prefix)

def increment_minor_version(version):
    """Return the version with the minor version incremented and patch
    version set to zero.
    """
    ver_list = version.split('.')
    if len(ver_list) != 3:
        logging.warn("Could not determine how to increment version '{}', will just use provided version.".format(version))
        return version
    ver_list[1] = str(int(ver_list[1]) + 1)
    ver_list[2] = str(0)
    inc_version = '.'.join(ver_list)
    logging.debug("Incremented version from '{}' to '{}'.".format(version, inc_version))
    return inc_version

def get_current_version_tag():
    """Retrieve the raw git version tag.
    """
    version = run("git describe --exact-match --tags 2>/dev/null",
            allow_failure=True, shell=True)
    return version

def get_current_version():
    """Parse version information from git tag output.
    """
    version_tag = get_current_version_tag()
    if not version_tag:
        return None
    # Remove leading 'v'
    if version_tag[0] == 'v':
        version_tag = version_tag[1:]
    # Replace any '-'/'_' with '~'
    if '-' in version_tag:
        version_tag = version_tag.replace("-","~")
    if '_' in version_tag:
        version_tag = version_tag.replace("_","~")
    return version_tag

def get_current_commit(short=False):
    """Retrieve the current git commit.
    """
    command = None
    if short:
        command = "git log --pretty=format:'%h' -n 1"
    else:
        command = "git rev-parse HEAD"
    out = run(command)
    return out.strip('\'\n\r ')

def get_current_branch():
    """Retrieve the current git branch.
    """
    command = "git rev-parse --abbrev-ref HEAD"
    out = run(command)
    return out.strip()

def local_changes():
    """Return True if there are local un-committed changes.
    """
    output = run("git diff-files --ignore-submodules --").strip()
    if len(output) > 0:
        return True
    return False

def get_system_arch():
    """Retrieve current system architecture.
    """
    arch = os.uname()[4]
    if arch == "x86_64":
        arch = "amd64"
    elif arch == "386":
        arch = "i386"
    elif "arm64" in arch:
        arch = "arm64"
    elif 'arm' in arch:
        # Prevent uname from reporting full ARM arch (eg 'armv7l')
        arch = "arm"
    return arch

def get_system_platform():
    """Retrieve current system platform.
    """
    if sys.platform.startswith("linux"):
        return "linux"
    else:
        return sys.platform

def get_go_version():
    """Retrieve version information for Go.
    """
    out = run("go version")
    matches = re.search('go version go(\S+)', out)
    if matches is not None:
        return matches.groups()[0].strip()
    return None

def check_path_for(b):
    """Check the the user's path for the provided binary.
    """
    def is_exe(fpath):
        return os.path.isfile(fpath) and os.access(fpath, os.X_OK)

    for path in os.environ["PATH"].split(os.pathsep):
        path = path.strip('"')
        full_path = os.path.join(path, b)
        if os.path.isfile(full_path) and os.access(full_path, os.X_OK):
            return full_path

def check_environ(build_dir = None):
    """Check environment for common Go variables.
    """
    logging.info("Checking environment...")
    for v in [ "GOPATH", "GOBIN", "GOROOT" ]:
        logging.debug("Using '{}' for {}".format(os.environ.get(v), v))

    cwd = os.getcwd()
    if build_dir is None and os.environ.get("GOPATH") and os.environ.get("GOPATH") not in cwd:
        logging.warn("Your current directory is not under your GOPATH. This may lead to build failures.")
    return True

def check_prereqs():
    """Check user path for required dependencies.
    """
    logging.info("Checking for dependencies...")
    for req in prereqs:
        if not check_path_for(req):
            logging.error("Could not find dependency: {}".format(req))
            return False
    return True

def upload_packages(packages, bucket_name=None, overwrite=False):
    """Upload provided package output to AWS S3.
    """
    logging.debug("Uploading files to bucket '{}': {}".format(bucket_name, packages))
    try:
        import boto
        from boto.s3.key import Key
        from boto.s3.connection import OrdinaryCallingFormat
        logging.getLogger("boto").setLevel(logging.WARNING)
    except ImportError:
        logging.warn("Cannot upload packages without 'boto' Python library!")
        return False
    logging.info("Connecting to AWS S3...")
    # Up the number of attempts to 10 from default of 1
    boto.config.add_section("Boto")
    boto.config.set("Boto", "metadata_service_num_attempts", "10")
    c = boto.connect_s3(calling_format=OrdinaryCallingFormat())
    if bucket_name is None:
        bucket_name = DEFAULT_BUCKET
    bucket = c.get_bucket(bucket_name.split('/')[0])
    for p in packages:
        if '/' in bucket_name:
            # Allow for nested paths within the bucket name (ex:
            # bucket/folder). Assuming forward-slashes as path
            # delimiter.
            name = os.path.join('/'.join(bucket_name.split('/')[1:]),
                                os.path.basename(p))
        else:
            name = os.path.basename(p)
        logging.debug("Using key: {}".format(name))
        if bucket.get_key(name) is None or overwrite:
            logging.info("Uploading file {}".format(name))
            k = Key(bucket)
            k.key = name
            if overwrite:
                n = k.set_contents_from_filename(p, replace=True)
            else:
                n = k.set_contents_from_filename(p, replace=False)
            k.make_public()
        else:
            logging.warn("Not uploading file {}, as it already exists in the target bucket.".format(name))
    return True

def go_list(vendor=False, relative=False):
    """
    Return a list of packages
    If vendor is False vendor package are not included
    If relative is True the package prefix defined by PACKAGE_URL is stripped
    """
    p = subprocess.Popen(["go", "list", "./..."], stdout=subprocess.PIPE, stderr=subprocess.PIPE)
    out, err = p.communicate()
    packages = out.split('\n')
    if packages[-1] == '':
        packages = packages[:-1]
    if not vendor:
        non_vendor = []
        for p in packages:
            if '/vendor/' not in p:
                non_vendor.append(p)
        packages = non_vendor
    if relative:
        relative_pkgs = []
        for p in packages:
            r = p.replace(PACKAGE_URL, '.')
            if r != '.':
                relative_pkgs.append(r)
        packages = relative_pkgs
    return packages

def build(version=None,
          platform=None,
          arch=None,
          nightly=False,
          race=False,
          clean=False,
          outdir=".",
          tags=[],
          static=False):
    """Build each target for the specified architecture and platform.
    """
    logging.info("Starting build for {}/{}...".format(platform, arch))
    logging.info("Using Go version: {}".format(get_go_version()))
    logging.info("Using git branch: {}".format(get_current_branch()))
    logging.info("Using git commit: {}".format(get_current_commit()))
    if static:
        logging.info("Using statically-compiled output.")
    if race:
        logging.info("Race is enabled.")
    if len(tags) > 0:
        logging.info("Using build tags: {}".format(','.join(tags)))

    logging.info("Sending build output to: {}".format(outdir))
    if not os.path.exists(outdir):
        os.makedirs(outdir)
    elif clean and outdir != '/' and outdir != ".":
        logging.info("Cleaning build directory '{}' before building.".format(outdir))
        shutil.rmtree(outdir)
        os.makedirs(outdir)

    logging.info("Using version '{}' for build.".format(version))

    tmp_build_dir = create_temp_dir()
    for target, path in targets.items():
        logging.info("Building target: {}".format(target))
        build_command = ""

        # Handle static binary output
        if static is True or "static_" in arch:
            if "static_" in arch:
                static = True
                arch = arch.replace("static_", "")
            build_command += "CGO_ENABLED=0 "

        # Handle variations in architecture output
        if arch == "i386" or arch == "i686":
            arch = "386"
        elif "arm64" in arch:
            arch = "arm64"
        elif "arm" in arch:
            arch = "arm"
        build_command += "GOOS={} GOARCH={} ".format(platform, arch)

        if "arm" in arch:
            if arch == "armel":
                build_command += "GOARM=5 "
            elif arch == "armhf" or arch == "arm":
                build_command += "GOARM=6 "
            elif arch == "arm64":
                # TODO(rossmcdonald) - Verify this is the correct setting for arm64
                build_command += "GOARM=7 "
            else:
                logging.error("Invalid ARM architecture specified: {}".format(arch))
                logging.error("Please specify either 'armel', 'armhf', or 'arm64'.")
                return False
        if platform == 'windows':
            target = target + '.exe'
        build_command += "go build -o {} ".format(os.path.join(outdir, target))
        if race:
            build_command += "-race "
        if len(tags) > 0:
            build_command += "-tags {} ".format(','.join(tags))

        ldflags = [
                '-w', '-s',
                '-X', 'main.branch={}'.format(get_current_branch()),
                '-X', 'main.commit={}'.format(get_current_commit(short=True))]
        if version:
            ldflags.append('-X')
            ldflags.append('main.version={}'.format(version))
        build_command += ' -ldflags="{}" '.format(' '.join(ldflags))

        if static:
            build_command += " -a -installsuffix cgo "
        build_command += path
        start_time = datetime.utcnow()
        run(build_command, shell=True)
        end_time = datetime.utcnow()
        logging.info("Time taken: {}s".format((end_time - start_time).total_seconds()))
    return True

def generate_sha256_from_file(path):
    """Generate SHA256 hash signature based on the contents of the file at path.
    """
    m = hashlib.sha256()
    with open(path, 'rb') as f:
        m.update(f.read())
    return m.hexdigest()

def generate_sig_from_file(path):
    """Generate a detached GPG signature from the file at path.
    """
    logging.debug("Generating GPG signature for file: {}".format(path))
    gpg_path = check_path_for('gpg')
    if gpg_path is None:
        logging.warn("gpg binary not found on path! Skipping signature creation.")
        return False
    if os.environ.get("GNUPG_HOME") is not None:
        run('gpg --homedir {} --armor --yes --detach-sign {}'.format(os.environ.get("GNUPG_HOME"), path))
    else:
        run('gpg --armor --detach-sign --yes {}'.format(path))
    return True

def package(build_output, pkg_name, version, nightly=False, iteration=1, static=False, release=False):
    """Package the output of the build process.
    """
    outfiles = []
    tmp_build_dir = create_temp_dir()
    logging.debug("Packaging for build output: {}".format(build_output))
    logging.info("Using temporary directory: {}".format(tmp_build_dir))
    try:
        for platform in build_output:
            # Create top-level folder displaying which platform (linux, etc)
            os.makedirs(os.path.join(tmp_build_dir, platform))
            for arch in build_output[platform]:
                logging.info("Creating packages for {}/{}".format(platform, arch))
                # Create second-level directory displaying the architecture (amd64, etc)
                current_location = build_output[platform][arch]

                # Create directory tree to mimic file system of package
                build_root = os.path.join(tmp_build_dir,
                                          platform,
                                          arch,
                                          PACKAGE_NAME)
                os.makedirs(build_root)

                # Copy packaging scripts to build directory
                if platform == "windows":
                    # For windows and static builds, just copy
                    # binaries to root of package (no other scripts or
                    # directories)
                    package_scripts(build_root, config_only=True, windows=True)
                elif static or "static_" in arch:
                    package_scripts(build_root, config_only=True)
                else:
                    create_package_fs(build_root)
                    package_scripts(build_root)

                for binary in targets:
                    # Copy newly-built binaries to packaging directory
                    if platform == 'windows':
                        binary = binary + '.exe'
                    if platform == 'windows' or static or "static_" in arch:
                        # Where the binary should go in the package filesystem
                        to = os.path.join(build_root, binary)
                        # Where the binary currently is located
                        fr = os.path.join(current_location, binary)
                    else:
                        # Where the binary currently is located
                        fr = os.path.join(current_location, binary)
                        # Where the binary should go in the package filesystem
                        to = os.path.join(build_root, INSTALL_ROOT_DIR[1:], binary)
                    shutil.copy(fr, to)

                for package_type in supported_packages[platform]:
                    # Package the directory structure for each package type for the platform
                    logging.debug("Packaging directory '{}' as '{}'.".format(build_root, package_type))
                    name = pkg_name
                    # Reset version, iteration, and current location on each run
                    # since they may be modified below.
                    package_version = version
                    package_iteration = iteration
                    if "static_" in arch:
                        # Remove the "static_" from the displayed arch on the package
                        package_arch = arch.replace("static_", "")
                    elif package_type == "rpm" and arch == 'armhf':
                        package_arch = 'armv6hl'
                    else:
                        package_arch = arch
                    if not version:
                        package_version = "{}~{}".format(next_version, get_current_commit(short=True))
                        package_iteration = "0"
                    package_build_root = build_root
                    current_location = build_output[platform][arch]

                    if package_type in ['zip', 'tar']:
                        # For tars and zips, start the packaging one folder above
                        # the build root (to include the package name)
                        package_build_root = os.path.join('/', '/'.join(build_root.split('/')[:-1]))
                        if nightly:
                            if static or "static_" in arch:
                                name = '{}-static-nightly_{}_{}'.format(name,
                                                                        platform,
                                                                        package_arch)
                            else:
                                name = '{}-nightly_{}_{}'.format(name,
                                                                 platform,
                                                                 package_arch)
                        else:
                            if static or "static_" in arch:
                                name = '{}-{}-static_{}_{}'.format(name,
                                                                   package_version,
                                                                   platform,
                                                                   package_arch)
                            else:
                                name = '{}-{}_{}_{}'.format(name,
                                                            package_version,
                                                            platform,
                                                            package_arch)
                        current_location = os.path.join(os.getcwd(), current_location)
                        if package_type == 'tar':
                            tar_command = "cd {} && tar -cvzf {}.tar.gz ./*".format(package_build_root, name)
                            run(tar_command, shell=True)
                            run("mv {}.tar.gz {}".format(os.path.join(package_build_root, name), current_location), shell=True)
                            outfile = os.path.join(current_location, name + ".tar.gz")
                            outfiles.append(outfile)
                        elif package_type == 'zip':
                            zip_command = "cd {} && zip -r {}.zip ./*".format(package_build_root, name)
                            run(zip_command, shell=True)
                            run("mv {}.zip {}".format(os.path.join(package_build_root, name), current_location), shell=True)
                            outfile = os.path.join(current_location, name + ".zip")
                            outfiles.append(outfile)
                    elif package_type not in ['zip', 'tar'] and static or "static_" in arch:
                        logging.info("Skipping package type '{}' for static builds.".format(package_type))
                    else:
                        if package_type == 'rpm' and release and '~' in package_version:
                            package_version, suffix = package_version.split('~', 1)
                            # The ~ indicatees that this is a prerelease so we give it a leading 0.
                            package_iteration = "0.%s" % suffix
                        fpm_command = "fpm {} --name {} -a {} -t {} --version {} --iteration {} -C {} -p {} ".format(
                            fpm_common_args,
                            name,
                            package_arch,
                            package_type,
                            package_version,
                            package_iteration,
                            package_build_root,
                            current_location)
                        if package_type == "rpm":
                            fpm_command += "--depends coreutils --depends shadow-utils --rpm-posttrans {}".format(POSTINST_SCRIPT)
                        out = run(fpm_command, shell=True)
                        matches = re.search(':path=>"(.*)"', out)
                        outfile = None
                        if matches is not None:
                            outfile = matches.groups()[0]
                        if outfile is None:
                            logging.warn("Could not determine output from packaging output!")
                        else:
                            if nightly:
                                # Strip nightly version from package name
                                new_outfile = outfile.replace("{}-{}".format(package_version, package_iteration), "nightly")
                                os.rename(outfile, new_outfile)
                                outfile = new_outfile
                            else:
                                if package_type == 'rpm':
                                    # rpm's convert any dashes to underscores
                                    package_version = package_version.replace("-", "_")
                            outfiles.append(os.path.join(os.getcwd(), outfile))
        logging.debug("Produced package files: {}".format(outfiles))
        return outfiles
    finally:
        # Cleanup
        shutil.rmtree(tmp_build_dir)

def main(args):
    global PACKAGE_NAME

    if args.release and args.nightly:
        logging.error("Cannot be both a nightly and a release.")
        return 1

    if args.nightly:
        args.iteration = 0

    # Pre-build checks
    check_environ()
    if not check_prereqs():
        return 1
    if args.build_tags is None:
        args.build_tags = []
    else:
        args.build_tags = args.build_tags.split(',')

    orig_commit = get_current_commit(short=True)
    orig_branch = get_current_branch()

    if args.platform not in supported_builds and args.platform != 'all':
        logging.error("Invalid build platform: {}".format(args.platform))
        return 1

    build_output = {}

    if args.branch != orig_branch and args.commit != orig_commit:
        logging.error("Can only specify one branch or commit to build from.")
        return 1
    elif args.branch != orig_branch:
        logging.info("Moving to git branch: {}".format(args.branch))
        run("git checkout {}".format(args.branch))
    elif args.commit != orig_commit:
        logging.info("Moving to git commit: {}".format(args.commit))
        run("git checkout {}".format(args.commit))

    if not args.no_get:
        if not go_get(args.branch, update=args.update, no_uncommitted=args.no_uncommitted):
            return 1

    if args.generate:
        if not run_generate():
            return 1

    if args.test:
        if not run_tests(args.race, args.parallel, args.timeout, args.no_vet):
            return 1

    platforms = []
    single_build = True
    if args.platform == 'all':
        platforms = supported_builds.keys()
        single_build = False
    else:
        platforms = [args.platform]

    for platform in platforms:
        build_output.update( { platform : {} } )
        archs = []
        if args.arch == "all":
            single_build = False
            archs = supported_builds.get(platform)
        else:
            archs = [args.arch]

        for arch in archs:
            od = args.outdir
            if not single_build:
                od = os.path.join(args.outdir, platform, arch)
            if not build(version=args.version,
                         platform=platform,
                         arch=arch,
                         nightly=args.nightly,
                         race=args.race,
                         clean=args.clean,
                         outdir=od,
                         tags=args.build_tags,
                         static=args.static):
                return 1
            build_output.get(platform).update( { arch : od } )

    # Build packages
    if args.package:
        if not check_path_for("fpm"):
            logging.error("FPM ruby gem required for packaging. Stopping.")
            return 1
        packages = package(build_output,
                           args.name,
                           args.version,
                           nightly=args.nightly,
                           iteration=args.iteration,
                           static=args.static,
                           release=args.release)
        if args.sign:
            logging.debug("Generating GPG signatures for packages: {}".format(packages))
            sigs = [] # retain signatures so they can be uploaded with packages
            for p in packages:
                if generate_sig_from_file(p):
                    sigs.append(p + '.asc')
                else:
                    logging.error("Creation of signature for package [{}] failed!".format(p))
                    return 1
            packages += sigs
        if args.upload:
            logging.debug("Files staged for upload: {}".format(packages))
            if args.nightly:
                args.upload_overwrite = True
            if not upload_packages(packages, bucket_name=args.bucket, overwrite=args.upload_overwrite):
                return 1
        logging.info("Packages created:")
        for filename in packages:
            logging.info("%s (SHA256=%s)",
                         os.path.basename(filename),
                         generate_sha256_from_file(filename))
    if orig_branch != get_current_branch():
        logging.info("Moving back to original git branch: {}".format(args.branch))
        run("git checkout {}".format(orig_branch))

    return 0

if __name__ == '__main__':
    LOG_LEVEL = logging.INFO
    if '--debug' in sys.argv[1:]:
        LOG_LEVEL = logging.DEBUG
    log_format = '[%(levelname)s] %(funcName)s: %(message)s'
    logging.basicConfig(level=LOG_LEVEL,
                        format=log_format)

    parser = argparse.ArgumentParser(description='InfluxDB build and packaging script.')
    parser.add_argument('--verbose','-v','--debug',
                        action='store_true',
                        help='Use debug output')
    parser.add_argument('--outdir', '-o',
                        metavar='<output directory>',
                        default='./build/',
                        type=os.path.abspath,
                        help='Output directory')
    parser.add_argument('--name', '-n',
                        metavar='<name>',
                        default=PACKAGE_NAME,
                        type=str,
                        help='Name to use for package name (when package is specified)')
    parser.add_argument('--arch',
                        metavar='<amd64|i386|armhf|arm64|armel|all>',
                        type=str,
                        default=get_system_arch(),
                        help='Target architecture for build output')
    parser.add_argument('--platform',
                        metavar='<linux|darwin|windows|all>',
                        type=str,
                        default=get_system_platform(),
                        help='Target platform for build output')
    parser.add_argument('--branch',
                        metavar='<branch>',
                        type=str,
                        default=get_current_branch(),
                        help='Build from a specific branch')
    parser.add_argument('--commit',
                        metavar='<commit>',
                        type=str,
                        default=get_current_commit(short=True),
                        help='Build from a specific commit')
    parser.add_argument('--version',
                        metavar='<version>',
                        type=str,
                        default=get_current_version(),
                        help='Version information to apply to build output (ex: 0.12.0)')
    parser.add_argument('--iteration',
                        metavar='<package iteration>',
                        type=str,
                        default="1",
                        help='Package iteration to apply to build output (defaults to 1)')
    parser.add_argument('--stats',
                        action='store_true',
                        help='Emit build metrics (requires InfluxDB Python client)')
    parser.add_argument('--stats-server',
                        metavar='<hostname:port>',
                        type=str,
                        help='Send build stats to InfluxDB using provided hostname and port')
    parser.add_argument('--stats-db',
                        metavar='<database name>',
                        type=str,
                        help='Send build stats to InfluxDB using provided database name')
    parser.add_argument('--nightly',
                        action='store_true',
                        help='Mark build output as nightly build (will incremement the minor version)')
    parser.add_argument('--update',
                        action='store_true',
                        help='Update build dependencies prior to building')
    parser.add_argument('--package',
                        action='store_true',
                        help='Package binary output')
    parser.add_argument('--release',
                        action='store_true',
                        help='Mark build output as release')
    parser.add_argument('--clean',
                        action='store_true',
                        help='Clean output directory before building')
    parser.add_argument('--no-get',
                        action='store_true',
                        help='Do not retrieve pinned dependencies when building')
    parser.add_argument('--no-uncommitted',
                        action='store_true',
                        help='Fail if uncommitted changes exist in the working directory')
    parser.add_argument('--upload',
                        action='store_true',
                        help='Upload output packages to AWS S3')
    parser.add_argument('--upload-overwrite','-w',
                        action='store_true',
                        help='Upload output packages to AWS S3')
    parser.add_argument('--bucket',
                        metavar='<S3 bucket name>',
                        type=str,
                        default=DEFAULT_BUCKET,
                        help='Destination bucket for uploads')
    parser.add_argument('--generate',
                        action='store_true',
                        help='Run "go generate" before building')
    parser.add_argument('--build-tags',
                        metavar='<tags>',
                        help='Optional build tags to use for compilation')
    parser.add_argument('--static',
                        action='store_true',
                        help='Create statically-compiled binary output')
    parser.add_argument('--sign',
                        action='store_true',
                        help='Create GPG detached signatures for packages (when package is specified)')
    parser.add_argument('--test',
                        action='store_true',
                        help='Run tests (does not produce build output)')
    parser.add_argument('--no-vet',
                        action='store_true',
                        help='Do not run "go vet" when running tests')
    parser.add_argument('--race',
                        action='store_true',
                        help='Enable race flag for build output')
    parser.add_argument('--parallel',
                        metavar='<num threads>',
                        type=int,
                        help='Number of tests to run simultaneously')
    parser.add_argument('--timeout',
                        metavar='<timeout>',
                        type=str,
                        help='Timeout for tests before failing')
    args = parser.parse_args()
    print_banner()
    sys.exit(main(args))<|MERGE_RESOLUTION|>--- conflicted
+++ resolved
@@ -95,11 +95,7 @@
     "freebsd": [ "tar" ]
 }
 
-<<<<<<< HEAD
-next_version = '1.6.0'
-=======
 next_version = '1.7.0'
->>>>>>> c6feb056
 
 ################
 #### Telegraf Functions
