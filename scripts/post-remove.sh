--- conflicted
+++ resolved
@@ -15,27 +15,18 @@
     rm -f /etc/init.d/telegraf
 }
 
-if [[ -f /etc/redhat-release ]]; then
+if [[ -f /etc/redhat-release ]] || [[ -f /etc/SuSE-release ]]; then
     # RHEL-variant logic
     if [[ "$1" = "0" ]]; then
         # InfluxDB is no longer installed, remove from init system
         rm -f /etc/default/telegraf
 
-<<<<<<< HEAD
-    which systemctl &>/dev/null
-    if [[ $? -eq 0 ]]; then
-        disable_systemd /usr/lib/systemd/system/telegraf.service
-    else
-        # Assuming sysv
-        disable_chkconfig
-=======
         if [[ "$(readlink /proc/1/exe)" == */systemd ]]; then
-            disable_systemd
+            disable_systemd /usr/lib/systemd/system/telegraf.service
         else
             # Assuming sysv
             disable_chkconfig
         fi
->>>>>>> e2983383
     fi
 elif [[ -f /etc/debian_version ]]; then
     # Debian/Ubuntu logic
@@ -43,16 +34,8 @@
         # Remove/purge
         rm -f /etc/default/telegraf
 
-<<<<<<< HEAD
-    which systemctl &>/dev/null
-    if [[ $? -eq 0 ]]; then
-        disable_systemd /lib/systemd/system/telegraf.service
-    else
-        # Assuming sysv
-        disable_update_rcd
-=======
         if [[ "$(readlink /proc/1/exe)" == */systemd ]]; then
-            disable_systemd
+            disable_systemd /lib/systemd/system/telegraf.service
         else
             # Assuming sysv
             # Run update-rc.d or fallback to chkconfig if not available
@@ -72,6 +55,5 @@
             rm -f /etc/default/telegraf
             disable_chkconfig
         fi
->>>>>>> e2983383
     fi
 fi