#!/bin/bash

BIN_DIR=/usr/bin
LOG_DIR=/var/log/telegraf
SCRIPT_DIR=/usr/lib/telegraf/scripts
LOGROTATE_DIR=/etc/logrotate.d

function install_init {
    cp -f $SCRIPT_DIR/init.sh /etc/init.d/telegraf
    chmod +x /etc/init.d/telegraf
}

function install_systemd {
    cp -f $SCRIPT_DIR/telegraf.service $1
    systemctl enable telegraf || true
    systemctl daemon-reload || true
}

function install_update_rcd {
    update-rc.d telegraf defaults
}

function install_chkconfig {
    chkconfig --add telegraf
}

if ! id telegraf &>/dev/null; then
    if ! grep "^telegraf:" /etc/group &>/dev/null; then
        useradd -r -K USERGROUPS_ENAB=yes -M telegraf -s /bin/false -d /etc/telegraf
    else
        useradd -r -K USERGROUPS_ENAB=yes -M telegraf -s /bin/false -d /etc/telegraf -g telegraf
    fi
fi

test -d $LOG_DIR || mkdir -p $LOG_DIR
chown -R -L telegraf:telegraf $LOG_DIR
chmod 755 $LOG_DIR

# Remove legacy symlink, if it exists
if [[ -L /etc/init.d/telegraf ]]; then
    rm -f /etc/init.d/telegraf
fi
# Remove legacy symlink, if it exists
if [[ -L /etc/systemd/system/telegraf.service ]]; then
    rm -f /etc/systemd/system/telegraf.service
fi

# Add defaults file, if it doesn't exist
if [[ ! -f /etc/default/telegraf ]]; then
    touch /etc/default/telegraf
fi

# Add .d configuration directory
if [[ ! -d /etc/telegraf/telegraf.d ]]; then
    mkdir -p /etc/telegraf/telegraf.d
fi

# Distribution-specific logic
if [[ -f /etc/redhat-release ]] || [[ -f /etc/SuSE-release ]]; then
    # RHEL-variant logic
<<<<<<< HEAD
    which systemctl &>/dev/null
    if [[ $? -eq 0 ]]; then
	    install_systemd /usr/lib/systemd/system/telegraf.service
=======
    if [[ "$(readlink /proc/1/exe)" == */systemd ]]; then
        install_systemd
>>>>>>> e2983383
    else
        # Assuming SysVinit
        install_init
        # Run update-rc.d or fallback to chkconfig if not available
        if which update-rc.d &>/dev/null; then
            install_update_rcd
        else
            install_chkconfig
        fi
    fi
elif [[ -f /etc/debian_version ]]; then
    # Debian/Ubuntu logic
<<<<<<< HEAD
    which systemctl &>/dev/null
    if [[ $? -eq 0 ]]; then
	    install_systemd /lib/systemd/system/telegraf.service
	    systemctl restart telegraf || echo "WARNING: systemd not running."
=======
    if [[ "$(readlink /proc/1/exe)" == */systemd ]]; then
        install_systemd
        systemctl restart telegraf || echo "WARNING: systemd not running."
>>>>>>> e2983383
    else
	    # Assuming SysVinit
        install_init
        # Run update-rc.d or fallback to chkconfig if not available
        if which update-rc.d &>/dev/null; then
            install_update_rcd
        else
            install_chkconfig
        fi
        invoke-rc.d telegraf restart
    fi
elif [[ -f /etc/os-release ]]; then
    source /etc/os-release
    if [[ $ID = "amzn" ]]; then
	    # Amazon Linux logic
        install_init
        # Run update-rc.d or fallback to chkconfig if not available
        if which update-rc.d &>/dev/null; then
            install_update_rcd
        else
            install_chkconfig
        fi
    fi
fi<|MERGE_RESOLUTION|>--- conflicted
+++ resolved
@@ -58,14 +58,8 @@
 # Distribution-specific logic
 if [[ -f /etc/redhat-release ]] || [[ -f /etc/SuSE-release ]]; then
     # RHEL-variant logic
-<<<<<<< HEAD
-    which systemctl &>/dev/null
-    if [[ $? -eq 0 ]]; then
-	    install_systemd /usr/lib/systemd/system/telegraf.service
-=======
     if [[ "$(readlink /proc/1/exe)" == */systemd ]]; then
-        install_systemd
->>>>>>> e2983383
+        install_systemd /usr/lib/systemd/system/telegraf.service
     else
         # Assuming SysVinit
         install_init
@@ -78,16 +72,9 @@
     fi
 elif [[ -f /etc/debian_version ]]; then
     # Debian/Ubuntu logic
-<<<<<<< HEAD
-    which systemctl &>/dev/null
-    if [[ $? -eq 0 ]]; then
-	    install_systemd /lib/systemd/system/telegraf.service
-	    systemctl restart telegraf || echo "WARNING: systemd not running."
-=======
     if [[ "$(readlink /proc/1/exe)" == */systemd ]]; then
-        install_systemd
+        install_systemd /lib/systemd/system/telegraf.service
         systemctl restart telegraf || echo "WARNING: systemd not running."
->>>>>>> e2983383
     else
 	    # Assuming SysVinit
         install_init
