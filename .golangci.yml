version: "2"

linters:
  # Default set of linters.
  # The value can be: `standard`, `all`, `none`, or `fast`.
  # Default: standard
  default: none

  # Enable specific linter.
  # https://golangci-lint.run/usage/linters/#enabled-by-default
  enable:
    - asasalint
    - asciicheck
    - bidichk
    - bodyclose
    - copyloopvar
    - depguard
    - dogsled
    - errcheck
    - errname
    - errorlint
    - gocheckcompilerdirectives
    - gocritic
    - goprintffuncname
    - gosec
    - govet
    - ineffassign
    - interfacebloat
    - lll
    - makezero
    - mirror
    - nakedret
    - nilerr
    - nolintlint
    - perfsprint
    - prealloc
    - predeclared
    - revive
    - sqlclosecheck
    - staticcheck
    - testifylint
    - tparallel
    - unconvert
    - unparam
    - unused
    - usetesting

  settings:
    depguard:
      # Rules to apply.
      #
      # Variables:
      # - File Variables
      #   Use an exclamation mark `!` to negate a variable.
      #   Example: `!$test` matches any file that is not a go test file.
      #
      #   `$all` - matches all go files
      #   `$test` - matches all go test files
      #
      # - Package Variables
      #
      #   `$gostd` - matches all of go's standard library (Pulled from `GOROOT`)
      #
      # Default (applies if no custom rules are defined): Only allow $gostd in all files.
      rules:
        # Name of a rule.
        main:
          # List of file globs that will match this list of settings to compare against.
          # By default, if a path is relative, it is relative to the directory where the golangci-lint command is executed.
          # The placeholder '${base-path}' is substituted with a path relative to the mode defined with `run.relative-path-mode`.
          # The placeholder '${config-path}' is substituted with a path relative to the configuration file.
          # Default: $all
          files:
            - '!**/agent/**'
            - '!**/cmd/**'
            - '!**/config/**'
            - '!**/filter/**'
            - '!**/internal/**'
            - '!**/logger/**'
            - '!**/metric/**'
            - '!**/models/**'
            - '!**/plugins/serializers/**'
            - '!**/scripts/**'
            - '!**/selfstat/**'
            - '!**/testutil/**'
            - '!**/tools/**'
            - '!**/*_test.go'
          # List of packages that are not allowed.
          # Entries can be a variable (starting with $), a string prefix, or an exact match (if ending with $).
          # Default: []
          deny:
            - pkg: log
              desc: 'Use injected telegraf.Logger instead'

    errcheck:
      # report about assignment of errors to blank identifier: `num, _ := strconv.Atoi(numStr)`.
      # Such cases aren't reported by default.
      # Default: false
      check-blank: true

      # List of functions to exclude from checking, where each entry is a single function to exclude.
      # See https://github.com/kisielk/errcheck#excluding-functions for details.
      exclude-functions:
        - '(*hash/maphash.Hash).Write'
        - '(*hash/maphash.Hash).WriteByte'
        - '(*hash/maphash.Hash).WriteString'
        - '(*github.com/influxdata/telegraf/plugins/outputs/postgresql/sqltemplate.Template).UnmarshalText'

    gocritic:
      # Disable all checks.
      # Default: false
      disable-all: true
      # Which checks should be enabled in addition to default checks; can't be combined with 'disabled-checks'.
      # By default, list of stable checks is used (https://go-critic.com/overview#checks-overview).
      # To see which checks are enabled run `GL_DEBUG=gocritic golangci-lint run --enable=gocritic`.
      enabled-checks:
        # diagnostic
        - argOrder
        - badCall
        - badCond
        - badLock
        - badRegexp
        - badSorting
        - badSyncOnceFunc
        - builtinShadowDecl
        - caseOrder
        - codegenComment
        - commentedOutCode
        - deferInLoop
        - deprecatedComment
        - dupArg
        - dupBranchBody
        - dupCase
        - dupSubExpr
        - dynamicFmtString
        - emptyDecl
        - evalOrder
        - exitAfterDefer
        - externalErrorReassign
        - filepathJoin
        - flagName
        - mapKey
        - nilValReturn
        - offBy1
        - regexpPattern
        - sloppyLen
        - sloppyReassign
        - sloppyTypeAssert
        - sortSlice
        - sprintfQuotedString
        - sqlQuery
        - syncMapLoadAndDelete
        - truncateCmp
        - uncheckedInlineErr
        - unnecessaryDefer
        - weakCond
        # performance
        - appendCombine
        - equalFold
        - hugeParam
        - indexAlloc
        - preferDecodeRune
        - preferFprint
        - preferStringWriter
        - preferWriteByte
        - rangeExprCopy
        - rangeValCopy
        - sliceClear
        - stringXbytes

      # Settings passed to gocritic.
      # The settings key is the name of a supported gocritic checker.
      # The list of supported checkers can be found at https://go-critic.com/overview.
      settings:
        hugeParam:
          # Size in bytes that makes the warning trigger.
          # Default: 80
          sizeThreshold: 512
        rangeValCopy:
          # Size in bytes that makes the warning trigger.
          # Default: 128
          sizeThreshold: 512

    gosec:
      # To select a subset of rules to run.
      # Available rules: https://github.com/securego/gosec#available-rules
      # Default: [] - means include all rules
      includes:
        - G101 # Look for hard coded credentials
        - G102 # Bind to all interfaces
        - G103 # Audit the use of unsafe block
        - G106 # Audit the use of ssh.InsecureIgnoreHostKey
        - G107 # Url provided to HTTP request as taint input
        - G108 # Profiling endpoint automatically exposed on /debug/pprof
        - G109 # Potential Integer overflow made by strconv.Atoi result conversion to int16/32
        - G110 # Potential DoS vulnerability via decompression bomb
        - G111 # Potential directory traversal
        - G112 # Potential slowloris attack
        - G114 # Use of net/http serve function that has no support for setting timeouts
        - G201 # SQL query construction using format string
        - G202 # SQL query construction using string concatenation
        - G203 # Use of unescaped data in HTML templates
        - G301 # Poor file permissions used when creating a directory
        - G302 # Poor file permissions used with chmod
        - G303 # Creating tempfile using a predictable path
        - G305 # File traversal when extracting zip/tar archive
        - G306 # Poor file permissions used when writing to a new file
        - G401 # Detect the usage of MD5 or SHA1
        - G403 # Ensure minimum RSA key length of 2048 bits
        - G404 # Insecure random number source (rand)
        - G405 # Detect the usage of DES or RC4
        - G406 # Detect the usage of MD4 or RIPEMD160
        - G501 # Import blocklist: crypto/md5
        - G502 # Import blocklist: crypto/des
        - G503 # Import blocklist: crypto/rc4
        - G505 # Import blocklist: crypto/sha1
        - G506 # Import blocklist: golang.org/x/crypto/md4
        - G507 # Import blocklist: golang.org/x/crypto/ripemd160
        - G601 # Implicit memory aliasing of items from a range statement
        - G602 # Slice access out of bounds
      # G104, G105, G113, G204, G304, G307, G402, G504 were not enabled intentionally
      # TODO: review G115 when reporting false positives is fixed (https://github.com/securego/gosec/issues/1212)

      # To specify the configuration of rules.
      config:
        # Maximum allowed permissions mode for os.OpenFile and os.Chmod
        # Default: "0600"
        G302: "0640"
        # Maximum allowed permissions mode for os.WriteFile and ioutil.WriteFile
        # Default: "0600"
        G306: "0640"

    govet:
      # Settings per analyzer.
      settings:
        # Analyzer name, run `go tool vet help` to see all analyzers.
        printf:
          # Comma-separated list of print function names to check (in addition to default, see `go tool vet help printf`).
          # Default: []
          funcs:
            - (github.com/influxdata/telegraf.Logger).Tracef
            - (github.com/influxdata/telegraf.Logger).Debugf
            - (github.com/influxdata/telegraf.Logger).Infof
            - (github.com/influxdata/telegraf.Logger).Warnf
            - (github.com/influxdata/telegraf.Logger).Errorf
            - (github.com/influxdata/telegraf.Logger).Trace
            - (github.com/influxdata/telegraf.Logger).Debug
            - (github.com/influxdata/telegraf.Logger).Info
            - (github.com/influxdata/telegraf.Logger).Warn
            - (github.com/influxdata/telegraf.Logger).Error

    lll:
      # Max line length, lines longer will be reported.
      # '\t' is counted as 1 character by default, and can be changed with the tab-width option.
      # Default: 120.
      line-length: 160
      # Tab width in spaces.
      # Default: 1
      tab-width: 4

    nakedret:
      # Make an issue if func has more lines of code than this setting, and it has naked returns.
      # Default: 30
      max-func-lines: 1

    nolintlint:
      # Enable to require an explanation of nonzero length after each nolint directive.
      # Default: false
      require-explanation: true
      # Enable to require nolint directives to mention the specific linter being suppressed.
      # Default: false
      require-specific: true

    prealloc:
      # Report pre-allocation suggestions only on simple loops that have no returns/breaks/continues/gotos in them.
      # Default: true
      simple: false

    revive:
      # Sets the default severity.
      # See https://github.com/mgechev/revive#configuration
      # Default: warning
      severity: error

      # Run `GL_DEBUG=revive golangci-lint run --enable-only=revive` to see default, all available rules, and enabled rules.
      rules:
        - name: argument-limit
          arguments: [ 6 ]
        - name: atomic
        - name: bare-return
        - name: blank-imports
        - name: bool-literal-in-expr
        - name: call-to-gc
        - name: comment-spacings
        - name: confusing-naming
        - name: confusing-results
        - name: constant-logical-expr
        - name: context-as-argument
        - name: context-keys-type
        - name: datarace
        - name: deep-exit
        - name: defer
        - name: dot-imports
        - name: duplicated-imports
        - name: early-return
        - name: empty-block
        - name: empty-lines
        - name: enforce-map-style
          exclude: [ "TEST" ]
          arguments:
            - "make"
        - name: enforce-repeated-arg-type-style
          arguments:
            - "short"
        - name: enforce-slice-style
          arguments:
            - "make"
        - name: error-naming
        - name: error-return
        - name: error-strings
        - name: errorf
        - name: exported
          exclude:
            - "**/accumulator.go"
            - "**/agent/**"
            - "**/cmd/**"
            - "**/config/**"
            - "**/filter/**"
            - "**/internal/**"
            - "**/logger/**"
            - "**/logger.go"
            - "**/metric/**"
            - "**/metric.go"
            - "**/migrations/**"
            - "**/models/**"
            - "**/persister/**"
            - "**/metric.go"
            - "**/parser.go"
            - "**/plugin.go"
            - "**/plugins/common/**"
            - "**/plugins/outputs/**"
            - "**/plugins/parsers/**"
            - "**/plugins/processors/**"
<<<<<<< HEAD
            - "**/plugins/secretstores/**"
=======
            - "**/plugins/serializers/**"
>>>>>>> bfb9ff2b
            - "**/selfstat/**"
            - "**/serializer.go"
            - "**/testutil/**"
            - "**/tools/**"
          arguments:
            - "check-private-receivers"
            - "say-repetitive-instead-of-stutters"
            - "check-public-interface"
            - "disable-checks-on-types"
        - name: function-result-limit
          arguments: [ 3 ]
        - name: get-return
        - name: identical-branches
        - name: if-return
        - name: import-alias-naming
          arguments:
            - "^[a-z][a-z0-9_]*[a-z0-9]+$"
        - name: import-shadowing
        - name: increment-decrement
        - name: indent-error-flow
        - name: max-public-structs
          arguments: [ 5 ]
          exclude: [ "TEST" ]
        - name: modifies-parameter
        - name: modifies-value-receiver
        - name: optimize-operands-order
        - name: package-comments
        - name: range
        - name: range-val-address
        - name: range-val-in-closure
        - name: receiver-naming
        - name: redefines-builtin-id
        - name: redundant-import-alias
        - name: string-format
          arguments:
            - - 'fmt.Errorf[0],errors.New[0]'
              - '/^([^A-Z]|$)/'
              - 'Error string must not start with a capital letter.'
            - - 'fmt.Errorf[0],errors.New[0]'
              - '/(^|[^\.!?])$/'
              - 'Error string must not end in punctuation.'
            - - 'panic'
              - '/^[^\n]*$/'
              - 'Must not contain line breaks.'
        - name: string-of-int
        - name: struct-tag
        - name: superfluous-else
        - name: time-equal
        - name: time-naming
        - name: unconditional-recursion
        - name: unexported-naming
        - name: unnecessary-stmt
        - name: unreachable-code
        - name: unused-parameter
        - name: unused-receiver
        - name: var-declaration
        - name: var-naming
          arguments:
            - [ ] # AllowList
            - [ "ID", "DB", "TS" ] # DenyList
        - name: waitgroup-by-value

    staticcheck:
      # SAxxxx checks in https://staticcheck.dev/docs/configuration/options/#checks
      # Example (to disable some checks): [ "all", "-SA1000", "-SA1001"]
      # Default: ["all", "-ST1000", "-ST1003", "-ST1016", "-ST1020", "-ST1021", "-ST1022"]
      checks:
        - all
        # Poorly chosen identifier.
        # https://staticcheck.dev/docs/checks/#ST1003
        - -ST1003
        # The documentation of an exported function should start with the function's name.
        # https://staticcheck.dev/docs/checks/#ST1020
        - -ST1020
        # The documentation of an exported type should start with type's name.
        # https://staticcheck.dev/docs/checks/#ST1021
        - -ST1021
        # The documentation of an exported variable or constant should start with variable's name.
        # https://staticcheck.dev/docs/checks/#ST1022
        - -ST1022
        # Apply De Morgan's law.
        # https://staticcheck.dev/docs/checks/#QF1001
        - -QF1001
        # Convert if/else-if chain to tagged switch.
        # https://staticcheck.dev/docs/checks/#QF1003
        - -QF1003
        # Use 'strings.ReplaceAll' instead of 'strings.Replace' with 'n == -1'.
        # https://staticcheck.dev/docs/checks/#QF1004
        - -QF1004
        # Lift 'if'+'break' into loop condition.
        # https://staticcheck.dev/docs/checks/#QF1006
        - -QF1006
        # Merge conditional assignment into variable declaration.
        # https://staticcheck.dev/docs/checks/#QF1007
        - -QF1007
        # Omit embedded fields from selector expression.
        # https://staticcheck.dev/docs/checks/#QF1008
        - -QF1008
        # Use 'time.Time.Equal' instead of '==' operator.
        # https://staticcheck.dev/docs/checks/#QF1009
        - -QF1009

    testifylint:
      # Disable all checkers (https://github.com/Antonboom/testifylint#checkers).
      # Default: false
      disable-all: true
      # Enable checkers by name
      enable:
        - blank-import
        - bool-compare
        - compares
        - contains
        - empty
        - encoded-compare
        - error-is-as
        - error-nil
        - expected-actual
        - float-compare
        - formatter
        - go-require
        - len
        - negative-positive
        - nil-compare
        - regexp
        - require-error
        - suite-broken-parallel
        - suite-dont-use-pkg
        - suite-extra-assert-call
        - suite-subtest-run
        - suite-thelper
        - useless-assert

    usetesting:
      # Enable/disable `os.TempDir()` detections.
      # Default: false
      os-temp-dir: true

  # Defines a set of rules to ignore issues.
  # It does not skip the analysis, and so does not ignore "typecheck" errors.
  exclusions:
    # Mode of the generated files analysis.
    #
    # - `strict`: sources are excluded by strictly following the Go generated file convention.
    #    Source files that have lines matching only the following regular expression will be excluded: `^// Code generated .* DO NOT EDIT\.$`
    #    This line must appear before the first non-comment, non-blank text in the file.
    #    https://go.dev/s/generatedcode
    # - `lax`: sources are excluded if they contain lines like `autogenerated file`, `code generated`, `do not edit`, etc.
    # - `disable`: disable the generated files exclusion.
    #
    # Default: strict
    generated: lax

    # Excluding configuration per-path, per-linter, per-text and per-source.
    rules:
      # errcheck
      - path: cmd/telegraf/(main|printer|cmd_plugins).go
        text: "Error return value of `outputBuffer.Write` is not checked"

      - path: plugins/inputs/win_perf_counters/pdh.go
        linters:
          - errcheck

      # gosec:G101
      - path: _test\.go
        text: "Potential hardcoded credentials"

      # gosec:G404
      - path: _test\.go
        text: "Use of weak random number generator"

      # revive:max-public-structs
      - path-except: ^plugins/(aggregators|inputs|outputs|parsers|processors|serializers)/...
        text: "max-public-structs: you have exceeded the maximum number"

      # revive:var-naming
      - path: (.+)\.go$
        text: don't use an underscore in package name

      # revive:exported
      - path: (.+)\.go$
<<<<<<< HEAD
        text: exported method .*\.(Init |SampleConfig |Gather |Start |Stop |GetState |SetState |SetParser |SetParserFunc |SetTranslator |Probe |Add |Push |Reset |Serialize |SerializeBatch )should have comment or be unexported
=======
        text: exported method .*\.(Init |SampleConfig |Gather |Start |Stop |GetState |SetState |SetParser |SetParserFunc |SetTranslator |Probe |Add |Push |Reset |Get |Set |List |GetResolver )should have comment or be unexported
>>>>>>> bfb9ff2b

      # EXC0001 errcheck: Almost all programs ignore errors on these functions, and in most cases it's ok
      - path: (.+)\.go$
        text: Error return value of .((os\.)?std(out|err)\..*|.*Close.*|.*close.*|.*Flush|.*Disconnect|.*disconnect|.*Clear|os\.Remove(All)?|.*print(f|ln)?|os\.Setenv|os\.Unsetenv). is not checked

      # EXC0013 revive: Annoying issue about not having a comment. The rare codebase has such comments
      - path: (.+)\.go$
        text: package comment should be of the form "(.+)...

      # EXC0015 revive: Annoying issue about not having a comment. The rare codebase has such comments
      - path: (.+)\.go$
        text: should have a package comment

    # Which file paths to exclude: they will be analyzed, but issues from them won't be reported.
    # "/" will be replaced by the current OS file path separator to properly work on Windows.
    # Default: []
    paths:
      - plugins/parsers/influx/machine.go*

formatters:
  # Enable specific formatter.
  # Default: [] (uses standard Go formatting)
  enable:
    - gci

  # Formatters settings.
  settings:
    gci:
      # Section configuration to compare against.
      # Section names are case-insensitive and may contain parameters in ().
      # The default order of sections is `standard > default > custom > blank > dot > alias > localmodule`.
      # If `custom-order` is `true`, it follows the order of `sections` option.
      # Default: ["standard", "default"]
      sections:
        - standard                       # Standard section: captures all standard packages.
        - default                        # Default section: contains all imports that could not be matched to another section type.
        - localmodule                    # Local module section: contains all local packages. This section is not present unless explicitly enabled.

  exclusions:
    # Mode of the generated files analysis.
    #
    # - `strict`: sources are excluded by strictly following the Go generated file convention.
    #    Source files that have lines matching only the following regular expression will be excluded: `^// Code generated .* DO NOT EDIT\.$`
    #    This line must appear before the first non-comment, non-blank text in the file.
    #    https://go.dev/s/generatedcode
    # - `lax`: sources are excluded if they contain lines like `autogenerated file`, `code generated`, `do not edit`, etc.
    # - `disable`: disable the generated files exclusion.
    #
    # Default: lax
    generated: lax

issues:
  # Maximum issues count per one linter.
  # Set to 0 to disable.
  # Default: 50
  max-issues-per-linter: 0

  # Maximum count of issues with the same text.
  # Set to 0 to disable.
  # Default: 3
  max-same-issues: 0

  # Make issues output unique by line.
  # Default: true
  uniq-by-line: false

# Output configuration options.
output:
  # The formats used to render issues.
  formats:
    # Prints issues in columns representation separated by tabulations.
    tab:
      # Output path can be either `stdout`, `stderr` or path to the file to write to.
      # Default: stdout
      path: stdout

  # Order to use when sorting results.
  # Possible values: `file`, `linter`, and `severity`.
  #
  # If the severity values are inside the following list, they are ordered in this order:
  #   1. error
  #   2. warning
  #   3. high
  #   4. medium
  #   5. low
  # Either they are sorted alphabetically.
  #
  # Default: ["linter", "file"]
  sort-order:
    - file # filepath, line, and column.
    - linter

  # Show statistics per linter.
  # Default: true
  show-stats: true

severity:
  # Set the default severity for issues.
  #
  # If severity rules are defined and the issues do not match or no severity is provided to the rule
  # this will be the default severity applied.
  # Severities should match the supported severity names of the selected out format.
  # - Code climate: https://docs.codeclimate.com/docs/issues#issue-severity
  # - Checkstyle: https://checkstyle.sourceforge.io/property_types.html#SeverityLevel
  # - GitHub: https://help.github.com/en/actions/reference/workflow-commands-for-github-actions#setting-an-error-message
  # - TeamCity: https://www.jetbrains.com/help/teamcity/service-messages.html#Inspection+Instance
  #
  # `@linter` can be used as severity value to keep the severity from linters (e.g. revive, gosec, ...)
  #
  # Default: ""
  default: error<|MERGE_RESOLUTION|>--- conflicted
+++ resolved
@@ -341,11 +341,8 @@
             - "**/plugins/outputs/**"
             - "**/plugins/parsers/**"
             - "**/plugins/processors/**"
-<<<<<<< HEAD
             - "**/plugins/secretstores/**"
-=======
             - "**/plugins/serializers/**"
->>>>>>> bfb9ff2b
             - "**/selfstat/**"
             - "**/serializer.go"
             - "**/testutil/**"
@@ -526,11 +523,7 @@
 
       # revive:exported
       - path: (.+)\.go$
-<<<<<<< HEAD
-        text: exported method .*\.(Init |SampleConfig |Gather |Start |Stop |GetState |SetState |SetParser |SetParserFunc |SetTranslator |Probe |Add |Push |Reset |Serialize |SerializeBatch )should have comment or be unexported
-=======
-        text: exported method .*\.(Init |SampleConfig |Gather |Start |Stop |GetState |SetState |SetParser |SetParserFunc |SetTranslator |Probe |Add |Push |Reset |Get |Set |List |GetResolver )should have comment or be unexported
->>>>>>> bfb9ff2b
+        text: exported method .*\.(Init |SampleConfig |Gather |Start |Stop |GetState |SetState |SetParser |SetParserFunc |SetTranslator |Probe |Add |Push |Reset |Serialize |SerializeBatch |Get |Set |List |GetResolver )should have comment or be unexported
 
       # EXC0001 errcheck: Almost all programs ignore errors on these functions, and in most cases it's ok
       - path: (.+)\.go$
