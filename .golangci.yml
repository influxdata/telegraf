version: "2"

linters:
  # Default set of linters.
  # The value can be: `standard`, `all`, `none`, or `fast`.
  # Default: standard
  default: none

  # Enable specific linter.
  # https://golangci-lint.run/usage/linters/#enabled-by-default
  enable:
    - asasalint
    - asciicheck
    - bidichk
    - bodyclose
    - copyloopvar
    - depguard
    - dogsled
    - errcheck
    - errname
    - errorlint
    - gocheckcompilerdirectives
    - gocritic
    - goprintffuncname
    - gosec
    - govet
    - ineffassign
    - interfacebloat
    - lll
    - makezero
    - mirror
    - nakedret
    - nilerr
    - nolintlint
    - perfsprint
    - prealloc
    - predeclared
    - revive
    - sqlclosecheck
    - staticcheck
    - testifylint
    - tparallel
    - unconvert
    - unparam
    - unused
    - usetesting

  settings:
    depguard:
      # Rules to apply.
      #
      # Variables:
      # - File Variables
      #   Use an exclamation mark `!` to negate a variable.
      #   Example: `!$test` matches any file that is not a go test file.
      #
      #   `$all` - matches all go files
      #   `$test` - matches all go test files
      #
      # - Package Variables
      #
      #   `$gostd` - matches all of go's standard library (Pulled from `GOROOT`)
      #
      # Default (applies if no custom rules are defined): Only allow $gostd in all files.
      rules:
        # Name of a rule.
        main:
          # List of file globs that will match this list of settings to compare against.
          # By default, if a path is relative, it is relative to the directory where the golangci-lint command is executed.
          # The placeholder '${base-path}' is substituted with a path relative to the mode defined with `run.relative-path-mode`.
          # The placeholder '${config-path}' is substituted with a path relative to the configuration file.
          # Default: $all
          files:
            - '!**/agent/**'
            - '!**/cmd/**'
            - '!**/config/**'
            - '!**/filter/**'
            - '!**/internal/**'
            - '!**/logger/**'
            - '!**/metric/**'
            - '!**/models/**'
            - '!**/plugins/serializers/**'
            - '!**/scripts/**'
            - '!**/selfstat/**'
            - '!**/testutil/**'
            - '!**/tools/**'
            - '!**/*_test.go'
          # List of packages that are not allowed.
          # Entries can be a variable (starting with $), a string prefix, or an exact match (if ending with $).
          # Default: []
          deny:
            - pkg: log
              desc: 'Use injected telegraf.Logger instead'

    errcheck:
      # report about assignment of errors to blank identifier: `num, _ := strconv.Atoi(numStr)`.
      # Such cases aren't reported by default.
      # Default: false
      check-blank: true

      # List of functions to exclude from checking, where each entry is a single function to exclude.
      # See https://github.com/kisielk/errcheck#excluding-functions for details.
      exclude-functions:
        - '(*hash/maphash.Hash).Write'
        - '(*hash/maphash.Hash).WriteByte'
        - '(*hash/maphash.Hash).WriteString'
        - '(*github.com/influxdata/telegraf/plugins/outputs/postgresql/sqltemplate.Template).UnmarshalText'

    gocritic:
      # Disable all checks.
      # Default: false
      disable-all: true
      # Which checks should be enabled in addition to default checks; can't be combined with 'disabled-checks'.
      # By default, list of stable checks is used (https://go-critic.com/overview#checks-overview).
      # To see which checks are enabled run `GL_DEBUG=gocritic golangci-lint run --enable=gocritic`.
      enabled-checks:
        # diagnostic
        - argOrder
        - badCall
        - badCond
        - badLock
        - badRegexp
        - badSorting
        - badSyncOnceFunc
        - builtinShadowDecl
        - caseOrder
        - codegenComment
        - commentedOutCode
        - deferInLoop
        - deprecatedComment
        - dupArg
        - dupBranchBody
        - dupCase
        - dupSubExpr
        - dynamicFmtString
        - emptyDecl
        - evalOrder
        - exitAfterDefer
        - externalErrorReassign
        - filepathJoin
        - flagName
        - mapKey
        - nilValReturn
        - offBy1
        - regexpPattern
        - sloppyLen
        - sloppyReassign
        - sloppyTypeAssert
        - sortSlice
        - sprintfQuotedString
        - sqlQuery
        - syncMapLoadAndDelete
        - truncateCmp
        - uncheckedInlineErr
        - unnecessaryDefer
        - weakCond
        # performance
        - appendCombine
        - equalFold
        - hugeParam
        - indexAlloc
        - preferDecodeRune
        - preferFprint
        - preferStringWriter
        - preferWriteByte
        - rangeExprCopy
        - rangeValCopy
        - sliceClear
        - stringXbytes

      # Settings passed to gocritic.
      # The settings key is the name of a supported gocritic checker.
      # The list of supported checkers can be found at https://go-critic.com/overview.
      settings:
        hugeParam:
          # Size in bytes that makes the warning trigger.
          # Default: 80
          sizeThreshold: 512
        rangeValCopy:
          # Size in bytes that makes the warning trigger.
          # Default: 128
          sizeThreshold: 512

    gosec:
      # To select a subset of rules to run.
      # Available rules: https://github.com/securego/gosec#available-rules
      # Default: [] - means include all rules
      includes:
        - G101 # Look for hard coded credentials
        - G102 # Bind to all interfaces
        - G103 # Audit the use of unsafe block
        - G106 # Audit the use of ssh.InsecureIgnoreHostKey
        - G107 # Url provided to HTTP request as taint input
        - G108 # Profiling endpoint automatically exposed on /debug/pprof
        - G109 # Potential Integer overflow made by strconv.Atoi result conversion to int16/32
        - G110 # Potential DoS vulnerability via decompression bomb
        - G111 # Potential directory traversal
        - G112 # Potential slowloris attack
        - G114 # Use of net/http serve function that has no support for setting timeouts
        - G201 # SQL query construction using format string
        - G202 # SQL query construction using string concatenation
        - G203 # Use of unescaped data in HTML templates
        - G301 # Poor file permissions used when creating a directory
        - G302 # Poor file permissions used with chmod
        - G303 # Creating tempfile using a predictable path
        - G305 # File traversal when extracting zip/tar archive
        - G306 # Poor file permissions used when writing to a new file
        - G401 # Detect the usage of MD5 or SHA1
        - G403 # Ensure minimum RSA key length of 2048 bits
        - G404 # Insecure random number source (rand)
        - G405 # Detect the usage of DES or RC4
        - G406 # Detect the usage of MD4 or RIPEMD160
        - G501 # Import blocklist: crypto/md5
        - G502 # Import blocklist: crypto/des
        - G503 # Import blocklist: crypto/rc4
        - G505 # Import blocklist: crypto/sha1
        - G506 # Import blocklist: golang.org/x/crypto/md4
        - G507 # Import blocklist: golang.org/x/crypto/ripemd160
        - G601 # Implicit memory aliasing of items from a range statement
        - G602 # Slice access out of bounds
      # G104, G105, G113, G204, G304, G307, G402, G504 were not enabled intentionally
      # TODO: review G115 when reporting false positives is fixed (https://github.com/securego/gosec/issues/1212)

      # To specify the configuration of rules.
      config:
        # Maximum allowed permissions mode for os.OpenFile and os.Chmod
        # Default: "0600"
        G302: "0640"
        # Maximum allowed permissions mode for os.WriteFile and ioutil.WriteFile
        # Default: "0600"
        G306: "0640"

    govet:
      # Settings per analyzer.
      settings:
        # Analyzer name, run `go tool vet help` to see all analyzers.
        printf:
          # Comma-separated list of print function names to check (in addition to default, see `go tool vet help printf`).
          # Default: []
          funcs:
            - (github.com/influxdata/telegraf.Logger).Tracef
            - (github.com/influxdata/telegraf.Logger).Debugf
            - (github.com/influxdata/telegraf.Logger).Infof
            - (github.com/influxdata/telegraf.Logger).Warnf
            - (github.com/influxdata/telegraf.Logger).Errorf
            - (github.com/influxdata/telegraf.Logger).Trace
            - (github.com/influxdata/telegraf.Logger).Debug
            - (github.com/influxdata/telegraf.Logger).Info
            - (github.com/influxdata/telegraf.Logger).Warn
            - (github.com/influxdata/telegraf.Logger).Error

    lll:
      # Max line length, lines longer will be reported.
      # '\t' is counted as 1 character by default, and can be changed with the tab-width option.
      # Default: 120.
      line-length: 160
      # Tab width in spaces.
      # Default: 1
      tab-width: 4

    nakedret:
      # Make an issue if func has more lines of code than this setting, and it has naked returns.
      # Default: 30
      max-func-lines: 1

    nolintlint:
      # Enable to require an explanation of nonzero length after each nolint directive.
      # Default: false
      require-explanation: true
      # Enable to require nolint directives to mention the specific linter being suppressed.
      # Default: false
      require-specific: true

    prealloc:
      # Report pre-allocation suggestions only on simple loops that have no returns/breaks/continues/gotos in them.
      # Default: true
      simple: false

    revive:
      # Sets the default severity.
      # See https://github.com/mgechev/revive#configuration
      # Default: warning
      severity: error

      # Run `GL_DEBUG=revive golangci-lint run --enable-only=revive` to see default, all available rules, and enabled rules.
      rules:
        - name: argument-limit
          arguments: [ 6 ]
        - name: atomic
        - name: bare-return
        - name: blank-imports
        - name: bool-literal-in-expr
        - name: call-to-gc
        - name: comment-spacings
        - name: confusing-naming
        - name: confusing-results
        - name: constant-logical-expr
        - name: context-as-argument
        - name: context-keys-type
        - name: datarace
        - name: deep-exit
        - name: defer
        - name: dot-imports
        - name: duplicated-imports
        - name: early-return
        - name: empty-block
        - name: empty-lines
        - name: enforce-map-style
          exclude: [ "TEST" ]
          arguments:
            - "make"
        - name: enforce-repeated-arg-type-style
          arguments:
            - "short"
        - name: enforce-slice-style
          arguments:
            - "make"
        - name: error-naming
        - name: error-return
        - name: error-strings
        - name: errorf
        - name: exported
          exclude:
            - "**/accumulator.go"
            - "**/agent/**"
            - "**/cmd/**"
            - "**/config/**"
            - "**/filter/**"
            - "**/internal/**"
            - "**/logger/**"
            - "**/logger.go"
            - "**/metric/**"
            - "**/metric.go"
            - "**/migrations/**"
            - "**/models/**"
            - "**/persister/**"
            - "**/metric.go"
            - "**/parser.go"
            - "**/plugin.go"
            - "**/plugins/common/**"
            - "**/plugins/outputs/**"
            - "**/plugins/parsers/**"
            - "**/plugins/processors/**"
            - "**/plugins/secretstores/**"
            - "**/selfstat/**"
            - "**/serializer.go"
            - "**/testutil/**"
            - "**/tools/**"
          arguments:
            - "check-private-receivers"
            - "say-repetitive-instead-of-stutters"
            - "check-public-interface"
            - "disable-checks-on-types"
        - name: function-result-limit
          arguments: [ 3 ]
        - name: get-return
        - name: identical-branches
        - name: if-return
        - name: import-alias-naming
          arguments:
            - "^[a-z][a-z0-9_]*[a-z0-9]+$"
        - name: import-shadowing
        - name: increment-decrement
        - name: indent-error-flow
        - name: max-public-structs
          arguments: [ 5 ]
          exclude: [ "TEST" ]
        - name: modifies-parameter
        - name: modifies-value-receiver
        - name: optimize-operands-order
        - name: package-comments
        - name: range
        - name: range-val-address
        - name: range-val-in-closure
        - name: receiver-naming
        - name: redefines-builtin-id
        - name: redundant-import-alias
        - name: string-format
          arguments:
            - - 'fmt.Errorf[0],errors.New[0]'
              - '/^([^A-Z]|$)/'
              - 'Error string must not start with a capital letter.'
            - - 'fmt.Errorf[0],errors.New[0]'
              - '/(^|[^\.!?])$/'
              - 'Error string must not end in punctuation.'
            - - 'panic'
              - '/^[^\n]*$/'
              - 'Must not contain line breaks.'
        - name: string-of-int
        - name: struct-tag
        - name: superfluous-else
        - name: time-equal
        - name: time-naming
        - name: unconditional-recursion
        - name: unexported-naming
        - name: unnecessary-stmt
        - name: unreachable-code
        - name: unused-parameter
        - name: unused-receiver
        - name: var-declaration
        - name: var-naming
          arguments:
            - [ ] # AllowList
            - [ "ID", "DB", "TS" ] # DenyList
        - name: waitgroup-by-value

    staticcheck:
      # SAxxxx checks in https://staticcheck.dev/docs/configuration/options/#checks
      # Example (to disable some checks): [ "all", "-SA1000", "-SA1001"]
      # Default: ["all", "-ST1000", "-ST1003", "-ST1016", "-ST1020", "-ST1021", "-ST1022"]
      checks:
        - all
        # Poorly chosen identifier.
        # https://staticcheck.dev/docs/checks/#ST1003
        - -ST1003
        # The documentation of an exported function should start with the function's name.
        # https://staticcheck.dev/docs/checks/#ST1020
        - -ST1020
        # The documentation of an exported type should start with type's name.
        # https://staticcheck.dev/docs/checks/#ST1021
        - -ST1021
        # The documentation of an exported variable or constant should start with variable's name.
        # https://staticcheck.dev/docs/checks/#ST1022
        - -ST1022
        # Apply De Morgan's law.
        # https://staticcheck.dev/docs/checks/#QF1001
        - -QF1001
        # Convert if/else-if chain to tagged switch.
        # https://staticcheck.dev/docs/checks/#QF1003
        - -QF1003
        # Use 'strings.ReplaceAll' instead of 'strings.Replace' with 'n == -1'.
        # https://staticcheck.dev/docs/checks/#QF1004
        - -QF1004
        # Lift 'if'+'break' into loop condition.
        # https://staticcheck.dev/docs/checks/#QF1006
        - -QF1006
        # Merge conditional assignment into variable declaration.
        # https://staticcheck.dev/docs/checks/#QF1007
        - -QF1007
        # Omit embedded fields from selector expression.
        # https://staticcheck.dev/docs/checks/#QF1008
        - -QF1008
        # Use 'time.Time.Equal' instead of '==' operator.
        # https://staticcheck.dev/docs/checks/#QF1009
        - -QF1009

    testifylint:
      # Disable all checkers (https://github.com/Antonboom/testifylint#checkers).
      # Default: false
      disable-all: true
      # Enable checkers by name
      enable:
        - blank-import
        - bool-compare
        - compares
        - contains
        - empty
        - encoded-compare
        - error-is-as
        - error-nil
        - expected-actual
        - float-compare
        - formatter
        - go-require
        - len
        - negative-positive
        - nil-compare
        - regexp
        - require-error
        - suite-broken-parallel
        - suite-dont-use-pkg
        - suite-extra-assert-call
        - suite-subtest-run
        - suite-thelper
        - useless-assert

    usetesting:
      # Enable/disable `os.TempDir()` detections.
      # Default: false
      os-temp-dir: true

  # Defines a set of rules to ignore issues.
  # It does not skip the analysis, and so does not ignore "typecheck" errors.
  exclusions:
    # Mode of the generated files analysis.
    #
    # - `strict`: sources are excluded by strictly following the Go generated file convention.
    #    Source files that have lines matching only the following regular expression will be excluded: `^// Code generated .* DO NOT EDIT\.$`
    #    This line must appear before the first non-comment, non-blank text in the file.
    #    https://go.dev/s/generatedcode
    # - `lax`: sources are excluded if they contain lines like `autogenerated file`, `code generated`, `do not edit`, etc.
    # - `disable`: disable the generated files exclusion.
    #
    # Default: strict
    generated: lax

    # Excluding configuration per-path, per-linter, per-text and per-source.
    rules:
      # errcheck
      - path: cmd/telegraf/(main|printer|cmd_plugins).go
        text: "Error return value of `outputBuffer.Write` is not checked"

      - path: plugins/inputs/win_perf_counters/pdh.go
        linters:
          - errcheck

      # gosec:G101
      - path: _test\.go
        text: "Potential hardcoded credentials"

      # gosec:G404
      - path: _test\.go
        text: "Use of weak random number generator"

      # revive:max-public-structs
      - path-except: ^plugins/(aggregators|inputs|outputs|parsers|processors|serializers)/...
        text: "max-public-structs: you have exceeded the maximum number"

      # revive:var-naming
      - path: (.+)\.go$
        text: don't use an underscore in package name

      # revive:exported
      - path: (.+)\.go$
<<<<<<< HEAD
        text: exported method .*\.(Init |SampleConfig |Gather |Start |Stop |GetState |SetState |SetParser |SetParserFunc |SetTranslator |Probe |Serialize |SerializeBatch )should have comment or be unexported
=======
        text: exported method .*\.(Init |SampleConfig |Gather |Start |Stop |GetState |SetState |SetParser |SetParserFunc |SetTranslator |Probe |Add |Push |Reset )should have comment or be unexported
>>>>>>> c9b575be

      # EXC0001 errcheck: Almost all programs ignore errors on these functions, and in most cases it's ok
      - path: (.+)\.go$
        text: Error return value of .((os\.)?std(out|err)\..*|.*Close.*|.*close.*|.*Flush|.*Disconnect|.*disconnect|.*Clear|os\.Remove(All)?|.*print(f|ln)?|os\.Setenv|os\.Unsetenv). is not checked

      # EXC0013 revive: Annoying issue about not having a comment. The rare codebase has such comments
      - path: (.+)\.go$
        text: package comment should be of the form "(.+)...

      # EXC0015 revive: Annoying issue about not having a comment. The rare codebase has such comments
      - path: (.+)\.go$
        text: should have a package comment

    # Which file paths to exclude: they will be analyzed, but issues from them won't be reported.
    # "/" will be replaced by the current OS file path separator to properly work on Windows.
    # Default: []
    paths:
      - plugins/parsers/influx/machine.go*

formatters:
  # Enable specific formatter.
  # Default: [] (uses standard Go formatting)
  enable:
    - gci

  # Formatters settings.
  settings:
    gci:
      # Section configuration to compare against.
      # Section names are case-insensitive and may contain parameters in ().
      # The default order of sections is `standard > default > custom > blank > dot > alias > localmodule`.
      # If `custom-order` is `true`, it follows the order of `sections` option.
      # Default: ["standard", "default"]
      sections:
        - standard                       # Standard section: captures all standard packages.
        - default                        # Default section: contains all imports that could not be matched to another section type.
        - localmodule                    # Local module section: contains all local packages. This section is not present unless explicitly enabled.

  exclusions:
    # Mode of the generated files analysis.
    #
    # - `strict`: sources are excluded by strictly following the Go generated file convention.
    #    Source files that have lines matching only the following regular expression will be excluded: `^// Code generated .* DO NOT EDIT\.$`
    #    This line must appear before the first non-comment, non-blank text in the file.
    #    https://go.dev/s/generatedcode
    # - `lax`: sources are excluded if they contain lines like `autogenerated file`, `code generated`, `do not edit`, etc.
    # - `disable`: disable the generated files exclusion.
    #
    # Default: lax
    generated: lax

issues:
  # Maximum issues count per one linter.
  # Set to 0 to disable.
  # Default: 50
  max-issues-per-linter: 0

  # Maximum count of issues with the same text.
  # Set to 0 to disable.
  # Default: 3
  max-same-issues: 0

  # Make issues output unique by line.
  # Default: true
  uniq-by-line: false

# Output configuration options.
output:
  # The formats used to render issues.
  formats:
    # Prints issues in columns representation separated by tabulations.
    tab:
      # Output path can be either `stdout`, `stderr` or path to the file to write to.
      # Default: stdout
      path: stdout

  # Order to use when sorting results.
  # Possible values: `file`, `linter`, and `severity`.
  #
  # If the severity values are inside the following list, they are ordered in this order:
  #   1. error
  #   2. warning
  #   3. high
  #   4. medium
  #   5. low
  # Either they are sorted alphabetically.
  #
  # Default: ["linter", "file"]
  sort-order:
    - file # filepath, line, and column.
    - linter

  # Show statistics per linter.
  # Default: true
  show-stats: true

severity:
  # Set the default severity for issues.
  #
  # If severity rules are defined and the issues do not match or no severity is provided to the rule
  # this will be the default severity applied.
  # Severities should match the supported severity names of the selected out format.
  # - Code climate: https://docs.codeclimate.com/docs/issues#issue-severity
  # - Checkstyle: https://checkstyle.sourceforge.io/property_types.html#SeverityLevel
  # - GitHub: https://help.github.com/en/actions/reference/workflow-commands-for-github-actions#setting-an-error-message
  # - TeamCity: https://www.jetbrains.com/help/teamcity/service-messages.html#Inspection+Instance
  #
  # `@linter` can be used as severity value to keep the severity from linters (e.g. revive, gosec, ...)
  #
  # Default: ""
  default: error<|MERGE_RESOLUTION|>--- conflicted
+++ resolved
@@ -522,11 +522,7 @@
 
       # revive:exported
       - path: (.+)\.go$
-<<<<<<< HEAD
-        text: exported method .*\.(Init |SampleConfig |Gather |Start |Stop |GetState |SetState |SetParser |SetParserFunc |SetTranslator |Probe |Serialize |SerializeBatch )should have comment or be unexported
-=======
-        text: exported method .*\.(Init |SampleConfig |Gather |Start |Stop |GetState |SetState |SetParser |SetParserFunc |SetTranslator |Probe |Add |Push |Reset )should have comment or be unexported
->>>>>>> c9b575be
+        text: exported method .*\.(Init |SampleConfig |Gather |Start |Stop |GetState |SetState |SetParser |SetParserFunc |SetTranslator |Probe |Add |Push |Reset |Serialize |SerializeBatch )should have comment or be unexported
 
       # EXC0001 errcheck: Almost all programs ignore errors on these functions, and in most cases it's ok
       - path: (.+)\.go$
