package models

import (
	"testing"
	"time"

	"github.com/stretchr/testify/require"

	"github.com/influxdata/telegraf"
	"github.com/influxdata/telegraf/metric"
	"github.com/influxdata/telegraf/testutil"
)

func TestFilter_ApplyEmpty(t *testing.T) {
	f := Filter{}
	require.NoError(t, f.Compile())
	require.False(t, f.IsActive())

	m := metric.New("m",
		map[string]string{},
		map[string]interface{}{"value": int64(1)},
		time.Now())
	selected, err := f.Select(m)
	require.NoError(t, err)
	require.True(t, selected)
}

func TestFilter_ApplyTagsDontPass(t *testing.T) {
	filters := []TagFilter{
		{
			Name:   "cpu",
			Values: []string{"cpu-*"},
		},
	}
	f := Filter{
		TagDropFilters: filters,
	}
	require.NoError(t, f.Compile())
	require.NoError(t, f.Compile())
	require.True(t, f.IsActive())

	m := metric.New("m",
		map[string]string{"cpu": "cpu-total"},
		map[string]interface{}{"value": int64(1)},
		time.Now())
	selected, err := f.Select(m)
	require.NoError(t, err)
	require.False(t, selected)
}

func TestFilter_ApplyDeleteFields(t *testing.T) {
	f := Filter{
		FieldExclude: []string{"value"},
	}
	require.NoError(t, f.Compile())
	require.NoError(t, f.Compile())
	require.True(t, f.IsActive())

	m := metric.New("m",
		map[string]string{},
		map[string]interface{}{
			"value":  int64(1),
			"value2": int64(2),
		},
		time.Now())
	selected, err := f.Select(m)
	require.NoError(t, err)
	require.True(t, selected)
	f.Modify(m)
	require.Equal(t, map[string]interface{}{"value2": int64(2)}, m.Fields())
}

func TestFilter_ApplyDeleteAllFields(t *testing.T) {
	f := Filter{
		FieldExclude: []string{"value*"},
	}
	require.NoError(t, f.Compile())
	require.NoError(t, f.Compile())
	require.True(t, f.IsActive())

	m := metric.New("m",
		map[string]string{},
		map[string]interface{}{
			"value":  int64(1),
			"value2": int64(2),
		},
		time.Now())
	selected, err := f.Select(m)
	require.NoError(t, err)
	require.True(t, selected)
	f.Modify(m)
	require.Empty(t, m.FieldList())
}

func TestFilter_Empty(t *testing.T) {
	f := Filter{}

	measurements := []string{
		"foo",
		"bar",
		"barfoo",
		"foo_bar",
		"foo.bar",
		"foo-bar",
		"supercalifragilisticexpialidocious",
	}

	for _, measurement := range measurements {
		if !f.shouldNamePass(measurement) {
			t.Errorf("Expected measurement %s to pass", measurement)
		}
	}
}

func TestFilter_NamePass(t *testing.T) {
	f := Filter{
		NamePass: []string{"foo*", "cpu_usage_idle"},
	}
	require.NoError(t, f.Compile())

	passes := []string{
		"foo",
		"foo_bar",
		"foo.bar",
		"foo-bar",
		"cpu_usage_idle",
	}

	drops := []string{
		"bar",
		"barfoo",
		"bar_foo",
		"cpu_usage_busy",
	}

	for _, measurement := range passes {
		if !f.shouldNamePass(measurement) {
			t.Errorf("Expected measurement %s to pass", measurement)
		}
	}

	for _, measurement := range drops {
		if f.shouldNamePass(measurement) {
			t.Errorf("Expected measurement %s to drop", measurement)
		}
	}
}

func TestFilter_NamePass_WithSeparator(t *testing.T) {
	f := Filter{
		NamePass:           []string{"foo.*.bar", "foo.*.abc.*.bar"},
		NamePassSeparators: ".,",
	}
	require.NoError(t, f.Compile())

	passes := []string{
		"foo..bar",
		"foo.abc.bar",
		"foo..abc..bar",
		"foo.xyz.abc.xyz-xyz.bar",
	}

	drops := []string{
		"foo.bar",
		"foo.abc,.bar", // "abc," is not considered under * as ',' is specified as a separator
		"foo..abc.bar", // ".abc" shall not be matched under * as '.' is specified as a separator
		"foo.abc.abc.bar",
		"foo.xyz.abc.xyz.xyz.bar",
		"foo.xyz.abc.xyz,xyz.bar",
	}

	for _, measurement := range passes {
		if !f.shouldNamePass(measurement) {
			t.Errorf("Expected measurement %s to pass", measurement)
		}
	}

	for _, measurement := range drops {
		if f.shouldNamePass(measurement) {
			t.Errorf("Expected measurement %s to drop", measurement)
		}
	}
}

func TestFilter_NameDrop(t *testing.T) {
	f := Filter{
		NameDrop: []string{"foo*", "cpu_usage_idle"},
	}
	require.NoError(t, f.Compile())

	drops := []string{
		"foo",
		"foo_bar",
		"foo.bar",
		"foo-bar",
		"cpu_usage_idle",
	}

	passes := []string{
		"bar",
		"barfoo",
		"bar_foo",
		"cpu_usage_busy",
	}

	for _, measurement := range passes {
		if !f.shouldNamePass(measurement) {
			t.Errorf("Expected measurement %s to pass", measurement)
		}
	}

	for _, measurement := range drops {
		if f.shouldNamePass(measurement) {
			t.Errorf("Expected measurement %s to drop", measurement)
		}
	}
}

<<<<<<< HEAD
func TestFilter_FieldInclude(t *testing.T) {
=======
func TestFilter_NameDrop_WithSeparator(t *testing.T) {
	f := Filter{
		NameDrop:           []string{"foo.*.bar", "foo.*.abc.*.bar"},
		NameDropSeparators: ".,",
	}
	require.NoError(t, f.Compile())

	drops := []string{
		"foo..bar",
		"foo.abc.bar",
		"foo..abc..bar",
		"foo.xyz.abc.xyz-xyz.bar",
	}

	passes := []string{
		"foo.bar",
		"foo.abc,.bar", // "abc," is not considered under * as ',' is specified as a separator
		"foo..abc.bar", // ".abc" shall not be matched under * as '.' is specified as a separator
		"foo.abc.abc.bar",
		"foo.xyz.abc.xyz.xyz.bar",
		"foo.xyz.abc.xyz,xyz.bar",
	}

	for _, measurement := range passes {
		if !f.shouldNamePass(measurement) {
			t.Errorf("Expected measurement %s to pass", measurement)
		}
	}

	for _, measurement := range drops {
		if f.shouldNamePass(measurement) {
			t.Errorf("Expected measurement %s to drop", measurement)
		}
	}
}

func TestFilter_FieldPass(t *testing.T) {
>>>>>>> ebffaa39
	f := Filter{
		FieldInclude: []string{"foo*", "cpu_usage_idle"},
	}
	require.NoError(t, f.Compile())

	passes := []string{
		"foo",
		"foo_bar",
		"foo.bar",
		"foo-bar",
		"cpu_usage_idle",
	}

	drops := []string{
		"bar",
		"barfoo",
		"bar_foo",
		"cpu_usage_busy",
	}

	for _, field := range passes {
		require.Truef(t, ShouldPassFilters(f.fieldIncludeFilter, f.fieldExcludeFilter, field), "Expected field %s to pass", field)
	}

	for _, field := range drops {
		require.Falsef(t, ShouldPassFilters(f.fieldIncludeFilter, f.fieldExcludeFilter, field), "Expected field %s to drop", field)
	}
}

func TestFilter_FieldExclude(t *testing.T) {
	f := Filter{
		FieldExclude: []string{"foo*", "cpu_usage_idle"},
	}
	require.NoError(t, f.Compile())

	drops := []string{
		"foo",
		"foo_bar",
		"foo.bar",
		"foo-bar",
		"cpu_usage_idle",
	}

	passes := []string{
		"bar",
		"barfoo",
		"bar_foo",
		"cpu_usage_busy",
	}

	for _, field := range passes {
		require.Truef(t, ShouldPassFilters(f.fieldIncludeFilter, f.fieldExcludeFilter, field), "Expected field %s to pass", field)
	}

	for _, field := range drops {
		require.Falsef(t, ShouldPassFilters(f.fieldIncludeFilter, f.fieldExcludeFilter, field), "Expected field %s to drop", field)
	}
}

func TestFilter_TagPass(t *testing.T) {
	filters := []TagFilter{
		{
			Name:   "cpu",
			Values: []string{"cpu-*"},
		},
		{
			Name:   "mem",
			Values: []string{"mem_free"},
		}}
	f := Filter{
		TagPassFilters: filters,
	}
	require.NoError(t, f.Compile())

	passes := [][]*telegraf.Tag{
		{{Key: "cpu", Value: "cpu-total"}},
		{{Key: "cpu", Value: "cpu-0"}},
		{{Key: "cpu", Value: "cpu-1"}},
		{{Key: "cpu", Value: "cpu-2"}},
		{{Key: "mem", Value: "mem_free"}},
	}

	drops := [][]*telegraf.Tag{
		{{Key: "cpu", Value: "cputotal"}},
		{{Key: "cpu", Value: "cpu0"}},
		{{Key: "cpu", Value: "cpu1"}},
		{{Key: "cpu", Value: "cpu2"}},
		{{Key: "mem", Value: "mem_used"}},
	}

	for _, tags := range passes {
		if !f.shouldTagsPass(tags) {
			t.Errorf("Expected tags %v to pass", tags)
		}
	}

	for _, tags := range drops {
		if f.shouldTagsPass(tags) {
			t.Errorf("Expected tags %v to drop", tags)
		}
	}
}

func TestFilter_TagDrop(t *testing.T) {
	filters := []TagFilter{
		{
			Name:   "cpu",
			Values: []string{"cpu-*"},
		},
		{
			Name:   "mem",
			Values: []string{"mem_free"},
		}}
	f := Filter{
		TagDropFilters: filters,
	}
	require.NoError(t, f.Compile())

	drops := [][]*telegraf.Tag{
		{{Key: "cpu", Value: "cpu-total"}},
		{{Key: "cpu", Value: "cpu-0"}},
		{{Key: "cpu", Value: "cpu-1"}},
		{{Key: "cpu", Value: "cpu-2"}},
		{{Key: "mem", Value: "mem_free"}},
	}

	passes := [][]*telegraf.Tag{
		{{Key: "cpu", Value: "cputotal"}},
		{{Key: "cpu", Value: "cpu0"}},
		{{Key: "cpu", Value: "cpu1"}},
		{{Key: "cpu", Value: "cpu2"}},
		{{Key: "mem", Value: "mem_used"}},
	}

	for _, tags := range passes {
		if !f.shouldTagsPass(tags) {
			t.Errorf("Expected tags %v to pass", tags)
		}
	}

	for _, tags := range drops {
		if f.shouldTagsPass(tags) {
			t.Errorf("Expected tags %v to drop", tags)
		}
	}
}

func TestFilter_FilterTagsNoMatches(t *testing.T) {
	m := metric.New("m",
		map[string]string{
			"host":  "localhost",
			"mytag": "foobar",
		},
		map[string]interface{}{"value": int64(1)},
		time.Now())
	f := Filter{
		TagExclude: []string{"nomatch"},
	}
	require.NoError(t, f.Compile())

	f.filterTags(m)
	require.Equal(t, map[string]string{
		"host":  "localhost",
		"mytag": "foobar",
	}, m.Tags())

	f = Filter{
		TagInclude: []string{"nomatch"},
	}
	require.NoError(t, f.Compile())

	f.filterTags(m)
	require.Equal(t, map[string]string{}, m.Tags())
}

func TestFilter_FilterTagsMatches(t *testing.T) {
	m := metric.New("m",
		map[string]string{
			"host":  "localhost",
			"mytag": "foobar",
		},
		map[string]interface{}{"value": int64(1)},
		time.Now())
	f := Filter{
		TagExclude: []string{"ho*"},
	}
	require.NoError(t, f.Compile())

	f.filterTags(m)
	require.Equal(t, map[string]string{
		"mytag": "foobar",
	}, m.Tags())

	m = metric.New("m",
		map[string]string{
			"host":  "localhost",
			"mytag": "foobar",
		},
		map[string]interface{}{"value": int64(1)},
		time.Now())
	f = Filter{
		TagInclude: []string{"my*"},
	}
	require.NoError(t, f.Compile())

	f.filterTags(m)
	require.Equal(t, map[string]string{
		"mytag": "foobar",
	}, m.Tags())
}

// TestFilter_FilterNamePassAndDrop used for check case when
// both parameters were defined
// see: https://github.com/influxdata/telegraf/issues/2860
func TestFilter_FilterNamePassAndDrop(t *testing.T) {
	inputData := []string{"name1", "name2", "name3", "name4"}
	expectedResult := []bool{false, true, false, false}

	f := Filter{
		NamePass: []string{"name1", "name2"},
		NameDrop: []string{"name1", "name3"},
	}

	require.NoError(t, f.Compile())

	for i, name := range inputData {
		require.Equal(t, f.shouldNamePass(name), expectedResult[i])
	}
}

// TestFilter_FieldIncludeAndExclude used for check case when
// both parameters were defined
// see: https://github.com/influxdata/telegraf/issues/2860
func TestFilter_FieldIncludeAndExclude(t *testing.T) {
	inputData := []string{"field1", "field2", "field3", "field4"}
	expectedResult := []bool{false, true, false, false}

	f := Filter{
		FieldInclude: []string{"field1", "field2"},
		FieldExclude: []string{"field1", "field3"},
	}

	require.NoError(t, f.Compile())

	for i, field := range inputData {
		require.Equal(t, ShouldPassFilters(f.fieldIncludeFilter, f.fieldExcludeFilter, field), expectedResult[i])
	}
}

// TestFilter_FilterTagsPassAndDrop used for check case when
// both parameters were defined
// see: https://github.com/influxdata/telegraf/issues/2860
func TestFilter_FilterTagsPassAndDrop(t *testing.T) {
	inputData := [][]*telegraf.Tag{
		{{Key: "tag1", Value: "1"}, {Key: "tag2", Value: "3"}},
		{{Key: "tag1", Value: "1"}, {Key: "tag2", Value: "2"}},
		{{Key: "tag1", Value: "2"}, {Key: "tag2", Value: "1"}},
		{{Key: "tag1", Value: "4"}, {Key: "tag2", Value: "1"}},
	}

	expectedResult := []bool{false, true, false, false}

	filterPass := []TagFilter{
		{
			Name:   "tag1",
			Values: []string{"1", "4"},
		},
	}

	filterDrop := []TagFilter{
		{
			Name:   "tag1",
			Values: []string{"4"},
		},
		{
			Name:   "tag2",
			Values: []string{"3"},
		},
	}

	f := Filter{
		TagDropFilters: filterDrop,
		TagPassFilters: filterPass,
	}
	require.NoError(t, f.Compile())

	for i, tag := range inputData {
		require.Equal(t, f.shouldTagsPass(tag), expectedResult[i])
	}
}

func TestFilter_MetricPass(t *testing.T) {
	m := testutil.MustMetric("cpu",
		map[string]string{
			"host":   "Hugin",
			"source": "myserver@mycompany.com",
			"status": "ok",
		},
		map[string]interface{}{
			"value":  15.0,
			"id":     "24cxnwr3480k",
			"on":     true,
			"count":  18,
			"errors": 29,
			"total":  129,
		},
		time.Date(2023, time.April, 24, 23, 30, 15, 42, time.UTC),
	)

	var tests = []struct {
		name       string
		expression string
		expected   bool
	}{
		{
			name:     "empty",
			expected: true,
		},
		{
			name:       "exact name match (pass)",
			expression: `name == "cpu"`,
			expected:   true,
		},
		{
			name:       "exact name match (fail)",
			expression: `name == "test"`,
			expected:   false,
		},
		{
			name:       "case-insensitive tag match",
			expression: `tags.host.lowerAscii() == "hugin"`,
			expected:   true,
		},
		{
			name:       "regexp tag match",
			expression: `tags.source.matches("^[0-9a-zA-z-_]+@mycompany.com$")`,
			expected:   true,
		},
		{
			name:       "match field value",
			expression: `fields.count > 10`,
			expected:   true,
		},
		{
			name:       "match timestamp year",
			expression: `time.getFullYear() == 2023`,
			expected:   true,
		},
		{
			name:       "now",
			expression: `now() > time`,
			expected:   true,
		},
		{
			name:       "arithmetics",
			expression: `fields.count + fields.errors < fields.total`,
			expected:   true,
		},
		{
			name:       "arithmetics",
			expression: `fields.count + fields.errors < fields.total`,
			expected:   true,
		},
		{
			name:       "logical expression",
			expression: `(name.startsWith("t") || fields.on) && "id" in fields && fields.id.contains("nwr")`,
			expected:   true,
		},
		{
			name:       "time arithmetics",
			expression: `time >= timestamp("2023-04-25T00:00:00Z") - duration("24h")`,
			expected:   true,
		},
		{
			name:       "complex field filtering",
			expression: `fields.exists(f, type(fields[f]) in [int, uint, double] && fields[f] > 20.0)`,
			expected:   true,
		},
		{
			name:       "complex field filtering (exactly one)",
			expression: `fields.exists_one(f, type(fields[f]) in [int, uint, double] && fields[f] > 20.0)`,
			expected:   false,
		},
	}

	for _, tt := range tests {
		t.Run(tt.name, func(t *testing.T) {
			f := Filter{
				MetricPass: tt.expression,
			}
			require.NoError(t, f.Compile())
			selected, err := f.Select(m)
			require.NoError(t, err)
			require.Equal(t, tt.expected, selected)
		})
	}
}

func BenchmarkFilter(b *testing.B) {
	tests := []struct {
		name   string
		filter Filter
		metric telegraf.Metric
	}{
		{
			name:   "empty filter",
			filter: Filter{},
			metric: testutil.MustMetric("cpu",
				map[string]string{},
				map[string]interface{}{
					"value": 42,
				},
				time.Unix(0, 0),
			),
		},
		{
			name: "namepass",
			filter: Filter{
				NamePass: []string{"cpu"},
			},
			metric: testutil.MustMetric("cpu",
				map[string]string{},
				map[string]interface{}{
					"value": 42,
				},
				time.Unix(0, 0),
			),
		},
		{
			name: "metric filter exact name",
			filter: Filter{
				MetricPass: `name == "cpu"`,
			},
			metric: testutil.MustMetric("cpu",
				map[string]string{},
				map[string]interface{}{
					"value": 42,
				},
				time.Unix(0, 0),
			),
		},
		{
			name: "metric filter regexp",
			filter: Filter{
				MetricPass: `name.matches("^c[a-z]*$")`,
			},
			metric: testutil.MustMetric("cpu",
				map[string]string{},
				map[string]interface{}{
					"value": 42,
				},
				time.Unix(0, 0),
			),
		},
		{
			name: "metric filter time",
			filter: Filter{
				MetricPass: `time >= timestamp("2023-04-25T00:00:00Z") - duration("24h")`,
			},
			metric: testutil.MustMetric("cpu",
				map[string]string{},
				map[string]interface{}{
					"value": 42,
				},
				time.Unix(0, 0),
			),
		},
		{
			name: "metric filter complex",
			filter: Filter{
				MetricPass: `"source" in tags` +
					` && fields.exists(f, type(fields[f]) in [int, uint, double] && fields[f] > 20.0)` +
					` && time >= timestamp("2023-04-25T00:00:00Z") - duration("24h")`,
			},
			metric: testutil.MustMetric("cpu",
				map[string]string{},
				map[string]interface{}{
					"value": 42,
				},
				time.Unix(0, 0),
			),
		},
	}

	for _, tt := range tests {
		b.Run(tt.name, func(b *testing.B) {
			require.NoError(b, tt.filter.Compile())
			for n := 0; n < b.N; n++ {
				_, err := tt.filter.Select(tt.metric)
				require.NoError(b, err)
			}
		})
	}
}<|MERGE_RESOLUTION|>--- conflicted
+++ resolved
@@ -216,9 +216,6 @@
 	}
 }
 
-<<<<<<< HEAD
-func TestFilter_FieldInclude(t *testing.T) {
-=======
 func TestFilter_NameDrop_WithSeparator(t *testing.T) {
 	f := Filter{
 		NameDrop:           []string{"foo.*.bar", "foo.*.abc.*.bar"},
@@ -255,8 +252,7 @@
 	}
 }
 
-func TestFilter_FieldPass(t *testing.T) {
->>>>>>> ebffaa39
+func TestFilter_FieldInclude(t *testing.T) {
 	f := Filter{
 		FieldInclude: []string{"foo*", "cpu_usage_idle"},
 	}
