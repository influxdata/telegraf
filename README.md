
# Telegraf

![tiger](assets/TelegrafTiger.png "tiger")

[![Contribute](https://img.shields.io/badge/Contribute%20To%20Telegraf-orange.svg?logo=influx&style=for-the-badge)](https://github.com/influxdata/telegraf/blob/master/CONTRIBUTING.md) [![Slack Status](https://img.shields.io/badge/slack-join_chat-white.svg?logo=slack&style=for-the-badge)](https://www.influxdata.com/slack) [![Circle CI](https://circleci.com/gh/influxdata/telegraf.svg?style=svg)](https://circleci.com/gh/influxdata/telegraf) [![GoDoc](https://godoc.org/github.com/influxdata/telegraf?status.svg)](https://godoc.org/github.com/influxdata/telegraf) [![Docker pulls](https://img.shields.io/docker/pulls/library/telegraf.svg)](https://hub.docker.com/_/telegraf/)

Telegraf is an agent for collecting, processing, aggregating, and writing metrics. Based on a
plugin system to enable developers in the community to easily add support for additional
metric collection. There are four distinct types of plugins:

1. [Input Plugins](/docs/INPUTS.md) collect metrics from the system, services, or 3rd party APIs
2. [Processor Plugins](/docs/PROCESSORS.md) transform, decorate, and/or filter metrics
3. [Aggregator Plugins](/docs/AGGREGATORS.md) create aggregate metrics (e.g. mean, min, max, quantiles, etc.)
4. [Output Plugins](/docs/OUTPUTS.md) write metrics to various destinations

New plugins are designed to be easy to contribute, pull requests are welcomed, and we work to
incorporate as many pull requests as possible. Consider looking at the
[list of external plugins](EXTERNAL_PLUGINS.md) as well.

## Minimum Requirements

Telegraf shares the same [minimum requirements][] as Go:

- Linux kernel version 2.6.23 or later
- Windows 7 or later
- FreeBSD 11.2 or later
- MacOS 10.11 El Capitan or later

[minimum requirements]: https://github.com/golang/go/wiki/MinimumRequirements#minimum-requirements

## Obtaining Telegraf

View the [changelog](/CHANGELOG.md) for the latest updates and changes by version.

### Binary Downloads

Binary downloads are available from the [InfluxData downloads](https://www.influxdata.com/downloads)
page or from each [GitHub Releases](https://github.com/influxdata/telegraf/releases) page.

### Package Repository

InfluxData also provides a package repo that contains both DEB and RPM downloads.

For deb-based platforms (e.g. Ubuntu and Debian) run the following to add the
repo key and setup a new sources.list entry:

```shell
# influxdb.key GPG Fingerprint: 05CE15085FC09D18E99EFB22684A14CF2582E0C5
wget -q https://repos.influxdata.com/influxdb.key
echo '23a1c8836f0afc5ed24e0486339d7cc8f6790b83886c4c96995b88a061c5bb5d influxdb.key' | sha256sum -c && cat influxdb.key | gpg --dearmor | sudo tee /etc/apt/trusted.gpg.d/influxdb.gpg > /dev/null
echo 'deb [signed-by=/etc/apt/trusted.gpg.d/influxdb.gpg] https://repos.influxdata.com/debian stable main' | sudo tee /etc/apt/sources.list.d/influxdata.list
sudo apt-get update && sudo apt-get install telegraf
```

For RPM-based platforms (e.g. RHEL, CentOS) use the following to create a repo
file and install telegraf:

```shell
# influxdb.key GPG Fingerprint: 05CE15085FC09D18E99EFB22684A14CF2582E0C5
cat <<EOF | sudo tee /etc/yum.repos.d/influxdata.repo
[influxdata]
name = InfluxData Repository - Stable
baseurl = https://repos.influxdata.com/stable/\$basearch/main
enabled = 1
gpgcheck = 1
gpgkey = https://repos.influxdata.com/influxdb.key
EOF
sudo yum install telegraf
```

### Build From Source

Telegraf requires Go version 1.18 or newer, the Makefile requires GNU make.

1. [Install Go](https://golang.org/doc/install) >=1.18 (1.18.0 recommended)
2. Clone the Telegraf repository:

   ```shell
   git clone https://github.com/influxdata/telegraf.git
   ```

3. Run `make` from the source directory

   ```shell
   cd telegraf
   make
   ```

### Nightly Builds

[Nightly](/docs/NIGHTLIES.md) builds are available, generated from the master branch.

### 3rd Party Builds

Builds for other platforms or package formats are provided by members of theTelegraf community.
These packages are not built, tested, or supported by the Telegraf project or InfluxData. Please
get in touch with the package author if support is needed:

- [Ansible Role](https://github.com/rossmcdonald/telegraf)
- [Chocolatey](https://chocolatey.org/packages/telegraf) by [ripclawffb](https://chocolatey.org/profiles/ripclawffb)
- [Scoop](https://github.com/ScoopInstaller/Main/blob/master/bucket/telegraf.json)
- [Snap](https://snapcraft.io/telegraf) by Laurent Sesquès (sajoupa)

## Getting Started

See usage with:

```shell
telegraf --help
```

### Generate a telegraf config file

```shell
telegraf config > telegraf.conf
```

### Generate config with only cpu input & influxdb output plugins defined

```shell
<<<<<<< HEAD
telegraf config --section-filter agent:inputs:outputs --input-filter cpu --output-filter influxdb
=======
telegraf --section-filter agent:inputs:outputs --input-filter cpu --output-filter influxdb config
>>>>>>> 939a9ddb
```

### Run a single telegraf collection, outputting metrics to stdout

```shell
telegraf --config telegraf.conf --test
```

### Run telegraf with all plugins defined in config file

```shell
telegraf --config telegraf.conf
```

### Run telegraf, enabling the cpu & memory input, and influxdb output plugins

```shell
telegraf --config telegraf.conf --input-filter cpu:mem --output-filter influxdb
```

## Contribute to the Project

Telegraf is an MIT licensed open source project and we love our community. The fastest way to get something fixed is to open a PR. Check out our [contributing guide](CONTRIBUTING.md) if you're interested in helping out. Also, join us on our [Community Slack](https://influxdata.com/slack) or [Community Page](https://community.influxdata.com/) if you have questions or comments for our engineering teams.

If your completely new to Telegraf and InfluxDB, you can also enroll for free at [InfluxDB university](https://www.influxdata.com/university/) to take courses to learn more.

## Documentation

[Latest Release Documentation](https://docs.influxdata.com/telegraf/latest/)

For documentation on the latest development code see the [documentation index](/docs).

- [Input Plugins](/docs/INPUTS.md)
- [Output Plugins](/docs/OUTPUTS.md)
- [Processor Plugins](/docs/PROCESSORS.md)
- [Aggregator Plugins](/docs/AGGREGATORS.md)<|MERGE_RESOLUTION|>--- conflicted
+++ resolved
@@ -119,11 +119,8 @@
 ### Generate config with only cpu input & influxdb output plugins defined
 
 ```shell
-<<<<<<< HEAD
 telegraf config --section-filter agent:inputs:outputs --input-filter cpu --output-filter influxdb
-=======
 telegraf --section-filter agent:inputs:outputs --input-filter cpu --output-filter influxdb config
->>>>>>> 939a9ddb
 ```
 
 ### Run a single telegraf collection, outputting metrics to stdout
