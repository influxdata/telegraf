--- conflicted
+++ resolved
@@ -42,7 +42,6 @@
 
 Telegraf requires golang version 1.9 or newer, the Makefile requires GNU make.
 
-<<<<<<< HEAD
 Dependencies are managed with [gdm](https://github.com/sparrc/gdm),
 which is installed by the Makefile if you don't have it already.
 
@@ -51,7 +50,6 @@
 3. Run `go get -d github.com/influxdata/telegraf`
 4. Run `cd $GOPATH/src/github.com/influxdata/telegraf`
 5. Run `make`
-=======
 1. [Install Go](https://golang.org/doc/install) >=1.9
 2. [Install dep](https://golang.github.io/dep/docs/installation.html) ==v0.5.0
 3. Download Telegraf source:
@@ -63,7 +61,6 @@
    cd "$HOME/go/src/github.com/influxdata/telegraf"
    make
    ```
->>>>>>> 54f28eef
 
 ### Nightly Builds
 
