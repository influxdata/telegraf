name: Lint plugin readmes
on:
#  push:
#    branches-ignore: master
  pull_request:
    branches: # Names of target branches, not source branches
      - master
jobs:
  run-readme-linter:
    runs-on: ubuntu-latest
    steps:
      - uses: actions/setup-go@v5
        with:
          go-version: '1.24.1'
      - uses: actions/checkout@v4
        with:
          fetch-depth: 0
      - name: Get changed files
        id: changed-files
<<<<<<< HEAD
        uses: step-security/changed-files@v1
=======
        uses: tj-actions/changed-files@2f7c5bfce28377bc069a65ba478de0a74aa0ca32 # v46.0.1
>>>>>>> f1f32d72
        with:
          base_sha: ${{ github.event.pull_request.base.sha }}
          files: ./plugins/**/README.md
      - name: Run readme linter on changed files
        if: steps.changed-files.outputs.any_changed == 'true'
        run: go run ./tools/readme_linter ${{ steps.changed-files.outputs.all_changed_files }}<|MERGE_RESOLUTION|>--- conflicted
+++ resolved
@@ -17,11 +17,7 @@
           fetch-depth: 0
       - name: Get changed files
         id: changed-files
-<<<<<<< HEAD
-        uses: step-security/changed-files@v1
-=======
         uses: tj-actions/changed-files@2f7c5bfce28377bc069a65ba478de0a74aa0ca32 # v46.0.1
->>>>>>> f1f32d72
         with:
           base_sha: ${{ github.event.pull_request.base.sha }}
           files: ./plugins/**/README.md
