package logger

import (
	"encoding/json"
	"errors"
	"io"
	"log"
	"log/slog"
	"os"
	"path/filepath"
	"testing"
	"time"

	"github.com/stretchr/testify/require"

	"github.com/influxdata/telegraf"
)

// Deleting open files on Windows returns an error.
// Therefore, each time a new defaultHandler is created, we ensure that the file previously used for logging is closed.
// This is because subsequent tests/subtests do not run in a "clean" environment
// but instead operate on globals set by several init functions within this package.
func createDefaultHandler(t *testing.T) {
	closeLogger(t)
	instance = defaultHandler()
<<<<<<< HEAD
}

func closeLogger(t *testing.T) {
	err := CloseLogging()
	if err != nil && !errors.Is(err, os.ErrClosed) {
		require.NoError(t, err)
=======
	cfg := &Config{
		LogFormat: "structured",
		Quiet:     true,
	}
	require.NoError(t, SetupLogging(cfg))
	defer func() { require.NoError(t, CloseLogging()) }()

	logger, ok := instance.impl.(*structuredLogger)
	require.Truef(t, ok, "logging instance is not a structured-logger but %T", instance.impl)
	require.Equal(t, logger.output, os.Stderr)
}

func TestStructuredFile(t *testing.T) {
	tmpfile, err := os.CreateTemp(t.TempDir(), "")
	require.NoError(t, err)
	defer os.Remove(tmpfile.Name())

	filename := tmpfile.Name()
	require.NoError(t, tmpfile.Close())

	cfg := &Config{
		Logfile:             filename,
		LogFormat:           "structured",
		RotationMaxArchives: -1,
	}
	require.NoError(t, SetupLogging(cfg))
	defer func() { require.NoError(t, CloseLogging()) }()

	log.Printf("I! TEST")
	log.Printf("D! TEST") // <- should be ignored

	buf, err := os.ReadFile(filename)
	require.NoError(t, err)

	expected := map[string]interface{}{
		"level": "INFO",
		"msg":   "TEST",
	}

	var actual map[string]interface{}
	require.NoError(t, json.Unmarshal(buf, &actual))

	require.Contains(t, actual, "time")
	require.NotEmpty(t, actual["time"])
	delete(actual, "time")
	require.Equal(t, expected, actual)
}

func TestStructuredFileDebug(t *testing.T) {
	tmpfile, err := os.CreateTemp(t.TempDir(), "")
	require.NoError(t, err)
	defer os.Remove(tmpfile.Name())

	filename := tmpfile.Name()
	require.NoError(t, tmpfile.Close())

	cfg := &Config{
		Logfile:             filename,
		LogFormat:           "structured",
		RotationMaxArchives: -1,
		Debug:               true,
	}
	require.NoError(t, SetupLogging(cfg))
	defer func() { require.NoError(t, CloseLogging()) }()

	log.Printf("D! TEST")

	buf, err := os.ReadFile(filename)
	require.NoError(t, err)

	expected := map[string]interface{}{
		"level": "DEBUG",
		"msg":   "TEST",
	}

	var actual map[string]interface{}
	require.NoError(t, json.Unmarshal(buf, &actual))

	require.Contains(t, actual, "time")
	require.NotEmpty(t, actual["time"])
	delete(actual, "time")
	require.Equal(t, expected, actual)
}

func TestStructuredFileError(t *testing.T) {
	tmpfile, err := os.CreateTemp(t.TempDir(), "")
	require.NoError(t, err)
	defer os.Remove(tmpfile.Name())

	filename := tmpfile.Name()
	require.NoError(t, tmpfile.Close())

	cfg := &Config{
		Logfile:             filename,
		LogFormat:           "structured",
		RotationMaxArchives: -1,
		Quiet:               true,
	}
	require.NoError(t, SetupLogging(cfg))
	defer func() { require.NoError(t, CloseLogging()) }()

	log.Printf("E! TEST")
	log.Printf("I! TEST") // <- should be ignored

	buf, err := os.ReadFile(filename)
	require.NoError(t, err)
	require.Greater(t, len(buf), 19)

	expected := map[string]interface{}{
		"level": "ERROR",
		"msg":   "TEST",
	}

	var actual map[string]interface{}
	require.NoError(t, json.Unmarshal(buf, &actual))

	require.Contains(t, actual, "time")
	require.NotEmpty(t, actual["time"])
	delete(actual, "time")
	require.Equal(t, expected, actual)
}

func TestStructuredAddDefaultLogLevel(t *testing.T) {
	tmpfile, err := os.CreateTemp(t.TempDir(), "")
	require.NoError(t, err)
	defer os.Remove(tmpfile.Name())

	filename := tmpfile.Name()
	require.NoError(t, tmpfile.Close())

	cfg := &Config{
		Logfile:             filename,
		LogFormat:           "structured",
		RotationMaxArchives: -1,
		Debug:               true,
	}
	require.NoError(t, SetupLogging(cfg))
	defer func() { require.NoError(t, CloseLogging()) }()

	log.Printf("TEST")

	buf, err := os.ReadFile(filename)
	require.NoError(t, err)

	expected := map[string]interface{}{
		"level": "INFO",
		"msg":   "TEST",
	}

	var actual map[string]interface{}
	require.NoError(t, json.Unmarshal(buf, &actual))

	require.Contains(t, actual, "time")
	require.NotEmpty(t, actual["time"])
	delete(actual, "time")
	require.Equal(t, expected, actual)
}

func TestStructuredDerivedLogger(t *testing.T) {
	instance = defaultHandler()

	tmpfile, err := os.CreateTemp(t.TempDir(), "")
	require.NoError(t, err)
	defer os.Remove(tmpfile.Name())

	filename := tmpfile.Name()
	require.NoError(t, tmpfile.Close())

	cfg := &Config{
		Logfile:             filename,
		LogFormat:           "structured",
		RotationMaxArchives: -1,
		Debug:               true,
	}
	require.NoError(t, SetupLogging(cfg))
	defer func() { require.NoError(t, CloseLogging()) }()

	l := New("testing", "test", "")
	l.Info("TEST")

	buf, err := os.ReadFile(filename)
	require.NoError(t, err)

	expected := map[string]interface{}{
		"level":    "INFO",
		"msg":      "TEST",
		"category": "testing",
		"plugin":   "test",
	}

	var actual map[string]interface{}
	require.NoError(t, json.Unmarshal(buf, &actual))

	require.Contains(t, actual, "time")
	require.NotEmpty(t, actual["time"])
	delete(actual, "time")
	require.Equal(t, expected, actual)
}

func TestStructuredDerivedLoggerWithAttributes(t *testing.T) {
	instance = defaultHandler()

	tmpfile, err := os.CreateTemp(t.TempDir(), "")
	require.NoError(t, err)
	defer os.Remove(tmpfile.Name())

	filename := tmpfile.Name()
	require.NoError(t, tmpfile.Close())

	cfg := &Config{
		Logfile:             filename,
		LogFormat:           "structured",
		RotationMaxArchives: -1,
		Debug:               true,
	}
	require.NoError(t, SetupLogging(cfg))
	defer func() { require.NoError(t, CloseLogging()) }()

	l := New("testing", "test", "myalias")
	l.AddAttribute("alias", "foo") // Should be ignored
	l.AddAttribute("device_id", 123)

	l.Info("TEST")

	buf, err := os.ReadFile(filename)
	require.NoError(t, err)

	expected := map[string]interface{}{
		"level":     "INFO",
		"msg":       "TEST",
		"category":  "testing",
		"plugin":    "test",
		"alias":     "myalias",
		"device_id": float64(123),
	}

	var actual map[string]interface{}
	require.NoError(t, json.Unmarshal(buf, &actual))

	require.Contains(t, actual, "time")
	require.NotEmpty(t, actual["time"])
	delete(actual, "time")
	require.Equal(t, expected, actual)
}

func TestStructuredWriteToTruncatedFile(t *testing.T) {
	tmpfile, err := os.CreateTemp(t.TempDir(), "")
	require.NoError(t, err)
	defer os.Remove(tmpfile.Name())

	filename := tmpfile.Name()
	require.NoError(t, tmpfile.Close())

	cfg := &Config{
		Logfile:             filename,
		LogFormat:           "structured",
		RotationMaxArchives: -1,
		Debug:               true,
	}
	require.NoError(t, SetupLogging(cfg))
	defer func() { require.NoError(t, CloseLogging()) }()

	log.Printf("TEST")

	buf, err := os.ReadFile(filename)
	require.NoError(t, err)

	expected := map[string]interface{}{
		"level": "INFO",
		"msg":   "TEST",
	}

	var actual map[string]interface{}
	require.NoError(t, json.Unmarshal(buf, &actual))

	require.Contains(t, actual, "time")
	require.NotEmpty(t, actual["time"])
	delete(actual, "time")
	require.Equal(t, expected, actual)

	require.NoError(t, os.Truncate(filename, 0))

	log.Printf("SHOULD BE FIRST")

	buf, err = os.ReadFile(filename)
	require.NoError(t, err)

	expected = map[string]interface{}{
		"level": "INFO",
		"msg":   "SHOULD BE FIRST",
>>>>>>> 4f339378
	}
}

func TestStructuredLogger(t *testing.T) {
	tempDir := t.TempDir()
<<<<<<< HEAD
	anotherTempDir := t.TempDir()

	defer closeLogger(t)

	t.Run("TestStructuredStderr", func(t *testing.T) {
		createDefaultHandler(t)
		cfg := &Config{
			LogFormat: "structured",
			Quiet:     true,
		}
		require.NoError(t, SetupLogging(cfg))
		logger, ok := instance.impl.(*structuredLogger)
		require.Truef(t, ok, "logging instance is not a structured-logger but %T", instance.impl)
		require.Equal(t, logger.output, os.Stderr)
	})

	t.Run("TestStructuredFile", func(t *testing.T) {
		tmpFile := filepath.Join(tempDir, "TestStructuredFile.log")

		cfg := &Config{
			Logfile:             tmpFile,
			LogFormat:           "structured",
			RotationMaxArchives: -1,
		}
		require.NoError(t, SetupLogging(cfg))

		log.Printf("I! TEST")
		log.Printf("D! TEST") // <- should be ignored

		buf, err := os.ReadFile(tmpFile)
		require.NoError(t, err)

		expected := map[string]interface{}{
			"level": "INFO",
			"msg":   "TEST",
		}

		var actual map[string]interface{}
		require.NoError(t, json.Unmarshal(buf, &actual))

		require.Contains(t, actual, "time")
		require.NotEmpty(t, actual["time"])
		delete(actual, "time")
		require.Equal(t, expected, actual)
	})

	t.Run("TestStructuredFileDebug", func(t *testing.T) {
		tmpFile := filepath.Join(tempDir, "TestStructuredFileDebug.log")

		cfg := &Config{
			Logfile:             tmpFile,
			LogFormat:           "structured",
			RotationMaxArchives: -1,
			Debug:               true,
		}
		require.NoError(t, SetupLogging(cfg))

		log.Printf("D! TEST")

		buf, err := os.ReadFile(tmpFile)
		require.NoError(t, err)

		expected := map[string]interface{}{
			"level": "DEBUG",
			"msg":   "TEST",
		}

		var actual map[string]interface{}
		require.NoError(t, json.Unmarshal(buf, &actual))

		require.Contains(t, actual, "time")
		require.NotEmpty(t, actual["time"])
		delete(actual, "time")
		require.Equal(t, expected, actual)
	})

	t.Run("TestStructuredFileError", func(t *testing.T) {
		tmpFile := filepath.Join(tempDir, "TestStructuredFileError.log")

		cfg := &Config{
			Logfile:             tmpFile,
			LogFormat:           "structured",
			RotationMaxArchives: -1,
			Quiet:               true,
		}
		require.NoError(t, SetupLogging(cfg))

		log.Printf("E! TEST")
		log.Printf("I! TEST") // <- should be ignored

		buf, err := os.ReadFile(tmpFile)
		require.NoError(t, err)
		require.Greater(t, len(buf), 19)

		expected := map[string]interface{}{
			"level": "ERROR",
			"msg":   "TEST",
		}

		var actual map[string]interface{}
		require.NoError(t, json.Unmarshal(buf, &actual))

		require.Contains(t, actual, "time")
		require.NotEmpty(t, actual["time"])
		delete(actual, "time")
		require.Equal(t, expected, actual)
	})

	t.Run("TestStructuredAddDefaultLogLevel", func(t *testing.T) {
		tmpFile := filepath.Join(tempDir, "TestStructuredAddDefaultLogLevel.log")

		cfg := &Config{
			Logfile:             tmpFile,
			LogFormat:           "structured",
			RotationMaxArchives: -1,
			Debug:               true,
		}
		require.NoError(t, SetupLogging(cfg))

		log.Printf("TEST")

		buf, err := os.ReadFile(tmpFile)
		require.NoError(t, err)

		expected := map[string]interface{}{
			"level": "INFO",
			"msg":   "TEST",
		}

		var actual map[string]interface{}
		require.NoError(t, json.Unmarshal(buf, &actual))

		require.Contains(t, actual, "time")
		require.NotEmpty(t, actual["time"])
		delete(actual, "time")
		require.Equal(t, expected, actual)
	})

	t.Run("TestStructuredDerivedLogger", func(t *testing.T) {
		createDefaultHandler(t)
		tmpFile := filepath.Join(tempDir, "TestStructuredDerivedLogger.log")

		cfg := &Config{
			Logfile:             tmpFile,
			LogFormat:           "structured",
			RotationMaxArchives: -1,
			Debug:               true,
		}
		require.NoError(t, SetupLogging(cfg))

		l := New("testing", "test", "")
		l.Info("TEST")

		buf, err := os.ReadFile(tmpFile)
		require.NoError(t, err)

		expected := map[string]interface{}{
			"level":    "INFO",
			"msg":      "TEST",
			"category": "testing",
			"plugin":   "test",
		}

		var actual map[string]interface{}
		require.NoError(t, json.Unmarshal(buf, &actual))

		require.Contains(t, actual, "time")
		require.NotEmpty(t, actual["time"])
		delete(actual, "time")
		require.Equal(t, expected, actual)
	})

	t.Run("TestStructuredDerivedLoggerWithAttributes", func(t *testing.T) {
		createDefaultHandler(t)
		tmpFile := filepath.Join(tempDir, "TestStructuredDerivedLoggerWithAttributes.log")

		cfg := &Config{
			Logfile:             tmpFile,
			LogFormat:           "structured",
			RotationMaxArchives: -1,
			Debug:               true,
		}
		require.NoError(t, SetupLogging(cfg))

		l := New("testing", "test", "myalias")
		l.AddAttribute("alias", "foo") // Should be ignored
		l.AddAttribute("device_id", 123)

		l.Info("TEST")

		buf, err := os.ReadFile(tmpFile)
		require.NoError(t, err)

		expected := map[string]interface{}{
			"level":     "INFO",
			"msg":       "TEST",
			"category":  "testing",
			"plugin":    "test",
			"alias":     "myalias",
			"device_id": float64(123),
		}

		var actual map[string]interface{}
		require.NoError(t, json.Unmarshal(buf, &actual))

		require.Contains(t, actual, "time")
		require.NotEmpty(t, actual["time"])
		delete(actual, "time")
		require.Equal(t, expected, actual)
	})

	t.Run("TestStructuredWriteToTruncatedFile", func(t *testing.T) {
		tmpFile := filepath.Join(tempDir, "TestStructuredWriteToTruncatedFile.log")

		cfg := &Config{
			Logfile:             tmpFile,
			LogFormat:           "structured",
			RotationMaxArchives: -1,
			Debug:               true,
		}
		require.NoError(t, SetupLogging(cfg))

		log.Printf("TEST")

		buf, err := os.ReadFile(tmpFile)
		require.NoError(t, err)

		expected := map[string]interface{}{
			"level": "INFO",
			"msg":   "TEST",
		}

		var actual map[string]interface{}
		require.NoError(t, json.Unmarshal(buf, &actual))

		require.Contains(t, actual, "time")
		require.NotEmpty(t, actual["time"])
		delete(actual, "time")
		require.Equal(t, expected, actual)

		require.NoError(t, os.Truncate(tmpFile, 0))

		log.Printf("SHOULD BE FIRST")

		buf, err = os.ReadFile(tmpFile)
		require.NoError(t, err)

		expected = map[string]interface{}{
			"level": "INFO",
			"msg":   "SHOULD BE FIRST",
		}

		require.NoError(t, json.Unmarshal(buf, &actual))

		require.Contains(t, actual, "time")
		require.NotEmpty(t, actual["time"])
		delete(actual, "time")
		require.Equal(t, expected, actual)
	})

	t.Run("TestStructuredWriteToFileInRotation", func(t *testing.T) {
		cfg := &Config{
			Logfile:             filepath.Join(anotherTempDir, "TestStructuredWriteToFileInRotation.log"),
			LogFormat:           "structured",
			RotationMaxArchives: -1,
			RotationMaxSize:     30,
		}
		require.NoError(t, SetupLogging(cfg))

		log.Printf("I! TEST 1") // Writes 31 bytes, will rotate
		log.Printf("I! TEST")   // Writes 29 byes, no rotation expected

		files, err := os.ReadDir(anotherTempDir)
		require.NoError(t, err)
		require.Len(t, files, 2)
	})

	t.Run("TestStructuredLogMessageKey", func(t *testing.T) {
		createDefaultHandler(t)
		tmpFile := filepath.Join(tempDir, "TestStructuredLogMessageKey.log")

		cfg := &Config{
			Logfile:                 tmpFile,
			LogFormat:               "structured",
			RotationMaxArchives:     -1,
			Debug:                   true,
			StructuredLogMessageKey: "message",
		}
		require.NoError(t, SetupLogging(cfg))

		l := New("testing", "test", "")
		l.Info("TEST")

		buf, err := os.ReadFile(tmpFile)
		require.NoError(t, err)

		expected := map[string]interface{}{
			"level":    "INFO",
			"message":  "TEST",
			"category": "testing",
			"plugin":   "test",
		}

		var actual map[string]interface{}
		require.NoError(t, json.Unmarshal(buf, &actual))

		require.Contains(t, actual, "time")
		require.NotEmpty(t, actual["time"])
		delete(actual, "time")
		require.Equal(t, expected, actual)
	})
=======
	cfg := &Config{
		Logfile:             filepath.Join(tempDir, "test.log"),
		LogFormat:           "structured",
		RotationMaxArchives: -1,
		RotationMaxSize:     70,
	}
	require.NoError(t, SetupLogging(cfg))
	defer func() { require.NoError(t, CloseLogging()) }()

	log.Printf("I! TEST 1") // Writes 70 bytes in structured format, will rotate
	log.Printf("I! TEST")   // Writes 68 bytes in structured format, no rotation expected

	files, err := os.ReadDir(tempDir)
	require.NoError(t, err)
	require.Len(t, files, 2)
}

func TestStructuredLogMessageKey(t *testing.T) {
	instance = defaultHandler()

	tmpfile, err := os.CreateTemp(t.TempDir(), "")
	require.NoError(t, err)
	defer os.Remove(tmpfile.Name())

	filename := tmpfile.Name()
	require.NoError(t, tmpfile.Close())

	cfg := &Config{
		Logfile:                 filename,
		LogFormat:               "structured",
		RotationMaxArchives:     -1,
		Debug:                   true,
		StructuredLogMessageKey: "message",
	}
	require.NoError(t, SetupLogging(cfg))
	defer func() { require.NoError(t, CloseLogging()) }()

	l := New("testing", "test", "")
	l.Info("TEST")

	buf, err := os.ReadFile(filename)
	require.NoError(t, err)

	expected := map[string]interface{}{
		"level":    "INFO",
		"message":  "TEST",
		"category": "testing",
		"plugin":   "test",
	}

	var actual map[string]interface{}
	require.NoError(t, json.Unmarshal(buf, &actual))

	require.Contains(t, actual, "time")
	require.NotEmpty(t, actual["time"])
	delete(actual, "time")
	require.Equal(t, expected, actual)
>>>>>>> 4f339378
}

func BenchmarkTelegrafStructuredLogWrite(b *testing.B) {
	// Discard all logging output
	l := &structuredLogger{
		handler: slog.NewJSONHandler(io.Discard, defaultStructuredHandlerOptions),
		output:  io.Discard,
		errlog:  log.New(os.Stderr, "", 0),
	}

	ts := time.Now()
	for i := 0; i < b.N; i++ {
		l.Print(telegraf.Debug, ts, "", nil, "test")
	}
}<|MERGE_RESOLUTION|>--- conflicted
+++ resolved
@@ -2,7 +2,6 @@
 
 import (
 	"encoding/json"
-	"errors"
 	"io"
 	"log"
 	"log/slog"
@@ -16,21 +15,8 @@
 	"github.com/influxdata/telegraf"
 )
 
-// Deleting open files on Windows returns an error.
-// Therefore, each time a new defaultHandler is created, we ensure that the file previously used for logging is closed.
-// This is because subsequent tests/subtests do not run in a "clean" environment
-// but instead operate on globals set by several init functions within this package.
-func createDefaultHandler(t *testing.T) {
-	closeLogger(t)
+func TestStructuredStderr(t *testing.T) {
 	instance = defaultHandler()
-<<<<<<< HEAD
-}
-
-func closeLogger(t *testing.T) {
-	err := CloseLogging()
-	if err != nil && !errors.Is(err, os.ErrClosed) {
-		require.NoError(t, err)
-=======
 	cfg := &Config{
 		LogFormat: "structured",
 		Quiet:     true,
@@ -321,325 +307,18 @@
 	expected = map[string]interface{}{
 		"level": "INFO",
 		"msg":   "SHOULD BE FIRST",
->>>>>>> 4f339378
-	}
-}
-
-func TestStructuredLogger(t *testing.T) {
+	}
+
+	require.NoError(t, json.Unmarshal(buf, &actual))
+
+	require.Contains(t, actual, "time")
+	require.NotEmpty(t, actual["time"])
+	delete(actual, "time")
+	require.Equal(t, expected, actual)
+}
+
+func TestStructuredWriteToFileInRotation(t *testing.T) {
 	tempDir := t.TempDir()
-<<<<<<< HEAD
-	anotherTempDir := t.TempDir()
-
-	defer closeLogger(t)
-
-	t.Run("TestStructuredStderr", func(t *testing.T) {
-		createDefaultHandler(t)
-		cfg := &Config{
-			LogFormat: "structured",
-			Quiet:     true,
-		}
-		require.NoError(t, SetupLogging(cfg))
-		logger, ok := instance.impl.(*structuredLogger)
-		require.Truef(t, ok, "logging instance is not a structured-logger but %T", instance.impl)
-		require.Equal(t, logger.output, os.Stderr)
-	})
-
-	t.Run("TestStructuredFile", func(t *testing.T) {
-		tmpFile := filepath.Join(tempDir, "TestStructuredFile.log")
-
-		cfg := &Config{
-			Logfile:             tmpFile,
-			LogFormat:           "structured",
-			RotationMaxArchives: -1,
-		}
-		require.NoError(t, SetupLogging(cfg))
-
-		log.Printf("I! TEST")
-		log.Printf("D! TEST") // <- should be ignored
-
-		buf, err := os.ReadFile(tmpFile)
-		require.NoError(t, err)
-
-		expected := map[string]interface{}{
-			"level": "INFO",
-			"msg":   "TEST",
-		}
-
-		var actual map[string]interface{}
-		require.NoError(t, json.Unmarshal(buf, &actual))
-
-		require.Contains(t, actual, "time")
-		require.NotEmpty(t, actual["time"])
-		delete(actual, "time")
-		require.Equal(t, expected, actual)
-	})
-
-	t.Run("TestStructuredFileDebug", func(t *testing.T) {
-		tmpFile := filepath.Join(tempDir, "TestStructuredFileDebug.log")
-
-		cfg := &Config{
-			Logfile:             tmpFile,
-			LogFormat:           "structured",
-			RotationMaxArchives: -1,
-			Debug:               true,
-		}
-		require.NoError(t, SetupLogging(cfg))
-
-		log.Printf("D! TEST")
-
-		buf, err := os.ReadFile(tmpFile)
-		require.NoError(t, err)
-
-		expected := map[string]interface{}{
-			"level": "DEBUG",
-			"msg":   "TEST",
-		}
-
-		var actual map[string]interface{}
-		require.NoError(t, json.Unmarshal(buf, &actual))
-
-		require.Contains(t, actual, "time")
-		require.NotEmpty(t, actual["time"])
-		delete(actual, "time")
-		require.Equal(t, expected, actual)
-	})
-
-	t.Run("TestStructuredFileError", func(t *testing.T) {
-		tmpFile := filepath.Join(tempDir, "TestStructuredFileError.log")
-
-		cfg := &Config{
-			Logfile:             tmpFile,
-			LogFormat:           "structured",
-			RotationMaxArchives: -1,
-			Quiet:               true,
-		}
-		require.NoError(t, SetupLogging(cfg))
-
-		log.Printf("E! TEST")
-		log.Printf("I! TEST") // <- should be ignored
-
-		buf, err := os.ReadFile(tmpFile)
-		require.NoError(t, err)
-		require.Greater(t, len(buf), 19)
-
-		expected := map[string]interface{}{
-			"level": "ERROR",
-			"msg":   "TEST",
-		}
-
-		var actual map[string]interface{}
-		require.NoError(t, json.Unmarshal(buf, &actual))
-
-		require.Contains(t, actual, "time")
-		require.NotEmpty(t, actual["time"])
-		delete(actual, "time")
-		require.Equal(t, expected, actual)
-	})
-
-	t.Run("TestStructuredAddDefaultLogLevel", func(t *testing.T) {
-		tmpFile := filepath.Join(tempDir, "TestStructuredAddDefaultLogLevel.log")
-
-		cfg := &Config{
-			Logfile:             tmpFile,
-			LogFormat:           "structured",
-			RotationMaxArchives: -1,
-			Debug:               true,
-		}
-		require.NoError(t, SetupLogging(cfg))
-
-		log.Printf("TEST")
-
-		buf, err := os.ReadFile(tmpFile)
-		require.NoError(t, err)
-
-		expected := map[string]interface{}{
-			"level": "INFO",
-			"msg":   "TEST",
-		}
-
-		var actual map[string]interface{}
-		require.NoError(t, json.Unmarshal(buf, &actual))
-
-		require.Contains(t, actual, "time")
-		require.NotEmpty(t, actual["time"])
-		delete(actual, "time")
-		require.Equal(t, expected, actual)
-	})
-
-	t.Run("TestStructuredDerivedLogger", func(t *testing.T) {
-		createDefaultHandler(t)
-		tmpFile := filepath.Join(tempDir, "TestStructuredDerivedLogger.log")
-
-		cfg := &Config{
-			Logfile:             tmpFile,
-			LogFormat:           "structured",
-			RotationMaxArchives: -1,
-			Debug:               true,
-		}
-		require.NoError(t, SetupLogging(cfg))
-
-		l := New("testing", "test", "")
-		l.Info("TEST")
-
-		buf, err := os.ReadFile(tmpFile)
-		require.NoError(t, err)
-
-		expected := map[string]interface{}{
-			"level":    "INFO",
-			"msg":      "TEST",
-			"category": "testing",
-			"plugin":   "test",
-		}
-
-		var actual map[string]interface{}
-		require.NoError(t, json.Unmarshal(buf, &actual))
-
-		require.Contains(t, actual, "time")
-		require.NotEmpty(t, actual["time"])
-		delete(actual, "time")
-		require.Equal(t, expected, actual)
-	})
-
-	t.Run("TestStructuredDerivedLoggerWithAttributes", func(t *testing.T) {
-		createDefaultHandler(t)
-		tmpFile := filepath.Join(tempDir, "TestStructuredDerivedLoggerWithAttributes.log")
-
-		cfg := &Config{
-			Logfile:             tmpFile,
-			LogFormat:           "structured",
-			RotationMaxArchives: -1,
-			Debug:               true,
-		}
-		require.NoError(t, SetupLogging(cfg))
-
-		l := New("testing", "test", "myalias")
-		l.AddAttribute("alias", "foo") // Should be ignored
-		l.AddAttribute("device_id", 123)
-
-		l.Info("TEST")
-
-		buf, err := os.ReadFile(tmpFile)
-		require.NoError(t, err)
-
-		expected := map[string]interface{}{
-			"level":     "INFO",
-			"msg":       "TEST",
-			"category":  "testing",
-			"plugin":    "test",
-			"alias":     "myalias",
-			"device_id": float64(123),
-		}
-
-		var actual map[string]interface{}
-		require.NoError(t, json.Unmarshal(buf, &actual))
-
-		require.Contains(t, actual, "time")
-		require.NotEmpty(t, actual["time"])
-		delete(actual, "time")
-		require.Equal(t, expected, actual)
-	})
-
-	t.Run("TestStructuredWriteToTruncatedFile", func(t *testing.T) {
-		tmpFile := filepath.Join(tempDir, "TestStructuredWriteToTruncatedFile.log")
-
-		cfg := &Config{
-			Logfile:             tmpFile,
-			LogFormat:           "structured",
-			RotationMaxArchives: -1,
-			Debug:               true,
-		}
-		require.NoError(t, SetupLogging(cfg))
-
-		log.Printf("TEST")
-
-		buf, err := os.ReadFile(tmpFile)
-		require.NoError(t, err)
-
-		expected := map[string]interface{}{
-			"level": "INFO",
-			"msg":   "TEST",
-		}
-
-		var actual map[string]interface{}
-		require.NoError(t, json.Unmarshal(buf, &actual))
-
-		require.Contains(t, actual, "time")
-		require.NotEmpty(t, actual["time"])
-		delete(actual, "time")
-		require.Equal(t, expected, actual)
-
-		require.NoError(t, os.Truncate(tmpFile, 0))
-
-		log.Printf("SHOULD BE FIRST")
-
-		buf, err = os.ReadFile(tmpFile)
-		require.NoError(t, err)
-
-		expected = map[string]interface{}{
-			"level": "INFO",
-			"msg":   "SHOULD BE FIRST",
-		}
-
-		require.NoError(t, json.Unmarshal(buf, &actual))
-
-		require.Contains(t, actual, "time")
-		require.NotEmpty(t, actual["time"])
-		delete(actual, "time")
-		require.Equal(t, expected, actual)
-	})
-
-	t.Run("TestStructuredWriteToFileInRotation", func(t *testing.T) {
-		cfg := &Config{
-			Logfile:             filepath.Join(anotherTempDir, "TestStructuredWriteToFileInRotation.log"),
-			LogFormat:           "structured",
-			RotationMaxArchives: -1,
-			RotationMaxSize:     30,
-		}
-		require.NoError(t, SetupLogging(cfg))
-
-		log.Printf("I! TEST 1") // Writes 31 bytes, will rotate
-		log.Printf("I! TEST")   // Writes 29 byes, no rotation expected
-
-		files, err := os.ReadDir(anotherTempDir)
-		require.NoError(t, err)
-		require.Len(t, files, 2)
-	})
-
-	t.Run("TestStructuredLogMessageKey", func(t *testing.T) {
-		createDefaultHandler(t)
-		tmpFile := filepath.Join(tempDir, "TestStructuredLogMessageKey.log")
-
-		cfg := &Config{
-			Logfile:                 tmpFile,
-			LogFormat:               "structured",
-			RotationMaxArchives:     -1,
-			Debug:                   true,
-			StructuredLogMessageKey: "message",
-		}
-		require.NoError(t, SetupLogging(cfg))
-
-		l := New("testing", "test", "")
-		l.Info("TEST")
-
-		buf, err := os.ReadFile(tmpFile)
-		require.NoError(t, err)
-
-		expected := map[string]interface{}{
-			"level":    "INFO",
-			"message":  "TEST",
-			"category": "testing",
-			"plugin":   "test",
-		}
-
-		var actual map[string]interface{}
-		require.NoError(t, json.Unmarshal(buf, &actual))
-
-		require.Contains(t, actual, "time")
-		require.NotEmpty(t, actual["time"])
-		delete(actual, "time")
-		require.Equal(t, expected, actual)
-	})
-=======
 	cfg := &Config{
 		Logfile:             filepath.Join(tempDir, "test.log"),
 		LogFormat:           "structured",
@@ -697,7 +376,6 @@
 	require.NotEmpty(t, actual["time"])
 	delete(actual, "time")
 	require.Equal(t, expected, actual)
->>>>>>> 4f339378
 }
 
 func BenchmarkTelegrafStructuredLogWrite(b *testing.B) {
