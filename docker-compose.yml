version: '3'

services:
  zookeeper:
    image: wurstmeister/zookeeper
    environment:
      - JAVA_OPTS="-Xms256m -Xmx256m"
    ports:
      - "2181:2181"
  kafka:
    image: wurstmeister/kafka
    environment:
      - KAFKA_ADVERTISED_HOST_NAME=localhost
      - KAFKA_ADVERTISED_PORT=9092
      - KAFKA_ZOOKEEPER_CONNECT=zookeeper:2181
      - KAFKA_OFFSETS_TOPIC_REPLICATION_FACTOR=1
      - JAVA_OPTS="-Xms256m -Xmx256m"
    ports:
      - "9092:9092"
    depends_on:
      - zookeeper
  elasticsearch:
    image: docker.elastic.co/elasticsearch/elasticsearch:6.8.23
    environment:
    - "ES_JAVA_OPTS=-Xms256m -Xmx256m"
    - discovery.type=single-node
    - xpack.security.enabled=false
    ports:
      - "9200:9200"
  pgbouncer:
    image: z9pascal/pgbouncer-container:1.15-latest
    environment:
      - PG_ENV_POSTGRESQL_USER=pgbouncer
      - PG_ENV_POSTGRESQL_PASS=pgbouncer
    ports:
      - "6432:6432"
  postgres:
    image: postgres:alpine
    environment:
      - POSTGRES_HOST_AUTH_METHOD=trust
    ports:
      - "5432:5432"
<<<<<<< HEAD
  nsq:
    image: nsqio/nsq
    ports:
      - "4150:4150"
    command: "/nsqd"
  opcua:
    image: open62541/open62541
    ports:
      - "4840:4840"
  openldap:
    image: cobaugh/openldap-alpine
    environment:
      - SLAPD_CONFIG_ROOTDN="cn=manager,cn=config"
      - SLAPD_CONFIG_ROOTPW="secret"
    ports:
      - "389:389"
      - "636:636"
=======
  rabbitmq:
    image: rabbitmq:3-management
    ports:
      - "15672:15672"
      - "5672:5672"
>>>>>>> 912e3362
<|MERGE_RESOLUTION|>--- conflicted
+++ resolved
@@ -39,29 +39,4 @@
     environment:
       - POSTGRES_HOST_AUTH_METHOD=trust
     ports:
-      - "5432:5432"
-<<<<<<< HEAD
-  nsq:
-    image: nsqio/nsq
-    ports:
-      - "4150:4150"
-    command: "/nsqd"
-  opcua:
-    image: open62541/open62541
-    ports:
-      - "4840:4840"
-  openldap:
-    image: cobaugh/openldap-alpine
-    environment:
-      - SLAPD_CONFIG_ROOTDN="cn=manager,cn=config"
-      - SLAPD_CONFIG_ROOTPW="secret"
-    ports:
-      - "389:389"
-      - "636:636"
-=======
-  rabbitmq:
-    image: rabbitmq:3-management
-    ports:
-      - "15672:15672"
-      - "5672:5672"
->>>>>>> 912e3362
+      - "5432:5432"