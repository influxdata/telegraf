--- conflicted
+++ resolved
@@ -30,11 +30,8 @@
 
   ## OAuth2 Authorization Code Grant
   # credentials_file = "/etc/telegraf/example_secret.json"
-<<<<<<< HEAD
   # token_url = "https://metrics-endpoint-uc.a.run.app"
-=======
   # token_url = "https://indentityprovider/oauth2/v1/token"
->>>>>>> 1366dfa9
 
   ## Optional TLS Config
   # tls_ca = "/etc/telegraf/ca.pem"
