package http

import (
	"bufio"
	"bytes"
	"context"
	"crypto/sha256"
	"fmt"
	"io"
	"net/http"
	"strings"
	"time"

	awsV2 "github.com/aws/aws-sdk-go-v2/aws"
	v4 "github.com/aws/aws-sdk-go-v2/aws/signer/v4"
<<<<<<< HEAD
	jwtGo "github.com/golang-jwt/jwt/v4"
=======

>>>>>>> 1366dfa9
	"github.com/influxdata/telegraf"
	internalaws "github.com/influxdata/telegraf/config/aws"
	"github.com/influxdata/telegraf/internal"
	httpconfig "github.com/influxdata/telegraf/plugins/common/http"
	"github.com/influxdata/telegraf/plugins/outputs"
	"github.com/influxdata/telegraf/plugins/serializers"
)

const (
	maxErrMsgLen = 1024
	defaultURL   = "http://127.0.0.1:8080/telegraf"
)

var sampleConfig = `
  ## URL is the address to send metrics to
  url = "http://127.0.0.1:8080/telegraf"

  ## Timeout for HTTP message
  # timeout = "5s"

  ## HTTP method, one of: "POST" or "PUT"
  # method = "POST"

  ## HTTP Basic Auth credentials
  # username = "username"
  # password = "pa$$word"

  ## OAuth2 Client Credentials Grant
  # client_id = "clientid"
  # client_secret = "secret"
  # token_url = "https://indentityprovider/oauth2/v1/token"
  # scopes = ["urn:opc:idm:__myscopes__"]

  # OAuth2 Authorization Code Grant
  # credentials_file = "/etc/telegraf/keyfile.json"

  ## Optional TLS Config
  # tls_ca = "/etc/telegraf/ca.pem"
  # tls_cert = "/etc/telegraf/cert.pem"
  # tls_key = "/etc/telegraf/key.pem"
  ## Use TLS but skip chain & host verification
  # insecure_skip_verify = false

  ## Optional Cookie authentication
  # cookie_auth_url = "https://localhost/authMe"
  # cookie_auth_method = "POST"
  # cookie_auth_username = "username"
  # cookie_auth_password = "pa$$word"
  # cookie_auth_headers = '{"Content-Type": "application/json", "X-MY-HEADER":"hello"}'
  # cookie_auth_body = '{"username": "user", "password": "pa$$word", "authenticate": "me"}'
  ## cookie_auth_renewal not set or set to "0" will auth once and never renew the cookie
  # cookie_auth_renewal = "5m"

  ## Data format to output.
  ## Each data format has it's own unique set of configuration options, read
  ## more about them here:
  ## https://github.com/influxdata/telegraf/blob/master/docs/DATA_FORMATS_OUTPUT.md
  # data_format = "influx"

  ## Use batch serialization format (default) instead of line based format.
  ## Batch format is more efficient and should be used unless line based
  ## format is really needed.
  # use_batch_format = true

  ## HTTP Content-Encoding for write request body, can be set to "gzip" to
  ## compress body or "identity" to apply no encoding.
  # content_encoding = "identity"

  ## Additional HTTP headers
  # [outputs.http.headers]
  #   # Should be set manually to "application/json" for json data_format
  #   Content-Type = "text/plain; charset=utf-8"

  ## Idle (keep-alive) connection timeout.
  ## Maximum amount of time before idle connection is closed.
  ## Zero means no limit.
  # idle_conn_timeout = 0

  ## Amazon Region
  #region = "us-east-1"

  ## Amazon Credentials
  ## Credentials are loaded in the following order
  ## 1) Web identity provider credentials via STS if role_arn and web_identity_token_file are specified
  ## 2) Assumed credentials via STS if role_arn is specified
  ## 3) explicit credentials from 'access_key' and 'secret_key'
  ## 4) shared profile from 'profile'
  ## 5) environment variables
  ## 6) shared credentials file
  ## 7) EC2 Instance Profile
  #access_key = ""
  #secret_key = ""
  #token = ""
  #role_arn = ""
  #web_identity_token_file = ""
  #role_session_name = ""
  #profile = ""
  #shared_credential_file = ""
`

const (
	defaultContentType    = "text/plain; charset=utf-8"
	defaultMethod         = http.MethodPost
	defaultUseBatchFormat = true
	key                   = contextKey("url")
)

type contextKey string

type HTTP struct {
	URL                     string            `toml:"url"`
	Method                  string            `toml:"method"`
	Username                string            `toml:"username"`
	Password                string            `toml:"password"`
	Headers                 map[string]string `toml:"headers"`
	ContentEncoding         string            `toml:"content_encoding"`
	UseBatchFormat          bool              `toml:"use_batch_format"`
	AwsService              string            `toml:"aws_service"`
	NonRetryableStatusCodes []int             `toml:"non_retryable_statuscodes"`
	// TODO: What struct should AccessToken live in? Does it live in a client?
	// It might get picked up in in oauth/config.go similar to credentials_file
	// AccessToken string

	httpconfig.HTTPClientConfig
	Log telegraf.Logger `toml:"-"`

	client     *http.Client
	serializer serializers.Serializer

	awsCfg *awsV2.Config
	internalaws.CredentialConfig
}

func (h *HTTP) SetSerializer(serializer serializers.Serializer) {
	h.serializer = serializer
}

func (h *HTTP) Connect() error {
	if h.AwsService != "" {
		cfg, err := h.CredentialConfig.Credentials()
		if err == nil {
			h.awsCfg = &cfg
		}
	}

	if h.Method == "" {
		h.Method = http.MethodPost
	}
	h.Method = strings.ToUpper(h.Method)
	if h.Method != http.MethodPost && h.Method != http.MethodPut {
		return fmt.Errorf("invalid method [%s] %s", h.URL, h.Method)
	}

<<<<<<< HEAD
	ctx := context.WithValue(context.Background(), key, h.TokenURL)
=======
	ctx := context.Background()
	// TODO: review setting h.URL in this fashion...
	h.HTTPClientConfig.URL = h.URL
>>>>>>> 1366dfa9

	client, err := h.HTTPClientConfig.CreateClient(ctx, h.Log)
	if err != nil {
		return err
	}

	h.client = client

	return nil
}

func (h *HTTP) Close() error {
	return nil
}

func (h *HTTP) Write(metrics []telegraf.Metric) error {
	var reqBody []byte

	if h.UseBatchFormat {
		var err error
		reqBody, err = h.serializer.SerializeBatch(metrics)
		if err != nil {
			return err
		}

		return h.writeMetric(reqBody)
	}

	for _, metric := range metrics {
		var err error
		reqBody, err = h.serializer.Serialize(metric)
		if err != nil {
			return err
		}

		if err := h.writeMetric(reqBody); err != nil {
			return err
		}
	}
	return nil
}

func (h *HTTP) writeMetric(reqBody []byte) error {
	var reqBodyBuffer io.Reader = bytes.NewBuffer(reqBody)

	var err error
	if h.ContentEncoding == "gzip" {
		rc, err := internal.CompressWithGzip(reqBodyBuffer)
		if err != nil {
			return err
		}
		defer rc.Close()
		reqBodyBuffer = rc
	}

	var payloadHash *string
	if h.awsCfg != nil {
		// We need a local copy of the full buffer, the signature scheme requires a sha256 of the request body.
		buf := new(bytes.Buffer)
		_, err = io.Copy(buf, reqBodyBuffer)
		if err != nil {
			return err
		}

		sum := sha256.Sum256(buf.Bytes())
		reqBodyBuffer = buf

		// sha256 is hex encoded
		hash := fmt.Sprintf("%x", sum)
		payloadHash = &hash
	}

	req, err := http.NewRequest(h.Method, h.URL, reqBodyBuffer)
	if err != nil {
		return err
	}

	if h.awsCfg != nil {
		signer := v4.NewSigner()
		ctx := context.Background()

		credentials, err := h.awsCfg.Credentials.Retrieve(ctx)
		if err != nil {
			return err
		}

		err = signer.SignHTTP(ctx, credentials, req, *payloadHash, h.AwsService, h.Region, time.Now().UTC())
		if err != nil {
			return err
		}
	}

	if h.Username != "" || h.Password != "" {
		req.SetBasicAuth(h.Username, h.Password)
	}

	// Authorization Code Grant
	if h.CredentialsFile != "" {
		claims := jwtGo.RegisteredClaims{}
<<<<<<< HEAD
		_, err := jwtGo.ParseWithClaims(h.HTTPClientConfig.AccessToken, &claims, func(token *jwtGo.Token) (interface{}, error) {
			return nil, nil
		})
		if err != nil {
			return err
=======
		_, err = jwtGo.ParseWithClaims(h.HTTPClientConfig.AccessToken, &claims, func(token *jwtGo.Token) (interface{}, error) {
			return nil, nil
		})
		if err != nil {
			// TODO: What to do with this err
			fmt.Println("err parsing with claims: ", err)
>>>>>>> 1366dfa9
		}

		// Request new token if expired
		if !claims.VerifyExpiresAt(time.Now(), true) {
			// token is expired
			ctx := context.Background()
			ctx, cancel := context.WithTimeout(ctx, time.Duration(h.Timeout))
			defer cancel()

			err = h.OAuth2Config.GetAccessToken(ctx, h.URL)
			if err != nil {
				return err
			}
		}

		bearerToken := "Bearer " + h.HTTPClientConfig.AccessToken
		req.Header.Set("Authorization", bearerToken)
		req.Header.Set("User-Agent", internal.ProductToken())
		req.Header.Set("Accept", "application/json")
	}

	req.Header.Set("User-Agent", internal.ProductToken())
	req.Header.Set("Content-Type", defaultContentType)
	if h.ContentEncoding == "gzip" {
		req.Header.Set("Content-Encoding", "gzip")
	}
	for k, v := range h.Headers {
		if strings.ToLower(k) == "host" {
			req.Host = v
		}
		req.Header.Set(k, v)
	}

	resp, err := h.client.Do(req)
	if err != nil {
		return err
	}
	defer resp.Body.Close()

	if resp.StatusCode < 200 || resp.StatusCode >= 300 {
		for _, nonRetryableStatusCode := range h.NonRetryableStatusCodes {
			if resp.StatusCode == nonRetryableStatusCode {
				h.Log.Errorf("Received non-retryable status %v. Metrics are lost.", resp.StatusCode)
				return nil
			}
		}

		errorLine := ""
		scanner := bufio.NewScanner(io.LimitReader(resp.Body, maxErrMsgLen))
		if scanner.Scan() {
			errorLine = scanner.Text()
		}

		return fmt.Errorf("when writing to [%s] received status code: %d. body: %s", h.URL, resp.StatusCode, errorLine)
	}

	_, err = io.ReadAll(resp.Body)
	if err != nil {
		return fmt.Errorf("when writing to [%s] received error: %v", h.URL, err)
	}

	return nil
}

func init() {
	outputs.Add("http", func() telegraf.Output {
		return &HTTP{
			Method:         defaultMethod,
			URL:            defaultURL,
			UseBatchFormat: defaultUseBatchFormat,
		}
	})
}<|MERGE_RESOLUTION|>--- conflicted
+++ resolved
@@ -13,11 +13,6 @@
 
 	awsV2 "github.com/aws/aws-sdk-go-v2/aws"
 	v4 "github.com/aws/aws-sdk-go-v2/aws/signer/v4"
-<<<<<<< HEAD
-	jwtGo "github.com/golang-jwt/jwt/v4"
-=======
-
->>>>>>> 1366dfa9
 	"github.com/influxdata/telegraf"
 	internalaws "github.com/influxdata/telegraf/config/aws"
 	"github.com/influxdata/telegraf/internal"
@@ -122,10 +117,7 @@
 	defaultContentType    = "text/plain; charset=utf-8"
 	defaultMethod         = http.MethodPost
 	defaultUseBatchFormat = true
-	key                   = contextKey("url")
 )
-
-type contextKey string
 
 type HTTP struct {
 	URL                     string            `toml:"url"`
@@ -137,9 +129,6 @@
 	UseBatchFormat          bool              `toml:"use_batch_format"`
 	AwsService              string            `toml:"aws_service"`
 	NonRetryableStatusCodes []int             `toml:"non_retryable_statuscodes"`
-	// TODO: What struct should AccessToken live in? Does it live in a client?
-	// It might get picked up in in oauth/config.go similar to credentials_file
-	// AccessToken string
 
 	httpconfig.HTTPClientConfig
 	Log telegraf.Logger `toml:"-"`
@@ -171,14 +160,7 @@
 		return fmt.Errorf("invalid method [%s] %s", h.URL, h.Method)
 	}
 
-<<<<<<< HEAD
-	ctx := context.WithValue(context.Background(), key, h.TokenURL)
-=======
 	ctx := context.Background()
-	// TODO: review setting h.URL in this fashion...
-	h.HTTPClientConfig.URL = h.URL
->>>>>>> 1366dfa9
-
 	client, err := h.HTTPClientConfig.CreateClient(ctx, h.Log)
 	if err != nil {
 		return err
@@ -274,42 +256,10 @@
 		req.SetBasicAuth(h.Username, h.Password)
 	}
 
-	// Authorization Code Grant
+	// google api auth
 	if h.CredentialsFile != "" {
-		claims := jwtGo.RegisteredClaims{}
-<<<<<<< HEAD
-		_, err := jwtGo.ParseWithClaims(h.HTTPClientConfig.AccessToken, &claims, func(token *jwtGo.Token) (interface{}, error) {
-			return nil, nil
-		})
-		if err != nil {
-			return err
-=======
-		_, err = jwtGo.ParseWithClaims(h.HTTPClientConfig.AccessToken, &claims, func(token *jwtGo.Token) (interface{}, error) {
-			return nil, nil
-		})
-		if err != nil {
-			// TODO: What to do with this err
-			fmt.Println("err parsing with claims: ", err)
->>>>>>> 1366dfa9
-		}
-
-		// Request new token if expired
-		if !claims.VerifyExpiresAt(time.Now(), true) {
-			// token is expired
-			ctx := context.Background()
-			ctx, cancel := context.WithTimeout(ctx, time.Duration(h.Timeout))
-			defer cancel()
-
-			err = h.OAuth2Config.GetAccessToken(ctx, h.URL)
-			if err != nil {
-				return err
-			}
-		}
-
-		bearerToken := "Bearer " + h.HTTPClientConfig.AccessToken
-		req.Header.Set("Authorization", bearerToken)
-		req.Header.Set("User-Agent", internal.ProductToken())
-		req.Header.Set("Accept", "application/json")
+		// TODO: un-bork
+
 	}
 
 	req.Header.Set("User-Agent", internal.ProductToken())
