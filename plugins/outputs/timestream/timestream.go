--- conflicted
+++ resolved
@@ -12,10 +12,7 @@
 	"time"
 
 	"github.com/aws/aws-sdk-go-v2/aws"
-<<<<<<< HEAD
-=======
 	"github.com/aws/aws-sdk-go-v2/config"
->>>>>>> 939a9ddb
 	"github.com/aws/aws-sdk-go-v2/service/timestreamwrite"
 	"github.com/aws/aws-sdk-go-v2/service/timestreamwrite/types"
 	"github.com/aws/smithy-go"
@@ -73,13 +70,6 @@
 
 // WriteFactory function provides a way to mock the client instantiation for testing purposes.
 var WriteFactory = func(credentialConfig *internalaws.CredentialConfig) (WriteClient, error) {
-<<<<<<< HEAD
-	cfg, err := credentialConfig.Credentials()
-	if err != nil {
-		return &timestreamwrite.Client{}, err
-	}
-	return timestreamwrite.NewFromConfig(cfg), nil
-=======
 	awsCreds, awsErr := credentialConfig.Credentials()
 	if awsErr != nil {
 		panic("Unable to load credentials config " + awsErr.Error())
@@ -118,7 +108,6 @@
 	return timestreamwrite.NewFromConfig(cfg, func(o *timestreamwrite.Options) {
 		o.Region = credentialConfig.Region
 	}), nil
->>>>>>> 939a9ddb
 }
 
 func (*Timestream) SampleConfig() string {
