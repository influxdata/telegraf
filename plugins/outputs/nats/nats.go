//go:generate ../../../tools/readme_config_includer/generator
package nats

import (
	"bytes"
	"context"
	_ "embed"
	"errors"
	"fmt"
	"slices"
	"strings"
	"text/template"
	"time"

	"github.com/nats-io/nats.go"
	"github.com/nats-io/nats.go/jetstream"

	"github.com/influxdata/telegraf"
	"github.com/influxdata/telegraf/config"
	"github.com/influxdata/telegraf/plugins/common/tls"
	"github.com/influxdata/telegraf/plugins/outputs"
)

//go:embed sample.conf
var sampleConfig string

type NATS struct {
	Servers        []string      `toml:"servers"`
	Secure         bool          `toml:"secure"`
	Name           string        `toml:"name"`
	Username       config.Secret `toml:"username"`
	Password       config.Secret `toml:"password"`
	Credentials    string        `toml:"credentials"`
	Subject        string        `toml:"subject"`
	UseBatchFormat bool          `toml:"use_batch_format"`
	Jetstream      *StreamConfig `toml:"jetstream"`
	tls.ClientConfig

	Log telegraf.Logger `toml:"-"`

	conn                  *nats.Conn
	jetstreamClient       jetstream.JetStream
	jetstreamStreamConfig *jetstream.StreamConfig
	serializer            telegraf.Serializer
	tplSubject            *template.Template
}

// StreamConfig is the configuration for creating stream
// Almost a mirror of https://pkg.go.dev/github.com/nats-io/nats.go/jetstream#StreamConfig but with TOML tags
type StreamConfig struct {
	Name                  string                            `toml:"name"`
	Description           string                            `toml:"description"`
	Subjects              []string                          `toml:"subjects"`
	Retention             string                            `toml:"retention"`
	MaxConsumers          int                               `toml:"max_consumers"`
	MaxMsgs               int64                             `toml:"max_msgs"`
	MaxBytes              int64                             `toml:"max_bytes"`
	Discard               string                            `toml:"discard"`
	DiscardNewPerSubject  bool                              `toml:"discard_new_per_subject"`
	MaxAge                config.Duration                   `toml:"max_age"`
	MaxMsgsPerSubject     int64                             `toml:"max_msgs_per_subject"`
	MaxMsgSize            int32                             `toml:"max_msg_size"`
	Storage               string                            `toml:"storage"`
	Replicas              int                               `toml:"num_replicas"`
	NoAck                 bool                              `toml:"no_ack"`
	Template              string                            `toml:"template_owner"`
	Duplicates            config.Duration                   `toml:"duplicate_window"`
	Placement             *jetstream.Placement              `toml:"placement"`
	Mirror                *jetstream.StreamSource           `toml:"mirror"`
	Sources               []*jetstream.StreamSource         `toml:"sources"`
	Sealed                bool                              `toml:"sealed"`
	DenyDelete            bool                              `toml:"deny_delete"`
	DenyPurge             bool                              `toml:"deny_purge"`
	AllowRollup           bool                              `toml:"allow_rollup_hdrs"`
	Compression           string                            `toml:"compression"`
	FirstSeq              uint64                            `toml:"first_seq"`
	SubjectTransform      *jetstream.SubjectTransformConfig `toml:"subject_transform"`
	RePublish             *jetstream.RePublish              `toml:"republish"`
	AllowDirect           bool                              `toml:"allow_direct"`
	MirrorDirect          bool                              `toml:"mirror_direct"`
	ConsumerLimits        jetstream.StreamConsumerLimits    `toml:"consumer_limits"`
	Metadata              map[string]string                 `toml:"metadata"`
	AsyncPublish          bool                              `toml:"async_publish"`
	AsyncAckTimeout       *config.Duration                  `toml:"async_ack_timeout"`
	DisableStreamCreation bool                              `toml:"disable_stream_creation"`
}

func (*NATS) SampleConfig() string {
	return sampleConfig
}

func (n *NATS) SetSerializer(serializer telegraf.Serializer) {
	n.serializer = serializer
}

func (n *NATS) Connect() error {
	var err error

	opts := []nats.Option{
		nats.MaxReconnects(-1),
	}

	// override authentication, if any was specified
	if !n.Username.Empty() && !n.Password.Empty() {
		username, err := n.Username.Get()
		if err != nil {
			return fmt.Errorf("getting username failed: %w", err)
		}
		password, err := n.Password.Get()
		if err != nil {
			username.Destroy()
			return fmt.Errorf("getting password failed: %w", err)
		}
		opts = append(opts, nats.UserInfo(username.String(), password.String()))
		username.Destroy()
		password.Destroy()
	}

	if n.Credentials != "" {
		opts = append(opts, nats.UserCredentials(n.Credentials))
	}

	if n.Name != "" {
		opts = append(opts, nats.Name(n.Name))
	}

	if n.Secure {
		tlsConfig, err := n.ClientConfig.TLSConfig()
		if err != nil {
			return err
		}

		opts = append(opts, nats.Secure(tlsConfig))
	}

	// try and connect
	n.conn, err = nats.Connect(strings.Join(n.Servers, ","), opts...)
	if err != nil {
		return err
	}

	if n.Jetstream != nil {
		n.jetstreamClient, err = jetstream.New(n.conn)
		if err != nil {
			return fmt.Errorf("failed to connect to jetstream: %w", err)
		}

		if n.Jetstream.DisableStreamCreation {
			stream, err := n.jetstreamClient.Stream(context.Background(), n.Jetstream.Name)
			if err != nil {
				if errors.Is(err, nats.ErrStreamNotFound) {
					return fmt.Errorf("stream %q does not exist and disable_stream_creation is true", n.Jetstream.Name)
				}
				return fmt.Errorf("failed to get stream info, name: %s, err: %w", n.Jetstream.Name, err)
			}
			subjects := stream.CachedInfo().Config.Subjects
			n.Log.Infof("Connected to existing stream %q with subjects: %v", n.Jetstream.Name, subjects)
			return nil
		}
		_, err = n.jetstreamClient.CreateOrUpdateStream(context.Background(), *n.jetstreamStreamConfig)
		if err != nil {
			return fmt.Errorf("failed to create or update stream: %w", err)
		}
		n.Log.Infof("Stream %q successfully created or updated", n.Jetstream.Name)
	}
	return nil
}

func (n *NATS) getJetstreamConfig() (*jetstream.StreamConfig, error) {
	var retention jetstream.RetentionPolicy
	switch n.Jetstream.Retention {
	case "", "limits":
		retention = jetstream.LimitsPolicy
	case "interest":
		retention = jetstream.InterestPolicy
	case "workqueue":
		retention = jetstream.WorkQueuePolicy
	default:
		return nil, fmt.Errorf("invalid 'retention' setting %q", n.Jetstream.Retention)
	}

	var discard jetstream.DiscardPolicy
	switch n.Jetstream.Discard {
	case "", "old":
		discard = jetstream.DiscardOld
	case "new":
		discard = jetstream.DiscardNew
	default:
		return nil, fmt.Errorf("invalid 'discard' setting %q", n.Jetstream.Discard)
	}

	var storage jetstream.StorageType
	switch n.Jetstream.Storage {
	case "memory":
		storage = jetstream.MemoryStorage
	case "", "file":
		storage = jetstream.FileStorage
	default:
		return nil, fmt.Errorf("invalid 'storage' setting %q", n.Jetstream.Storage)
	}

	var compression jetstream.StoreCompression
	switch n.Jetstream.Compression {
	case "s2":
		compression = jetstream.S2Compression
	case "", "none":
		compression = jetstream.NoCompression
	default:
		return nil, fmt.Errorf("invalid 'compression' setting %q", n.Jetstream.Compression)
	}

	streamConfig := &jetstream.StreamConfig{
		Name:                 n.Jetstream.Name,
		Description:          n.Jetstream.Description,
		Subjects:             n.Jetstream.Subjects,
		Retention:            retention,
		MaxConsumers:         n.Jetstream.MaxConsumers,
		MaxMsgs:              n.Jetstream.MaxMsgs,
		MaxBytes:             n.Jetstream.MaxBytes,
		Discard:              discard,
		DiscardNewPerSubject: n.Jetstream.DiscardNewPerSubject,
		MaxAge:               time.Duration(n.Jetstream.MaxAge),
		MaxMsgsPerSubject:    n.Jetstream.MaxMsgsPerSubject,
		MaxMsgSize:           n.Jetstream.MaxMsgSize,
		Storage:              storage,
		Replicas:             n.Jetstream.Replicas,
		NoAck:                n.Jetstream.NoAck,
		Template:             n.Jetstream.Template,
		Duplicates:           time.Duration(n.Jetstream.Duplicates),
		Placement:            n.Jetstream.Placement,
		Mirror:               n.Jetstream.Mirror,
		Sources:              n.Jetstream.Sources,
		Sealed:               n.Jetstream.Sealed,
		DenyDelete:           n.Jetstream.DenyDelete,
		DenyPurge:            n.Jetstream.DenyPurge,
		AllowRollup:          n.Jetstream.AllowRollup,
		Compression:          compression,
		FirstSeq:             n.Jetstream.FirstSeq,
		SubjectTransform:     n.Jetstream.SubjectTransform,
		RePublish:            n.Jetstream.RePublish,
		AllowDirect:          n.Jetstream.AllowDirect,
		MirrorDirect:         n.Jetstream.MirrorDirect,
		ConsumerLimits:       n.Jetstream.ConsumerLimits,
		Metadata:             n.Jetstream.Metadata,
	}
	return streamConfig, nil
}

func (n *NATS) Init() error {
	tpl, err := template.New("nats").Parse(n.Subject)
	if err != nil {
		return fmt.Errorf("failed to parse subject template: %w", err)
	}
	n.tplSubject = tpl

	if n.Jetstream == nil {
		return nil
	}

	// JETSTREAM-ONLY code beyond this line
	// Validate stream name
	if strings.TrimSpace(n.Jetstream.Name) == "" {
		return errors.New("stream cannot be empty")
	}

	if n.Jetstream.AsyncAckTimeout == nil {
		to := config.Duration(5 * time.Second)
		n.Jetstream.AsyncAckTimeout = &to
	}
	// Handle dynamic subject case
	var buf bytes.Buffer
	if err := tpl.Execute(&buf, nil); err != nil || buf.String() != n.Subject {
		if len(n.Jetstream.Subjects) > 0 {
			var err error
			n.jetstreamStreamConfig, err = n.getJetstreamConfig()
			return err
		}
		return errors.New("jetstream subjects must be set when using a dynamic subject")
	}

	// JETSTREAM-ONLY and STATIC SUBJECT code beyond this line
	// Append subject if not already included
	if !slices.Contains(n.Jetstream.Subjects, n.Subject) {
		n.Jetstream.Subjects = append(n.Jetstream.Subjects, n.Subject)
	}

	// Generate Jetstream config
	cfg, err := n.getJetstreamConfig()
	if err != nil {
		return fmt.Errorf("failed to parse jetstream config: %w", err)
	}
	n.jetstreamStreamConfig = cfg
	return nil
}

func (n *NATS) Close() error {
	n.conn.Close()
	return nil
}

func (n *NATS) publishMessage(buf []byte) (jetstream.PubAckFuture, error) {
	if n.Jetstream != nil {
		if n.Jetstream.AsyncPublish {
			paf, err := n.jetstreamClient.PublishAsync(n.Subject, buf, jetstream.WithExpectStream(n.Jetstream.Name))
			return paf, err
		}
		_, err := n.jetstreamClient.Publish(context.Background(), n.Subject, buf, jetstream.WithExpectStream(n.Jetstream.Name))
		return nil, err
	}
	err := n.conn.Publish(n.Subject, buf)
	return nil, err
}

func (n *NATS) Write(metrics []telegraf.Metric) error {
	if len(metrics) == 0 {
		return nil
	}

<<<<<<< HEAD
	var subject bytes.Buffer
	var ack jetstream.PubAckFuture
=======
	msgCount := len(metrics)
	if n.UseBatchFormat {
		msgCount = 1
	}

>>>>>>> ae0d6bbe
	var pafs []jetstream.PubAckFuture

	if n.Jetstream != nil && n.Jetstream.AsyncPublish {
<<<<<<< HEAD
		pafs = make([]jetstream.PubAckFuture, 0, len(metrics))
	}

	for _, m := range metrics {
		subject.Reset()
		if err := n.tplSubject.Execute(&subject, m.(telegraf.TemplateMetric)); err != nil {
			return fmt.Errorf("failed to execute subject template: %w", err)
		}
		sub := subject.String()
		if strings.Contains(sub, "..") || strings.HasSuffix(sub, ".") {
			n.Log.Errorf("invalid subject %q for metric %v", sub, m)
			continue
		}

		buf, err := n.serializer.Serialize(m)
		if err != nil {
			n.Log.Debugf("Could not serialize metric: %v", err)
			continue
		}

		// Use JetStream specific publishing methods
		if n.Jetstream != nil {
			if n.Jetstream.AsyncPublish {
				ack, err = n.jetstreamClient.PublishAsync(sub, buf, jetstream.WithExpectStream(n.Jetstream.Name))
				pafs = append(pafs, ack)
			} else {
				_, err = n.jetstreamClient.Publish(context.Background(), sub, buf, jetstream.WithExpectStream(n.Jetstream.Name))
			}
		} else {
			err = n.conn.Publish(sub, buf)
=======
		pafs = make([]jetstream.PubAckFuture, msgCount)
	}

	if n.UseBatchFormat {
		buf, err := n.serializer.SerializeBatch(metrics)
		if err != nil {
			n.Log.Debugf("Could not serialize batch of metrics: %v", err)
			return nil
>>>>>>> ae0d6bbe
		}
		paf, err := n.publishMessage(buf)
		if err != nil {
			return fmt.Errorf("failed to send NATS message to subject %q: %w", sub, err)
		}
		if n.Jetstream != nil && n.Jetstream.AsyncPublish {
			pafs[0] = paf
		}
	} else {
		for i, metric := range metrics {
			buf, err := n.serializer.Serialize(metric)
			if err != nil {
				n.Log.Debugf("Could not serialize metric: %v", err)
				continue
			}

			paf, err := n.publishMessage(buf)
			if err != nil {
				return fmt.Errorf("failed to send NATS message: %w", err)
			}

			if n.Jetstream != nil && n.Jetstream.AsyncPublish {
				pafs[i] = paf
			}
		}
	}

	if pafs != nil {
		// Check Ack from async publish
		select {
		case <-n.jetstreamClient.PublishAsyncComplete():
			for i := range pafs {
				select {
				case <-pafs[i].Ok():
					continue
				case err := <-pafs[i].Err():
					return fmt.Errorf("publish acknowledgement is an error: %w (retrying)", err)
				}
			}
		case <-time.After(time.Duration(*n.Jetstream.AsyncAckTimeout)):
			return fmt.Errorf("waiting for acknowledgement timed out, %d messages pending", n.jetstreamClient.PublishAsyncPending())
		}
	}
	return nil
}

func init() {
	outputs.Add("nats", func() telegraf.Output {
		return &NATS{}
	})
}<|MERGE_RESOLUTION|>--- conflicted
+++ resolved
@@ -298,16 +298,16 @@
 	return nil
 }
 
-func (n *NATS) publishMessage(buf []byte) (jetstream.PubAckFuture, error) {
+func (n *NATS) publishMessage(sub string, buf []byte) (jetstream.PubAckFuture, error) {
 	if n.Jetstream != nil {
 		if n.Jetstream.AsyncPublish {
-			paf, err := n.jetstreamClient.PublishAsync(n.Subject, buf, jetstream.WithExpectStream(n.Jetstream.Name))
+			paf, err := n.jetstreamClient.PublishAsync(sub, buf, jetstream.WithExpectStream(n.Jetstream.Name))
 			return paf, err
 		}
-		_, err := n.jetstreamClient.Publish(context.Background(), n.Subject, buf, jetstream.WithExpectStream(n.Jetstream.Name))
+		_, err := n.jetstreamClient.Publish(context.Background(), sub, buf, jetstream.WithExpectStream(n.Jetstream.Name))
 		return nil, err
 	}
-	err := n.conn.Publish(n.Subject, buf)
+	err := n.conn.Publish(sub, buf)
 	return nil, err
 }
 
@@ -316,51 +316,13 @@
 		return nil
 	}
 
-<<<<<<< HEAD
-	var subject bytes.Buffer
-	var ack jetstream.PubAckFuture
-=======
 	msgCount := len(metrics)
 	if n.UseBatchFormat {
 		msgCount = 1
 	}
 
->>>>>>> ae0d6bbe
 	var pafs []jetstream.PubAckFuture
-
 	if n.Jetstream != nil && n.Jetstream.AsyncPublish {
-<<<<<<< HEAD
-		pafs = make([]jetstream.PubAckFuture, 0, len(metrics))
-	}
-
-	for _, m := range metrics {
-		subject.Reset()
-		if err := n.tplSubject.Execute(&subject, m.(telegraf.TemplateMetric)); err != nil {
-			return fmt.Errorf("failed to execute subject template: %w", err)
-		}
-		sub := subject.String()
-		if strings.Contains(sub, "..") || strings.HasSuffix(sub, ".") {
-			n.Log.Errorf("invalid subject %q for metric %v", sub, m)
-			continue
-		}
-
-		buf, err := n.serializer.Serialize(m)
-		if err != nil {
-			n.Log.Debugf("Could not serialize metric: %v", err)
-			continue
-		}
-
-		// Use JetStream specific publishing methods
-		if n.Jetstream != nil {
-			if n.Jetstream.AsyncPublish {
-				ack, err = n.jetstreamClient.PublishAsync(sub, buf, jetstream.WithExpectStream(n.Jetstream.Name))
-				pafs = append(pafs, ack)
-			} else {
-				_, err = n.jetstreamClient.Publish(context.Background(), sub, buf, jetstream.WithExpectStream(n.Jetstream.Name))
-			}
-		} else {
-			err = n.conn.Publish(sub, buf)
-=======
 		pafs = make([]jetstream.PubAckFuture, msgCount)
 	}
 
@@ -369,24 +331,34 @@
 		if err != nil {
 			n.Log.Debugf("Could not serialize batch of metrics: %v", err)
 			return nil
->>>>>>> ae0d6bbe
-		}
-		paf, err := n.publishMessage(buf)
-		if err != nil {
-			return fmt.Errorf("failed to send NATS message to subject %q: %w", sub, err)
+		}
+		paf, err := n.publishMessage(n.Subject, buf)
+		if err != nil {
+			return fmt.Errorf("failed to send NATS message to subject %q: %w", n.Subject, err)
 		}
 		if n.Jetstream != nil && n.Jetstream.AsyncPublish {
 			pafs[0] = paf
 		}
 	} else {
-		for i, metric := range metrics {
-			buf, err := n.serializer.Serialize(metric)
+		var subject bytes.Buffer
+		for i, m := range metrics {
+			subject.Reset()
+			if err := n.tplSubject.Execute(&subject, m.(telegraf.TemplateMetric)); err != nil {
+				return fmt.Errorf("failed to execute subject template: %w", err)
+			}
+			sub := subject.String()
+			if strings.Contains(sub, "..") || strings.HasSuffix(sub, ".") {
+				n.Log.Errorf("invalid subject %q for metric %v", sub, m)
+				continue
+			}
+
+			buf, err := n.serializer.Serialize(m)
 			if err != nil {
 				n.Log.Debugf("Could not serialize metric: %v", err)
 				continue
 			}
 
-			paf, err := n.publishMessage(buf)
+			paf, err := n.publishMessage(sub, buf)
 			if err != nil {
 				return fmt.Errorf("failed to send NATS message: %w", err)
 			}
