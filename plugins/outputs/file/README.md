--- conflicted
+++ resolved
@@ -9,11 +9,8 @@
   files = ["stdout", "/tmp/metrics.out"]
 
   ## Data format to output.
-<<<<<<< HEAD
   ## Each data format has it's own unique set of configuration options, read
-=======
   ## Each data format has its own unique set of configuration options, read
->>>>>>> 613de8a8
   ## more about them here:
   ## https://github.com/influxdata/telegraf/blob/master/docs/DATA_FORMATS_OUTPUT.md
   data_format = "influx"
