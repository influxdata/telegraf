//go:generate ../../../tools/readme_config_includer/generator
package azure_data_explorer

import (
	"bytes"
	"context"
	_ "embed"
	"errors"
	"fmt"
	"strings"
	"time"

	"github.com/Azure/azure-kusto-go/kusto"
	kustoerrors "github.com/Azure/azure-kusto-go/kusto/data/errors"
	"github.com/Azure/azure-kusto-go/kusto/ingest"
	"github.com/Azure/azure-kusto-go/kusto/unsafe"
	"github.com/Azure/go-autorest/autorest/azure/auth"

	"github.com/influxdata/telegraf"
	"github.com/influxdata/telegraf/config"
	"github.com/influxdata/telegraf/internal/choice"
	"github.com/influxdata/telegraf/plugins/outputs"
	"github.com/influxdata/telegraf/plugins/serializers"
	"github.com/influxdata/telegraf/plugins/serializers/json"
)

//go:embed sample.conf
var sampleConfig string

type AzureDataExplorer struct {
	Endpoint        string          `toml:"endpoint_url"`
	Database        string          `toml:"database"`
	Log             telegraf.Logger `toml:"-"`
	Timeout         config.Duration `toml:"timeout"`
	MetricsGrouping string          `toml:"metrics_grouping_type"`
	TableName       string          `toml:"table_name"`
	CreateTables    bool            `toml:"create_tables"`
	IngestionType   string          `toml:"ingestion_type"`
	serializer      serializers.Serializer
	kustoClient     *kusto.Client
	metricIngestors map[string]ingest.Ingestor
}

const (
	tablePerMetric = "tablepermetric"
	singleTable    = "singletable"
	// These control the amount of memory we use when ingesting blobs
	bufferSize = 1 << 20 // 1 MiB
	maxBuffers = 5
)

const createTableCommand = `.create-merge table ['%s']  (['fields']:dynamic, ['name']:string, ['tags']:dynamic, ['timestamp']:datetime);`
const createTableMappingCommand = `.create-or-alter table ['%s'] ingestion json mapping '%s_mapping' '[{"column":"fields", ` +
	`"Properties":{"Path":"$[\'fields\']"}},{"column":"name", ` +
	`"Properties":{"Path":"$[\'name\']"}},{"column":"tags", ` +
	`"Properties":{"Path":"$[\'tags\']"}},{"column":"timestamp", ` +
	`"Properties":{"Path":"$[\'timestamp\']"}}]'`
const managedIngestion = "managed"
const queuedIngestion = "queued"

func (*AzureDataExplorer) SampleConfig() string {
	return sampleConfig
}

// Initialize the client and the ingestor
func (adx *AzureDataExplorer) Connect() error {
	authorizer, err := auth.NewAuthorizerFromEnvironmentWithResource(adx.Endpoint)
	if err != nil {
		return err
	}
	authorization := kusto.Authorization{
		Authorizer: authorizer,
	}
	client, err := kusto.New(adx.Endpoint, authorization)

	if err != nil {
		return err
	}
	adx.kustoClient = client
	adx.metricIngestors = make(map[string]ingest.Ingestor)

	return nil
}

// Clean up and close the ingestor
func (adx *AzureDataExplorer) Close() error {
	var errs []error
	for _, v := range adx.metricIngestors {
		if err := v.Close(); err != nil {
			// accumulate errors while closing ingestors
			errs = append(errs, err)
		}
	}
	if err := adx.kustoClient.Close(); err != nil {
		errs = append(errs, err)
	}

	adx.kustoClient = nil
	adx.metricIngestors = nil

	if len(errs) == 0 {
		adx.Log.Info("Closed ingestors and client")
		return nil
	}
	// Combine errors into a single object and return the combined error
	return kustoerrors.GetCombinedError(errs...)
}

func (adx *AzureDataExplorer) Write(metrics []telegraf.Metric) error {
	if adx.MetricsGrouping == tablePerMetric {
		return adx.writeTablePerMetric(metrics)
	}
	return adx.writeSingleTable(metrics)
}

func (adx *AzureDataExplorer) writeTablePerMetric(metrics []telegraf.Metric) error {
	tableMetricGroups := make(map[string][]byte)
	// Group metrics by name and serialize them
	for _, m := range metrics {
		tableName := m.Name()
		metricInBytes, err := adx.serializer.Serialize(m)
		if err != nil {
			return err
		}
		if existingBytes, ok := tableMetricGroups[tableName]; ok {
			tableMetricGroups[tableName] = append(existingBytes, metricInBytes...)
		} else {
			tableMetricGroups[tableName] = metricInBytes
		}
	}
	ctx := context.Background()
	ctx, cancel := context.WithTimeout(ctx, time.Duration(adx.Timeout))
	defer cancel()

	// Push the metrics for each table
	format := ingest.FileFormat(ingest.JSON)
	for tableName, tableMetrics := range tableMetricGroups {
		if err := adx.pushMetrics(ctx, format, tableName, tableMetrics); err != nil {
			return err
		}
	}

	return nil
}

func (adx *AzureDataExplorer) writeSingleTable(metrics []telegraf.Metric) error {
	//serialise each metric in metrics - store in byte[]
	metricsArray := make([]byte, 0)
	for _, m := range metrics {
		metricsInBytes, err := adx.serializer.Serialize(m)
		if err != nil {
			return err
		}
		metricsArray = append(metricsArray, metricsInBytes...)
	}

	ctx := context.Background()
	ctx, cancel := context.WithTimeout(ctx, time.Duration(adx.Timeout))
	defer cancel()

	//push metrics to a single table
	format := ingest.FileFormat(ingest.JSON)
	err := adx.pushMetrics(ctx, format, adx.TableName, metricsArray)
	return err
}

func (adx *AzureDataExplorer) pushMetrics(ctx context.Context, format ingest.FileOption, tableName string, metricsArray []byte) error {
	var metricIngestor ingest.Ingestor
	var err error

	metricIngestor, err = adx.getMetricIngestor(ctx, tableName)
	if err != nil {
		return err
	}

	length := len(metricsArray)
	adx.Log.Debugf("Writing %s metrics to table %q", length, tableName)
	reader := bytes.NewReader(metricsArray)
	mapping := ingest.IngestionMappingRef(fmt.Sprintf("%s_mapping", tableName), ingest.JSON)
	if metricIngestor != nil {
		if _, err := metricIngestor.FromReader(ctx, reader, format, mapping); err != nil {
			adx.Log.Errorf("sending ingestion request to Azure Data Explorer for table %q failed: %v", tableName, err)
		}
	}
	return nil
}

func (adx *AzureDataExplorer) getMetricIngestor(ctx context.Context, tableName string) (ingest.Ingestor, error) {
	ingestor := adx.metricIngestors[tableName]

	if ingestor == nil {
		if err := adx.createAzureDataExplorerTable(ctx, tableName); err != nil {
			return nil, fmt.Errorf("creating table for %q failed: %v", tableName, err)
		}
		//create a new ingestor client for the table
		tempIngestor, err := createIngestorByTable(adx.kustoClient, adx.Database, tableName, adx.IngestionType)
		if err != nil {
			return nil, fmt.Errorf("creating ingestor for %q failed: %v", tableName, err)
		}
		adx.metricIngestors[tableName] = tempIngestor
		adx.Log.Debugf("Ingestor for table %s created", tableName)
		ingestor = tempIngestor
	}
	return ingestor, nil
}

func (adx *AzureDataExplorer) createAzureDataExplorerTable(ctx context.Context, tableName string) error {
	if !adx.CreateTables {
		adx.Log.Info("skipped table creation")
		return nil
	}
	createStmt := kusto.NewStmt("", kusto.UnsafeStmt(unsafe.Stmt{Add: true, SuppressWarning: true})).UnsafeAdd(fmt.Sprintf(createTableCommand, tableName))
	if _, err := adx.kustoClient.Mgmt(ctx, adx.Database, createStmt); err != nil {
		return err
	}

<<<<<<< HEAD
	createTableMappingstmt := kusto.NewStmt("", kusto.UnsafeStmt(unsafe.Stmt{Add: true, SuppressWarning: true})).UnsafeAdd(fmt.Sprintf(createTableMappingCommand, tableName, tableName))
	if _, err := adx.kustoClient.Mgmt(ctx, adx.Database, createTableMappingstmt); err != nil {
		return err
=======
	createTableMappingStmt :=
		kusto.NewStmt("", kusto.UnsafeStmt(unsafe.Stmt{Add: true, SuppressWarning: true})).
			UnsafeAdd(fmt.Sprintf(createTableMappingCommand, tableName, tableName))
	if adx.client != nil {
		if _, err := adx.client.Mgmt(ctx, adx.Database, createTableMappingStmt); err != nil {
			return err
		}
	} else if adx.kustoClient != nil {
		if _, err := adx.kustoClient.Mgmt(ctx, adx.Database, createTableMappingStmt); err != nil {
			return err
		}
>>>>>>> 4c67b956
	}

	return nil
}

func (adx *AzureDataExplorer) Init() error {
	if adx.Endpoint == "" {
		return errors.New("Endpoint configuration cannot be empty")
	}
	if adx.Database == "" {
		return errors.New("Database configuration cannot be empty")
	}

	adx.MetricsGrouping = strings.ToLower(adx.MetricsGrouping)
	if adx.MetricsGrouping == singleTable && adx.TableName == "" {
		return errors.New("Table name cannot be empty for SingleTable metrics grouping type")
	}
	if adx.MetricsGrouping == "" {
		adx.MetricsGrouping = tablePerMetric
	}
	if !(adx.MetricsGrouping == singleTable || adx.MetricsGrouping == tablePerMetric) {
		return errors.New("Metrics grouping type is not valid")
	}

	if adx.IngestionType == "" {
		adx.IngestionType = queuedIngestion
	} else if !(choice.Contains(adx.IngestionType, []string{managedIngestion, queuedIngestion})) {
		return fmt.Errorf("unknown ingestion type %q", adx.IngestionType)
	}

	serializer, err := json.NewSerializer(time.Nanosecond, time.RFC3339Nano, "")
	if err != nil {
		return err
	}
	adx.serializer = serializer
	return nil
}

func init() {
	outputs.Add("azure_data_explorer", func() telegraf.Output {
		return &AzureDataExplorer{
			Timeout:      config.Duration(20 * time.Second),
			CreateTables: true,
		}
	})
}

// For each table create the ingestor
func createIngestorByTable(client *kusto.Client, database string, tableName string, ingestionType string) (ingest.Ingestor, error) {
	switch strings.ToLower(ingestionType) {
	case managedIngestion:
		mi, err := ingest.NewManaged(client, database, tableName)
		return mi, err
	case queuedIngestion:
		qi, err := ingest.New(client, database, tableName, ingest.WithStaticBuffer(bufferSize, maxBuffers))
		return qi, err
	}
	return nil, fmt.Errorf(`ingestion_type has to be one of %q or %q`, managedIngestion, queuedIngestion)
}<|MERGE_RESOLUTION|>--- conflicted
+++ resolved
@@ -214,23 +214,9 @@
 		return err
 	}
 
-<<<<<<< HEAD
 	createTableMappingstmt := kusto.NewStmt("", kusto.UnsafeStmt(unsafe.Stmt{Add: true, SuppressWarning: true})).UnsafeAdd(fmt.Sprintf(createTableMappingCommand, tableName, tableName))
 	if _, err := adx.kustoClient.Mgmt(ctx, adx.Database, createTableMappingstmt); err != nil {
 		return err
-=======
-	createTableMappingStmt :=
-		kusto.NewStmt("", kusto.UnsafeStmt(unsafe.Stmt{Add: true, SuppressWarning: true})).
-			UnsafeAdd(fmt.Sprintf(createTableMappingCommand, tableName, tableName))
-	if adx.client != nil {
-		if _, err := adx.client.Mgmt(ctx, adx.Database, createTableMappingStmt); err != nil {
-			return err
-		}
-	} else if adx.kustoClient != nil {
-		if _, err := adx.kustoClient.Mgmt(ctx, adx.Database, createTableMappingStmt); err != nil {
-			return err
-		}
->>>>>>> 4c67b956
 	}
 
 	return nil
