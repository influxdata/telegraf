package azure_data_explorer

import (
	"bytes"
	"context"
	"errors"
	"fmt"
	"io"
	"strings"
	"time"

	"github.com/Azure/azure-kusto-go/kusto"
	"github.com/Azure/azure-kusto-go/kusto/ingest"
	"github.com/Azure/azure-kusto-go/kusto/unsafe"
	"github.com/Azure/go-autorest/autorest/azure/auth"
	"github.com/influxdata/telegraf"
	"github.com/influxdata/telegraf/config"
	"github.com/influxdata/telegraf/plugins/outputs"
	"github.com/influxdata/telegraf/plugins/serializers"
	"github.com/influxdata/telegraf/plugins/serializers/json"
)

type AzureDataExplorer struct {
	Endpoint        string          `toml:"endpoint_url"`
	Database        string          `toml:"database"`
	Log             telegraf.Logger `toml:"-"`
	Timeout         config.Duration `toml:"timeout"`
	MetricsGrouping string          `toml:"metrics_grouping_type"`
	TableName       string          `toml:"table_name"`
	client          localClient
	ingesters       map[string]localIngestor
	serializer      serializers.Serializer
	createIngestor  ingestorFactory
}

const (
	tablePerMetric = "tablepermetric"
	singleTable    = "singletable"
)

type localIngestor interface {
	FromReader(ctx context.Context, reader io.Reader, options ...ingest.FileOption) (*ingest.Result, error)
}

type localClient interface {
	Mgmt(ctx context.Context, db string, query kusto.Stmt, options ...kusto.MgmtOption) (*kusto.RowIterator, error)
}

type ingestorFactory func(localClient, string, string) (localIngestor, error)

const createTableCommand = `.create-merge table ['%s']  (['fields']:dynamic, ['name']:string, ['tags']:dynamic, ['timestamp']:datetime);`
const createTableMappingCommand = `.create-or-alter table ['%s'] ingestion json mapping '%s_mapping' '[{"column":"fields", "Properties":{"Path":"$[\'fields\']"}},{"column":"name", "Properties":{"Path":"$[\'name\']"}},{"column":"tags", "Properties":{"Path":"$[\'tags\']"}},{"column":"timestamp", "Properties":{"Path":"$[\'timestamp\']"}}]'`

func (adx *AzureDataExplorer) Description() string {
	return "Sends metrics to Azure Data Explorer"
}

func (adx *AzureDataExplorer) SampleConfig() string {
	return `
  ## Azure Data Exlorer cluster endpoint
  ## ex: endpoint_url = "https://clustername.australiasoutheast.kusto.windows.net"
  endpoint_url = ""
  
  ## The Azure Data Explorer database that the metrics will be ingested into.
  ## The plugin will NOT generate this database automatically, it's expected that this database already exists before ingestion.
  ## ex: "exampledatabase"
  database = ""

  ## Timeout for Azure Data Explorer operations
  # timeout = "15s"

  ## Type of metrics grouping used when pushing to Azure Data Explorer. 
  ## Default is "TablePerMetric" for one table per different metric. 
  ## For more information, please check the plugin README.
  # metrics_grouping_type = "TablePerMetric"

  ## Name of the single table to store all the metrics (Only needed if metrics_grouping_type is "SingleTable").
  # table_name = ""

<<<<<<< HEAD
=======
  ## Timeout for Azure Data Explorer operations
  # timeout = "20s"
>>>>>>> a34c4f88
`
}

func (adx *AzureDataExplorer) Connect() error {
	authorizer, err := auth.NewAuthorizerFromEnvironmentWithResource(adx.Endpoint)
	if err != nil {
		return err
	}
	authorization := kusto.Authorization{
		Authorizer: authorizer,
	}
	client, err := kusto.New(adx.Endpoint, authorization)

	if err != nil {
		return err
	}
	adx.client = client
	adx.ingesters = make(map[string]localIngestor)
	adx.createIngestor = createRealIngestor

	return nil
}

func (adx *AzureDataExplorer) Close() error {
	adx.client = nil
	adx.ingesters = nil

	return nil
}

func (adx *AzureDataExplorer) Write(metrics []telegraf.Metric) error {
	if adx.MetricsGrouping == tablePerMetric {
		return adx.writeTablePerMetric(metrics)
	} else {
		return adx.writeSingleTable(metrics)
	}
}

func (adx *AzureDataExplorer) writeTablePerMetric(metrics []telegraf.Metric) error {
	tableMetricGroups := make(map[string][]byte)
	// Group metrics by name and serialize them
	for _, m := range metrics {
		tableName := m.Name()
		metricInBytes, err := adx.serializer.Serialize(m)
		if err != nil {
			return err
		}
		if existingBytes, ok := tableMetricGroups[tableName]; ok {
			tableMetricGroups[tableName] = append(existingBytes, metricInBytes...)
		} else {
			tableMetricGroups[tableName] = metricInBytes
		}
	}
	ctx := context.Background()
	ctx, cancel := context.WithTimeout(ctx, time.Duration(adx.Timeout))
	defer cancel()

	// Push the metrics for each table
	format := ingest.FileFormat(ingest.JSON)
	for tableName, tableMetrics := range tableMetricGroups {
		if err := adx.pushMetrics(ctx, format, tableName, tableMetrics); err != nil {
			return err
		}
	}

	return nil
}

func (adx *AzureDataExplorer) writeSingleTable(metrics []telegraf.Metric) error {
	//serialise each metric in metrics - store in byte[]
	metricsArray := make([]byte, 0)
	for _, m := range metrics {
		metricsInBytes, err := adx.serializer.Serialize(m)
		if err != nil {
			return err
		}
		metricsArray = append(metricsArray, metricsInBytes...)
	}

	ctx := context.Background()
	ctx, cancel := context.WithTimeout(ctx, time.Duration(adx.Timeout))
	defer cancel()

	//push metrics to a single table
	format := ingest.FileFormat(ingest.JSON)
	if err := adx.pushMetrics(ctx, format, adx.TableName, metricsArray); err != nil {
		return err
	}

	return nil
}

func (adx *AzureDataExplorer) pushMetrics(ctx context.Context, format ingest.FileOption, tableName string, metricsArray []byte) error {
	ingestor, err := adx.getIngestor(ctx, tableName)
	if err != nil {
		return err
	}

	reader := bytes.NewReader(metricsArray)
	mapping := ingest.IngestionMappingRef(fmt.Sprintf("%s_mapping", tableName), ingest.JSON)
	if _, err := ingestor.FromReader(ctx, reader, format, mapping); err != nil {
		adx.Log.Errorf("sending ingestion request to Azure Data Explorer for table %q failed: %v", tableName, err)
	}
	return nil
}

func (adx *AzureDataExplorer) getIngestor(ctx context.Context, tableName string) (localIngestor, error) {
	ingestor := adx.ingesters[tableName]

	if ingestor == nil {
		if err := adx.createAzureDataExplorerTable(ctx, tableName); err != nil {
			return nil, fmt.Errorf("creating table for %q failed: %v", tableName, err)
		}
		//create a new ingestor client for the table
		tempIngestor, err := adx.createIngestor(adx.client, adx.Database, tableName)
		if err != nil {
			return nil, fmt.Errorf("creating ingestor for %q failed: %v", tableName, err)
		} else {
			adx.ingesters[tableName] = tempIngestor
			ingestor = tempIngestor
		}
	}
	return ingestor, nil
}

func (adx *AzureDataExplorer) createAzureDataExplorerTable(ctx context.Context, tableName string) error {
	createStmt := kusto.NewStmt("", kusto.UnsafeStmt(unsafe.Stmt{Add: true, SuppressWarning: true})).UnsafeAdd(fmt.Sprintf(createTableCommand, tableName))
	if _, err := adx.client.Mgmt(ctx, adx.Database, createStmt); err != nil {
		return err
	}

	createTableMappingstmt := kusto.NewStmt("", kusto.UnsafeStmt(unsafe.Stmt{Add: true, SuppressWarning: true})).UnsafeAdd(fmt.Sprintf(createTableMappingCommand, tableName, tableName))
	if _, err := adx.client.Mgmt(ctx, adx.Database, createTableMappingstmt); err != nil {
		return err
	}

	return nil
}

func (adx *AzureDataExplorer) Init() error {
	if adx.Endpoint == "" {
		return errors.New("Endpoint configuration cannot be empty")
	}
	if adx.Database == "" {
		return errors.New("Database configuration cannot be empty")
	}

	adx.MetricsGrouping = strings.ToLower(adx.MetricsGrouping)
	if adx.MetricsGrouping == singleTable && adx.TableName == "" {
		return errors.New("Table name cannot be empty for SingleTable metrics grouping type")
	}
	if adx.MetricsGrouping == "" {
		adx.MetricsGrouping = tablePerMetric
	}
	if !(adx.MetricsGrouping == singleTable || adx.MetricsGrouping == tablePerMetric) {
		return errors.New("Metrics grouping type is not valid")
	}

	serializer, err := json.NewSerializer(time.Second)
	if err != nil {
		return err
	}
	adx.serializer = serializer
	return nil
}

func init() {
	outputs.Add("azure_data_explorer", func() telegraf.Output {
		return &AzureDataExplorer{
			Timeout: config.Duration(20 * time.Second),
		}
	})
}

func createRealIngestor(client localClient, database string, tableName string) (localIngestor, error) {
	ingestor, err := ingest.New(client.(*kusto.Client), database, tableName)
	if ingestor != nil {
		return ingestor, nil
	}
	return nil, err
}<|MERGE_RESOLUTION|>--- conflicted
+++ resolved
@@ -67,7 +67,7 @@
   database = ""
 
   ## Timeout for Azure Data Explorer operations
-  # timeout = "15s"
+  # timeout = "20s"
 
   ## Type of metrics grouping used when pushing to Azure Data Explorer. 
   ## Default is "TablePerMetric" for one table per different metric. 
@@ -77,11 +77,6 @@
   ## Name of the single table to store all the metrics (Only needed if metrics_grouping_type is "SingleTable").
   # table_name = ""
 
-<<<<<<< HEAD
-=======
-  ## Timeout for Azure Data Explorer operations
-  # timeout = "20s"
->>>>>>> a34c4f88
 `
 }
 
