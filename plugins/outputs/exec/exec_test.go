--- conflicted
+++ resolved
@@ -25,13 +25,8 @@
 }
 
 // Run runs the command.
-<<<<<<< HEAD
-func (c *MockRunner) Run(_ time.Duration, _ []string, _ []string, buffer io.Reader) error {
+func (c *MockRunner) Run(_ time.Duration, _, _ []string, buffer io.Reader) error {
 	parser := parsers_influx.NewStreamParser(buffer)
-=======
-func (c *MockRunner) Run(_ time.Duration, _, _ []string, buffer io.Reader) error {
-	parser := influxParser.NewStreamParser(buffer)
->>>>>>> 686ff791
 	numMetrics := 0
 
 	for {
