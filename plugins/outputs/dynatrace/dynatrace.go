package dynatrace

import (
	"bytes"
	"fmt"
	"io/ioutil"
	"math"
	"net/http"
	"regexp"
	"sort"
	"strconv"
	"strings"
	"time"

	"github.com/influxdata/telegraf"
	"github.com/influxdata/telegraf/internal"
	"github.com/influxdata/telegraf/plugins/common/tls"
	"github.com/influxdata/telegraf/plugins/outputs"
)

const (
<<<<<<< HEAD
	oneAgentMetricsUrl   = "http://127.0.0.1:14499/metrics/ingest"
	dtIngestApiLineLimit = 1000
=======
	oneAgentMetricsURL = "http://127.0.0.1:14499/metrics/ingest"
>>>>>>> 8a6907a1
)

var (
	reNameAllowedCharList = regexp.MustCompile("[^A-Za-z0-9.-]+")
	maxDimKeyLen          = 100
	maxMetricKeyLen       = 250
)

// Dynatrace Configuration for the Dynatrace output plugin
type Dynatrace struct {
	URL               string            `toml:"url"`
	APIToken          string            `toml:"api_token"`
	Prefix            string            `toml:"prefix"`
	Log               telegraf.Logger   `toml:"-"`
	Timeout           internal.Duration `toml:"timeout"`
	AddCounterMetrics []string          `toml:"additional_counters"`
	State             map[string]string
	SendCounter       int

	tls.ClientConfig

	client *http.Client
}

const sampleConfig = `
  ## For usage with the Dynatrace OneAgent you can omit any configuration,
  ## the only requirement is that the OneAgent is running on the same host.
  ## Only setup environment url and token if you want to monitor a Host without the OneAgent present.
  ##
  ## Your Dynatrace environment URL.
  ## For Dynatrace OneAgent you can leave this empty or set it to "http://127.0.0.1:14499/metrics/ingest" (default)
  ## For Dynatrace SaaS environments the URL scheme is "https://{your-environment-id}.live.dynatrace.com/api/v2/metrics/ingest"
  ## For Dynatrace Managed environments the URL scheme is "https://{your-domain}/e/{your-environment-id}/api/v2/metrics/ingest"
  url = ""

  ## Your Dynatrace API token. 
  ## Create an API token within your Dynatrace environment, by navigating to Settings > Integration > Dynatrace API
  ## The API token needs data ingest scope permission. When using OneAgent, no API token is required.
  api_token = "" 

  ## Optional prefix for metric names (e.g.: "telegraf.")
  prefix = "telegraf."

  ## Optional TLS Config
  # tls_ca = "/etc/telegraf/ca.pem"
  # tls_cert = "/etc/telegraf/cert.pem"
  # tls_key = "/etc/telegraf/key.pem"

  ## Optional flag for ignoring tls certificate check
  # insecure_skip_verify = false


  ## Connection timeout, defaults to "5s" if not set.
  timeout = "5s"

  ## If you want to convert values represented as gauges to counters, add the metric names here
  additional_counters = [ ]
`

// Connect Connects the Dynatrace output plugin to the Telegraf stream
func (d *Dynatrace) Connect() error {
	return nil
}

// Close Closes the Dynatrace output plugin
func (d *Dynatrace) Close() error {
	d.client = nil
	return nil
}

// SampleConfig Returns a sample configuration for the Dynatrace output plugin
func (d *Dynatrace) SampleConfig() string {
	return sampleConfig
}

// Description returns the description for the Dynatrace output plugin
func (d *Dynatrace) Description() string {
	return "Send telegraf metrics to a Dynatrace environment"
}

// Normalizes a metric keys or metric dimension identifiers
// according to Dynatrace format.
func (d *Dynatrace) normalize(s string, max int) (string, error) {
	s = reNameAllowedCharList.ReplaceAllString(s, "_")

	// Strip Digits and underscores if they are at the beginning of the string
	normalizedString := strings.TrimLeft(s, "_0123456789")

	for strings.HasPrefix(normalizedString, "_") {
		normalizedString = normalizedString[1:]
	}

	if len(normalizedString) > max {
		normalizedString = normalizedString[:max]
	}

	for strings.HasSuffix(normalizedString, "_") {
		normalizedString = normalizedString[:len(normalizedString)-1]
	}

	normalizedString = strings.ReplaceAll(normalizedString, "..", "_")

	if len(normalizedString) == 0 {
		return "", fmt.Errorf("error normalizing the string: %s", s)
	}
	return normalizedString, nil
}

func (d *Dynatrace) escape(v string) string {
	return strconv.Quote(v)
}

func (d *Dynatrace) Write(metrics []telegraf.Metric) error {
	var buf bytes.Buffer
	metricCounter := 1
	var tagb bytes.Buffer
	if len(metrics) == 0 {
		return nil
	}

	for _, metric := range metrics {
		// first write the tags into a buffer
		tagb.Reset()
		if len(metric.Tags()) > 0 {
			keys := make([]string, 0, len(metric.Tags()))
			for k := range metric.Tags() {
				keys = append(keys, k)
			}
			// sort tag keys to expect the same order in ech run
			sort.Strings(keys)

			for _, k := range keys {
				tagKey, err := d.normalize(k, maxDimKeyLen)
				if err != nil {
					continue
				}
				if len(metric.Tags()[k]) > 0 {
					fmt.Fprintf(&tagb, ",%s=%s", strings.ToLower(tagKey), d.escape(metric.Tags()[k]))
				}
			}
		}
		if len(metric.Fields()) > 0 {
			for k, v := range metric.Fields() {
				var value string
				switch v := v.(type) {
				case string:
					continue
				case float64:
					if !math.IsNaN(v) && !math.IsInf(v, 0) {
						value = fmt.Sprintf("%f", v)
					} else {
						continue
					}
				case uint64:
					value = strconv.FormatUint(v, 10)
				case int64:
					value = strconv.FormatInt(v, 10)
				case bool:
					if v {
						value = "1"
					} else {
						value = "0"
					}
				default:
					d.Log.Debugf("Dynatrace type not supported! %s", v)
					continue
				}

				// metric name
				metricKey, err := d.normalize(k, maxMetricKeyLen)
				if err != nil {
					continue
				}

				metricID, err := d.normalize(d.Prefix+metric.Name()+"."+metricKey, maxMetricKeyLen)
				// write metric name combined with its field
				if err != nil {
					continue
				}
				// write metric id,tags and value

				metricType := metric.Type()
				for _, i := range d.AddCounterMetrics {
					if metric.Name()+"."+metricKey == i {
						metricType = telegraf.Counter
					}
				}

				switch metricType {
				case telegraf.Counter:
					var delta float64

					// Check if LastValue exists
					if lastvalue, ok := d.State[metricID+tagb.String()]; ok {
						// Convert Strings to Floats
						floatLastValue, err := strconv.ParseFloat(lastvalue, 32)
						if err != nil {
							d.Log.Debugf("Could not parse last value: %s", lastvalue)
						}
						floatCurrentValue, err := strconv.ParseFloat(value, 32)
						if err != nil {
							d.Log.Debugf("Could not parse current value: %s", value)
						}
						if floatCurrentValue >= floatLastValue {
							delta = floatCurrentValue - floatLastValue
							fmt.Fprintf(&buf, "%s%s count,delta=%f\n", metricID, tagb.String(), delta)
						}
					}
					d.State[metricID+tagb.String()] = value

				default:
					fmt.Fprintf(&buf, "%s%s %v\n", metricID, tagb.String(), value)
				}

				if metricCounter%dtIngestApiLineLimit == 0 {
					err = d.send(buf.Bytes())
					if err != nil {
						return err
					}
					buf.Reset()
				}
				metricCounter++
			}
		}
	}
	d.SendCounter++
	// in typical interval of 10s, we will clean the counter state once in 24h which is 8640 iterations

	if d.SendCounter%8640 == 0 {
		d.State = make(map[string]string)
	}
	return d.send(buf.Bytes())
}

func (d *Dynatrace) send(msg []byte) error {
	var err error
	req, err := http.NewRequest("POST", d.URL, bytes.NewBuffer(msg))
	if err != nil {
		d.Log.Errorf("Dynatrace error: %s", err.Error())
		return fmt.Errorf("error while creating HTTP request:, %s", err.Error())
	}
	req.Header.Add("Content-Type", "text/plain; charset=UTF-8")

	if len(d.APIToken) != 0 {
		req.Header.Add("Authorization", "Api-Token "+d.APIToken)
	}
	// add user-agent header to identify metric source
	req.Header.Add("User-Agent", "telegraf")

	resp, err := d.client.Do(req)
	if err != nil {
		d.Log.Errorf("Dynatrace error: %s", err.Error())
		return fmt.Errorf("error while sending HTTP request:, %s", err.Error())
	}
	defer resp.Body.Close()

	// print metric line results as info log
	if resp.StatusCode == http.StatusOK || resp.StatusCode == http.StatusAccepted || resp.StatusCode == http.StatusBadRequest {
		bodyBytes, err := ioutil.ReadAll(resp.Body)
		if err != nil {
			d.Log.Errorf("Dynatrace error reading response")
		}
		bodyString := string(bodyBytes)
		d.Log.Debugf("Dynatrace returned: %s", bodyString)
	} else {
		return fmt.Errorf("request failed with response code:, %d", resp.StatusCode)
	}
	return nil
}

func (d *Dynatrace) Init() error {
	d.State = make(map[string]string)
	if len(d.URL) == 0 {
		d.Log.Infof("Dynatrace URL is empty, defaulting to OneAgent metrics interface")
		d.URL = oneAgentMetricsURL
	}
	if d.URL != oneAgentMetricsURL && len(d.APIToken) == 0 {
		d.Log.Errorf("Dynatrace api_token is a required field for Dynatrace output")
		return fmt.Errorf("api_token is a required field for Dynatrace output")
	}

	tlsCfg, err := d.ClientConfig.TLSConfig()
	if err != nil {
		return err
	}

	d.client = &http.Client{
		Transport: &http.Transport{
			Proxy:           http.ProxyFromEnvironment,
			TLSClientConfig: tlsCfg,
		},
		Timeout: d.Timeout.Duration,
	}
	return nil
}

func init() {
	outputs.Add("dynatrace", func() telegraf.Output {
		return &Dynatrace{
			Timeout:     internal.Duration{Duration: time.Second * 5},
			SendCounter: 0,
		}
	})
}<|MERGE_RESOLUTION|>--- conflicted
+++ resolved
@@ -19,12 +19,8 @@
 )
 
 const (
-<<<<<<< HEAD
-	oneAgentMetricsUrl   = "http://127.0.0.1:14499/metrics/ingest"
+	oneAgentMetricsURL   = "http://127.0.0.1:14499/metrics/ingest"
 	dtIngestApiLineLimit = 1000
-=======
-	oneAgentMetricsURL = "http://127.0.0.1:14499/metrics/ingest"
->>>>>>> 8a6907a1
 )
 
 var (
