--- conflicted
+++ resolved
@@ -37,11 +37,8 @@
 
 ## Requirements
 
-<<<<<<< HEAD
 You will either need a Dynatrace OneAgent (version 1.201 or higher) installed on the same host as Telegraf; or a Dynatrace environment with version 1.202 or higher. Monotonic counters (e.g. diskio.reads, system.uptime) require release 208 or later.
-=======
 You will either need a Dynatrace OneAgent (version 1.201 or higher) installed on the same host as Telegraf; or a Dynatrace environment with version 1.202 or higher  
->>>>>>> 5a097350
 
 ## Limitations
 Telegraf measurements which can't be converted to a float64 are skipped. 