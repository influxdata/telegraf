package datadog

import (
	"encoding/json"
	"fmt"
	"math"
	"net/http"
	"net/http/httptest"
	"reflect"
	"testing"
	"time"

	"github.com/stretchr/testify/require"

	"github.com/influxdata/telegraf"
	"github.com/influxdata/telegraf/testutil"
)

var (
	fakeURL    = "http://test.datadog.com"
	fakeAPIKey = "123456"
)

func NewDatadog(url string) *Datadog {
	return &Datadog{
		URL: url,
	}
}

func fakeDatadog() *Datadog {
	d := NewDatadog(fakeURL)
	d.Apikey = fakeAPIKey
	return d
}

func TestUriOverride(t *testing.T) {
	ts := httptest.NewServer(http.HandlerFunc(func(w http.ResponseWriter, r *http.Request) {
		w.WriteHeader(http.StatusOK)
		//nolint:errcheck,revive // Ignore the returned error as the test will fail anyway
		json.NewEncoder(w).Encode(`{"status":"ok"}`)
	}))
	defer ts.Close()

	d := NewDatadog(ts.URL)
	d.Apikey = "123456"
	err := d.Connect()
	require.NoError(t, err)
	err = d.Write(testutil.MockMetrics())
	require.NoError(t, err)
}

func TestBadStatusCode(t *testing.T) {
	ts := httptest.NewServer(http.HandlerFunc(func(w http.ResponseWriter, r *http.Request) {
		w.WriteHeader(http.StatusInternalServerError)
		//nolint:errcheck,revive // Ignore the returned error as the test will fail anyway
		json.NewEncoder(w).Encode(`{ 'errors': [
    	'Something bad happened to the server.',
    	'Your query made the server very sad.'
  		]
		}`)
	}))
	defer ts.Close()

	d := NewDatadog(ts.URL)
	d.Apikey = "123456"
	err := d.Connect()
	require.NoError(t, err)
	err = d.Write(testutil.MockMetrics())
	if err == nil {
		t.Errorf("error expected but none returned")
	} else {
		require.EqualError(t, fmt.Errorf("received bad status code, 500"), err.Error())
	}
}

func TestAuthenticatedUrl(t *testing.T) {
	d := fakeDatadog()

	authURL := d.authenticatedURL()
	require.EqualValues(t, fmt.Sprintf("%s?api_key=%s", fakeURL, fakeAPIKey), authURL)
}

func TestBuildTags(t *testing.T) {
	var tagtests = []struct {
		ptIn    []*telegraf.Tag
		outTags []string
	}{
		{
			[]*telegraf.Tag{
				{
					Key:   "one",
					Value: "two",
				},
				{
					Key:   "three",
					Value: "four",
				},
			},
			[]string{"one:two", "three:four"},
		},
		{
			[]*telegraf.Tag{
				{
					Key:   "aaa",
					Value: "bbb",
				},
			},
			[]string{"aaa:bbb"},
		},
		{
			[]*telegraf.Tag{},
			[]string{},
		},
	}
	for _, tt := range tagtests {
		tags := buildTags(tt.ptIn)
		if !reflect.DeepEqual(tags, tt.outTags) {
			t.Errorf("\nexpected %+v\ngot %+v\n", tt.outTags, tags)
		}
	}
}

func TestBuildPoint(t *testing.T) {
	var tagtests = []struct {
		ptIn  telegraf.Metric
		outPt Point
		err   error
	}{
		{
			testutil.TestMetricWithType(0.0, telegraf.Counter, "test1"),
			Point{
				float64(time.Date(2009, time.November, 10, 23, 0, 0, 0, time.UTC).Unix()),
				0.0,
			},
			nil,
		},
		{
			testutil.TestMetricWithType(1.0, telegraf.Counter, "test2"),
			Point{
				float64(time.Date(2009, time.November, 10, 23, 0, 0, 0, time.UTC).Unix()),
				1.0,
			},
			nil,
		},
		{
			testutil.TestMetricWithType(10, telegraf.Counter, "test3"),
			Point{
				float64(time.Date(2009, time.November, 10, 23, 0, 0, 0, time.UTC).Unix()),
				10.0,
			},
			nil,
		},
		{
			testutil.TestMetricWithType(int32(112345), telegraf.Counter, "test4"),
			Point{
				float64(time.Date(2009, time.November, 10, 23, 0, 0, 0, time.UTC).Unix()),
				112345.0,
			},
			nil,
		},
		{
			testutil.TestMetricWithType(int64(112345), telegraf.Counter, "test5"),
			Point{
				float64(time.Date(2009, time.November, 10, 23, 0, 0, 0, time.UTC).Unix()),
				112345.0,
			},
			nil,
		},
		{
			testutil.TestMetricWithType(float32(11234.5), telegraf.Counter, "test6"),
			Point{
				float64(time.Date(2009, time.November, 10, 23, 0, 0, 0, time.UTC).Unix()),
				11234.5,
			},
			nil,
		},
		{
<<<<<<< HEAD
			testutil.TestMetricWithType(bool(true), telegraf.Counter, "test7"),
=======
			testutil.TestMetric(true, "test7"),
>>>>>>> 558a039a
			Point{
				float64(time.Date(2009, time.November, 10, 23, 0, 0, 0, time.UTC).Unix()),
				1.0,
			},
			nil,
		},
		{
<<<<<<< HEAD
			testutil.TestMetricWithType(bool(false), telegraf.Counter, "test8"),
=======
			testutil.TestMetric(false, "test8"),
>>>>>>> 558a039a
			Point{
				float64(time.Date(2009, time.November, 10, 23, 0, 0, 0, time.UTC).Unix()),
				0.0,
			},
			nil,
		},
		{
			testutil.TestMetricWithType(int64(0), telegraf.Counter, "test int64"),
			Point{
				float64(time.Date(2009, time.November, 10, 23, 0, 0, 0, time.UTC).Unix()),
				0.0,
			},
			nil,
		},
		{
			testutil.TestMetricWithType(uint64(0), telegraf.Counter, "test uint64"),
			Point{
				float64(time.Date(2009, time.November, 10, 23, 0, 0, 0, time.UTC).Unix()),
				0.0,
			},
			nil,
		},
		{
			testutil.TestMetricWithType(true, telegraf.Counter, "test bool"),
			Point{
				float64(time.Date(2009, time.November, 10, 23, 0, 0, 0, time.UTC).Unix()),
				1.0,
			},
			nil,
		},
	}
	for _, tt := range tagtests {
		pt, err := buildMetrics(tt.ptIn)
		if err != nil && tt.err == nil {
			t.Errorf("%s: unexpected error, %+v\n", tt.ptIn.Name(), err)
		}
		if tt.err != nil && err == nil {
			t.Errorf("%s: expected an error (%s) but none returned", tt.ptIn.Name(), tt.err.Error())
		}
		if !reflect.DeepEqual(pt["value"], tt.outPt) && tt.err == nil {
			t.Errorf("%s: \nexpected %+v\ngot %+v\n",
				tt.ptIn.Name(), tt.outPt, pt["value"])
		}
	}
}

func TestVerifyValue(t *testing.T) {
	var tagtests = []struct {
		ptIn        telegraf.Metric
		validMetric bool
	}{
		{
			testutil.TestMetric(float32(11234.5), "test1"),
			true,
		},
		{
			testutil.TestMetric("11234.5", "test2"),
			false,
		},
	}
	for _, tt := range tagtests {
		ok := verifyValue(tt.ptIn.Fields()["value"])
		if tt.validMetric != ok {
			t.Errorf("%s: verification failed\n", tt.ptIn.Name())
		}
	}
}

func TestNaNIsSkipped(t *testing.T) {
	plugin := &Datadog{
		Apikey: "testing",
		URL:    "", // No request will be sent because all fields are skipped
	}

	err := plugin.Connect()
	require.NoError(t, err)

	err = plugin.Write([]telegraf.Metric{
		testutil.MustMetric(
			"cpu",
			map[string]string{},
			map[string]interface{}{
				"time_idle": math.NaN(),
			},
			time.Now()),
	})
	require.NoError(t, err)
}

func TestInfIsSkipped(t *testing.T) {
	plugin := &Datadog{
		Apikey: "testing",
		URL:    "", // No request will be sent because all fields are skipped
	}

	err := plugin.Connect()
	require.NoError(t, err)

	err = plugin.Write([]telegraf.Metric{
		testutil.MustMetric(
			"cpu",
			map[string]string{},
			map[string]interface{}{
				"time_idle": math.Inf(0),
			},
			time.Now()),
	})
	require.NoError(t, err)
}<|MERGE_RESOLUTION|>--- conflicted
+++ resolved
@@ -175,11 +175,7 @@
 			nil,
 		},
 		{
-<<<<<<< HEAD
-			testutil.TestMetricWithType(bool(true), telegraf.Counter, "test7"),
-=======
 			testutil.TestMetric(true, "test7"),
->>>>>>> 558a039a
 			Point{
 				float64(time.Date(2009, time.November, 10, 23, 0, 0, 0, time.UTC).Unix()),
 				1.0,
@@ -187,11 +183,7 @@
 			nil,
 		},
 		{
-<<<<<<< HEAD
-			testutil.TestMetricWithType(bool(false), telegraf.Counter, "test8"),
-=======
 			testutil.TestMetric(false, "test8"),
->>>>>>> 558a039a
 			Point{
 				float64(time.Date(2009, time.November, 10, 23, 0, 0, 0, time.UTC).Unix()),
 				0.0,
