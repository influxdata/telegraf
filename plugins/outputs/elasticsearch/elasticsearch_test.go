package elasticsearch

import (
	"context"
	"math"
	"net/http"
	"net/http/httptest"
	"reflect"
	"testing"
	"time"

	"github.com/stretchr/testify/require"

	"github.com/influxdata/telegraf"
	"github.com/influxdata/telegraf/config"
	"github.com/influxdata/telegraf/testutil"
)

func TestConnectAndWriteIntegration(t *testing.T) {
	if testing.Short() {
		t.Skip("Skipping integration test in short mode")
	}

	urls := []string{"http://" + testutil.GetLocalHost() + ":9200"}

	e := &Elasticsearch{
		URLs:                urls,
		IndexName:           "test-%Y.%m.%d",
		Timeout:             config.Duration(time.Second * 5),
		EnableGzip:          true,
		ManageTemplate:      true,
		TemplateName:        "telegraf",
		OverwriteTemplate:   false,
		HealthCheckInterval: config.Duration(time.Second * 10),
		Log:                 testutil.Logger{},
	}

	// Verify that we can connect to Elasticsearch
	err := e.Connect()
	require.NoError(t, err)

	// Verify that we can successfully write data to Elasticsearch
	err = e.Write(testutil.MockMetrics())
	require.NoError(t, err)
}

func TestConnectAndWriteMetricWithNaNValueEmpty(t *testing.T) {
	if testing.Short() {
		t.Skip("Skipping integration test in short mode")
	}

	urls := []string{"http://" + testutil.GetLocalHost() + ":9200"}

	e := &Elasticsearch{
		URLs:                urls,
		IndexName:           "test-%Y.%m.%d",
		Timeout:             config.Duration(time.Second * 5),
		ManageTemplate:      true,
		TemplateName:        "telegraf",
		OverwriteTemplate:   false,
		HealthCheckInterval: config.Duration(time.Second * 10),
		Log:                 testutil.Logger{},
	}

	metrics := []telegraf.Metric{
		testutil.TestMetric(math.NaN()),
		testutil.TestMetric(math.Inf(1)),
		testutil.TestMetric(math.Inf(-1)),
	}

	// Verify that we can connect to Elasticsearch
	err := e.Connect()
	require.NoError(t, err)

	// Verify that we can fail for metric with unhandled NaN/inf/-inf values
	for _, m := range metrics {
		err = e.Write([]telegraf.Metric{m})
		require.Error(t, err, "error sending bulk request to Elasticsearch: json: unsupported value: NaN")
	}
}

func TestConnectAndWriteMetricWithNaNValueNone(t *testing.T) {
	if testing.Short() {
		t.Skip("Skipping integration test in short mode")
	}

	urls := []string{"http://" + testutil.GetLocalHost() + ":9200"}

	e := &Elasticsearch{
		URLs:                urls,
		IndexName:           "test-%Y.%m.%d",
		Timeout:             config.Duration(time.Second * 5),
		ManageTemplate:      true,
		TemplateName:        "telegraf",
		OverwriteTemplate:   false,
		HealthCheckInterval: config.Duration(time.Second * 10),
		FloatHandling:       "none",
		Log:                 testutil.Logger{},
	}

	metrics := []telegraf.Metric{
		testutil.TestMetric(math.NaN()),
		testutil.TestMetric(math.Inf(1)),
		testutil.TestMetric(math.Inf(-1)),
	}

	// Verify that we can connect to Elasticsearch
	err := e.Connect()
	require.NoError(t, err)

	// Verify that we can fail for metric with unhandled NaN/inf/-inf values
	for _, m := range metrics {
		err = e.Write([]telegraf.Metric{m})
		require.Error(t, err, "error sending bulk request to Elasticsearch: json: unsupported value: NaN")
	}
}

func TestConnectAndWriteMetricWithNaNValueDrop(t *testing.T) {
	if testing.Short() {
		t.Skip("Skipping integration test in short mode")
	}

	urls := []string{"http://" + testutil.GetLocalHost() + ":9200"}

	e := &Elasticsearch{
		URLs:                urls,
		IndexName:           "test-%Y.%m.%d",
		Timeout:             config.Duration(time.Second * 5),
		ManageTemplate:      true,
		TemplateName:        "telegraf",
		OverwriteTemplate:   false,
		HealthCheckInterval: config.Duration(time.Second * 10),
		FloatHandling:       "drop",
		Log:                 testutil.Logger{},
	}

	metrics := []telegraf.Metric{
		testutil.TestMetric(math.NaN()),
		testutil.TestMetric(math.Inf(1)),
		testutil.TestMetric(math.Inf(-1)),
	}

	// Verify that we can connect to Elasticsearch
	err := e.Connect()
	require.NoError(t, err)

	// Verify that we can fail for metric with unhandled NaN/inf/-inf values
	for _, m := range metrics {
		err = e.Write([]telegraf.Metric{m})
		require.NoError(t, err)
	}
}

func TestConnectAndWriteMetricWithNaNValueReplacement(t *testing.T) {
	if testing.Short() {
		t.Skip("Skipping integration test in short mode")
	}

	urls := []string{"http://" + testutil.GetLocalHost() + ":9200"}

	e := &Elasticsearch{
		URLs:                urls,
		IndexName:           "test-%Y.%m.%d",
		Timeout:             config.Duration(time.Second * 5),
		ManageTemplate:      true,
		TemplateName:        "telegraf",
		OverwriteTemplate:   false,
		HealthCheckInterval: config.Duration(time.Second * 10),
		FloatHandling:       "3.1415",
		Log:                 testutil.Logger{},
	}

	metrics := []telegraf.Metric{
		testutil.TestMetric(math.NaN()),
		testutil.TestMetric(math.Inf(1)),
		testutil.TestMetric(math.Inf(-1)),
	}

	// Verify that we can connect to Elasticsearch
	err := e.Connect()
	require.NoError(t, err)

	// Verify that we can fail for metric with unhandled NaN/inf/-inf values
	for _, m := range metrics {
		err = e.Write([]telegraf.Metric{m})
		require.NoError(t, err)
	}
}

func TestTemplateManagementEmptyTemplateIntegration(t *testing.T) {
	if testing.Short() {
		t.Skip("Skipping integration test in short mode")
	}

	urls := []string{"http://" + testutil.GetLocalHost() + ":9200"}

	ctx := context.Background()

	e := &Elasticsearch{
		URLs:              urls,
		IndexName:         "test-%Y.%m.%d",
		Timeout:           config.Duration(time.Second * 5),
		EnableGzip:        true,
		ManageTemplate:    true,
		TemplateName:      "",
		OverwriteTemplate: true,
		Log:               testutil.Logger{},
	}

	err := e.manageTemplate(ctx)
	require.Error(t, err)
}

func TestTemplateManagementIntegration(t *testing.T) {
	if testing.Short() {
		t.Skip("Skipping integration test in short mode")
	}

	urls := []string{"http://" + testutil.GetLocalHost() + ":9200"}

	e := &Elasticsearch{
		URLs:              urls,
		IndexName:         "test-%Y.%m.%d",
		Timeout:           config.Duration(time.Second * 5),
		EnableGzip:        true,
		ManageTemplate:    true,
		TemplateName:      "telegraf",
		OverwriteTemplate: true,
		Log:               testutil.Logger{},
	}

	ctx, cancel := context.WithTimeout(context.Background(), time.Duration(e.Timeout))
	defer cancel()

	err := e.Connect()
	require.NoError(t, err)

	err = e.manageTemplate(ctx)
	require.NoError(t, err)
}

func TestTemplateInvalidIndexPatternIntegration(t *testing.T) {
	if testing.Short() {
		t.Skip("Skipping integration test in short mode")
	}

	urls := []string{"http://" + testutil.GetLocalHost() + ":9200"}

	e := &Elasticsearch{
		URLs:              urls,
		IndexName:         "{{host}}-%Y.%m.%d",
		Timeout:           config.Duration(time.Second * 5),
		EnableGzip:        true,
		ManageTemplate:    true,
		TemplateName:      "telegraf",
		OverwriteTemplate: true,
		Log:               testutil.Logger{},
	}

	err := e.Connect()
	require.Error(t, err)
}

func TestGetTagKeys(t *testing.T) {
	e := &Elasticsearch{
		DefaultTagValue: "none",
		Log:             testutil.Logger{},
	}

	tests := []struct {
		IndexName         string
		ExpectedIndexName string
		ExpectedTagKeys   []string
	}{
		{
			"indexname",
			"indexname",
			[]string{},
		}, {
			"indexname-%Y",
			"indexname-%Y",
			[]string{},
		}, {
			"indexname-%Y-%m",
			"indexname-%Y-%m",
			[]string{},
		}, {
			"indexname-%Y-%m-%d",
			"indexname-%Y-%m-%d",
			[]string{},
		}, {
			"indexname-%Y-%m-%d-%H",
			"indexname-%Y-%m-%d-%H",
			[]string{},
		}, {
			"indexname-%y-%m",
			"indexname-%y-%m",
			[]string{},
		}, {
			"indexname-{{tag1}}-%y-%m",
			"indexname-%s-%y-%m",
			[]string{"tag1"},
		}, {
			"indexname-{{tag1}}-{{tag2}}-%y-%m",
			"indexname-%s-%s-%y-%m",
			[]string{"tag1", "tag2"},
		}, {
			"indexname-{{tag1}}-{{tag2}}-{{tag3}}-%y-%m",
			"indexname-%s-%s-%s-%y-%m",
			[]string{"tag1", "tag2", "tag3"},
		},
	}
	for _, test := range tests {
		indexName, tagKeys := e.GetTagKeys(test.IndexName)
		if indexName != test.ExpectedIndexName {
			t.Errorf("Expected indexname %s, got %s\n", test.ExpectedIndexName, indexName)
		}
		if !reflect.DeepEqual(tagKeys, test.ExpectedTagKeys) {
			t.Errorf("Expected tagKeys %s, got %s\n", test.ExpectedTagKeys, tagKeys)
		}
	}
}

func TestGetIndexName(t *testing.T) {
	e := &Elasticsearch{
		DefaultTagValue: "none",
		Log:             testutil.Logger{},
	}

	tests := []struct {
		EventTime time.Time
		Tags      map[string]string
		TagKeys   []string
		IndexName string
		Expected  string
	}{
		{
			time.Date(2014, 12, 01, 23, 30, 00, 00, time.UTC),
			map[string]string{"tag1": "value1", "tag2": "value2"},
			[]string{},
			"indexname",
			"indexname",
		},
		{
			time.Date(2014, 12, 01, 23, 30, 00, 00, time.UTC),
			map[string]string{"tag1": "value1", "tag2": "value2"},
			[]string{},
			"indexname-%Y",
			"indexname-2014",
		},
		{
			time.Date(2014, 12, 01, 23, 30, 00, 00, time.UTC),
			map[string]string{"tag1": "value1", "tag2": "value2"},
			[]string{},
			"indexname-%Y-%m",
			"indexname-2014-12",
		},
		{
			time.Date(2014, 12, 01, 23, 30, 00, 00, time.UTC),
			map[string]string{"tag1": "value1", "tag2": "value2"},
			[]string{},
			"indexname-%Y-%m-%d",
			"indexname-2014-12-01",
		},
		{
			time.Date(2014, 12, 01, 23, 30, 00, 00, time.UTC),
			map[string]string{"tag1": "value1", "tag2": "value2"},
			[]string{},
			"indexname-%Y-%m-%d-%H",
			"indexname-2014-12-01-23",
		},
		{
			time.Date(2014, 12, 01, 23, 30, 00, 00, time.UTC),
			map[string]string{"tag1": "value1", "tag2": "value2"},
			[]string{},
			"indexname-%y-%m",
			"indexname-14-12",
		},
		{
			time.Date(2014, 12, 01, 23, 30, 00, 00, time.UTC),
			map[string]string{"tag1": "value1", "tag2": "value2"},
			[]string{},
			"indexname-%Y-%V",
			"indexname-2014-49",
		},
		{
			time.Date(2014, 12, 01, 23, 30, 00, 00, time.UTC),
			map[string]string{"tag1": "value1", "tag2": "value2"},
			[]string{"tag1"},
			"indexname-%s-%y-%m",
			"indexname-value1-14-12",
		},
		{
			time.Date(2014, 12, 01, 23, 30, 00, 00, time.UTC),
			map[string]string{"tag1": "value1", "tag2": "value2"},
			[]string{"tag1", "tag2"},
			"indexname-%s-%s-%y-%m",
			"indexname-value1-value2-14-12",
		},
		{
			time.Date(2014, 12, 01, 23, 30, 00, 00, time.UTC),
			map[string]string{"tag1": "value1", "tag2": "value2"},
			[]string{"tag1", "tag2", "tag3"},
			"indexname-%s-%s-%s-%y-%m",
			"indexname-value1-value2-none-14-12",
		},
	}
	for _, test := range tests {
		indexName := e.GetIndexName(test.IndexName, test.EventTime, test.TagKeys, test.Tags)
		if indexName != test.Expected {
			t.Errorf("Expected indexname %s, got %s\n", test.Expected, indexName)
		}
	}
}

func TestRequestHeaderWhenGzipIsEnabled(t *testing.T) {
	ts := httptest.NewServer(http.HandlerFunc(func(w http.ResponseWriter, r *http.Request) {
		switch r.URL.Path {
		case "/_bulk":
			require.Equal(t, "gzip", r.Header.Get("Content-Encoding"))
			require.Equal(t, "gzip", r.Header.Get("Accept-Encoding"))
			_, err := w.Write([]byte("{}"))
			require.NoError(t, err)
			return
		default:
			_, err := w.Write([]byte(`{"version": {"number": "7.8"}}`))
			require.NoError(t, err)
			return
		}
	}))
	defer ts.Close()

	urls := []string{"http://" + ts.Listener.Addr().String()}

	e := &Elasticsearch{
		URLs:           urls,
		IndexName:      "{{host}}-%Y.%m.%d",
		Timeout:        config.Duration(time.Second * 5),
		EnableGzip:     true,
		ManageTemplate: false,
		Log:            testutil.Logger{},
	}

	err := e.Connect()
	require.NoError(t, err)

	err = e.Write(testutil.MockMetrics())
	require.NoError(t, err)
}

func TestRequestHeaderWhenGzipIsDisabled(t *testing.T) {
	ts := httptest.NewServer(http.HandlerFunc(func(w http.ResponseWriter, r *http.Request) {
		switch r.URL.Path {
		case "/_bulk":
			require.NotEqual(t, "gzip", r.Header.Get("Content-Encoding"))
			_, err := w.Write([]byte("{}"))
			require.NoError(t, err)
			return
		default:
			_, err := w.Write([]byte(`{"version": {"number": "7.8"}}`))
			require.NoError(t, err)
			return
		}
	}))
	defer ts.Close()

	urls := []string{"http://" + ts.Listener.Addr().String()}

	e := &Elasticsearch{
		URLs:           urls,
		IndexName:      "{{host}}-%Y.%m.%d",
		Timeout:        config.Duration(time.Second * 5),
		EnableGzip:     false,
		ManageTemplate: false,
		Log:            testutil.Logger{},
	}

	err := e.Connect()
	require.NoError(t, err)

	err = e.Write(testutil.MockMetrics())
	require.NoError(t, err)
}

<<<<<<< HEAD
func TestVersionCheckOpenSearch(t *testing.T) {
	ts := httptest.NewServer(http.HandlerFunc(func(w http.ResponseWriter, r *http.Request) {
		_, err := w.Write([]byte(`{"version": {"number": "1.2.3"}}`))
		require.NoError(t, err)
=======
func TestAuthorizationHeaderWhenBearerTokenIsPresent(t *testing.T) {
	ts := httptest.NewServer(http.HandlerFunc(func(w http.ResponseWriter, r *http.Request) {
		switch r.URL.Path {
		case "/_bulk":
			require.Equal(t, "Bearer 0123456789abcdef", r.Header.Get("Authorization"))
			_, err := w.Write([]byte("{}"))
			require.NoError(t, err)
			return
		default:
			_, err := w.Write([]byte(`{"version": {"number": "7.8"}}`))
			require.NoError(t, err)
			return
		}
>>>>>>> 3b980ee0
	}))
	defer ts.Close()

	urls := []string{"http://" + ts.Listener.Addr().String()}

	e := &Elasticsearch{
<<<<<<< HEAD
		URLs:           urls,
		IndexName:      "{{host}}-%Y.%m.%d",
		Timeout:        config.Duration(time.Second * 5),
		EnableGzip:     false,
		ManageTemplate: false,
		OpenSearch:     true,
		Log:            testutil.Logger{},
=======
		URLs:            urls,
		IndexName:       "{{host}}-%Y.%m.%d",
		Timeout:         config.Duration(time.Second * 5),
		EnableGzip:      false,
		ManageTemplate:  false,
		Log:             testutil.Logger{},
		AuthBearerToken: "0123456789abcdef",
>>>>>>> 3b980ee0
	}

	err := e.Connect()
	require.NoError(t, err)

<<<<<<< HEAD
	require.Equal(t, 7, e.MajorReleaseNumber)

=======
>>>>>>> 3b980ee0
	err = e.Write(testutil.MockMetrics())
	require.NoError(t, err)
}<|MERGE_RESOLUTION|>--- conflicted
+++ resolved
@@ -482,12 +482,6 @@
 	require.NoError(t, err)
 }
 
-<<<<<<< HEAD
-func TestVersionCheckOpenSearch(t *testing.T) {
-	ts := httptest.NewServer(http.HandlerFunc(func(w http.ResponseWriter, r *http.Request) {
-		_, err := w.Write([]byte(`{"version": {"number": "1.2.3"}}`))
-		require.NoError(t, err)
-=======
 func TestAuthorizationHeaderWhenBearerTokenIsPresent(t *testing.T) {
 	ts := httptest.NewServer(http.HandlerFunc(func(w http.ResponseWriter, r *http.Request) {
 		switch r.URL.Path {
@@ -501,14 +495,38 @@
 			require.NoError(t, err)
 			return
 		}
->>>>>>> 3b980ee0
 	}))
 	defer ts.Close()
 
 	urls := []string{"http://" + ts.Listener.Addr().String()}
 
 	e := &Elasticsearch{
-<<<<<<< HEAD
+		URLs:            urls,
+		IndexName:       "{{host}}-%Y.%m.%d",
+		Timeout:         config.Duration(time.Second * 5),
+		EnableGzip:      false,
+		ManageTemplate:  false,
+		Log:             testutil.Logger{},
+		AuthBearerToken: "0123456789abcdef",
+	}
+
+	err := e.Connect()
+	require.NoError(t, err)
+
+	err = e.Write(testutil.MockMetrics())
+	require.NoError(t, err)
+}
+
+func TestVersionCheckOpenSearch(t *testing.T) {
+	ts := httptest.NewServer(http.HandlerFunc(func(w http.ResponseWriter, r *http.Request) {
+		_, err := w.Write([]byte(`{"version": {"number": "1.2.3"}}`))
+		require.NoError(t, err)
+	}))
+	defer ts.Close()
+
+	urls := []string{"http://" + ts.Listener.Addr().String()}
+
+	e := &Elasticsearch{
 		URLs:           urls,
 		IndexName:      "{{host}}-%Y.%m.%d",
 		Timeout:        config.Duration(time.Second * 5),
@@ -516,25 +534,13 @@
 		ManageTemplate: false,
 		OpenSearch:     true,
 		Log:            testutil.Logger{},
-=======
-		URLs:            urls,
-		IndexName:       "{{host}}-%Y.%m.%d",
-		Timeout:         config.Duration(time.Second * 5),
-		EnableGzip:      false,
-		ManageTemplate:  false,
-		Log:             testutil.Logger{},
-		AuthBearerToken: "0123456789abcdef",
->>>>>>> 3b980ee0
-	}
-
-	err := e.Connect()
-	require.NoError(t, err)
-
-<<<<<<< HEAD
+	}
+
+	err := e.Connect()
+	require.NoError(t, err)
+
 	require.Equal(t, 7, e.MajorReleaseNumber)
 
-=======
->>>>>>> 3b980ee0
 	err = e.Write(testutil.MockMetrics())
 	require.NoError(t, err)
 }