--- conflicted
+++ resolved
@@ -61,15 +61,12 @@
   # %m - month (01..12)
   # %d - day of month (e.g., 01)
   # %H - hour (00..23)
-<<<<<<< HEAD
+  # %V - week of the year (ISO week) (01..53)
   ## Additionally, you can specify a tag name using the notation {{tag_name}}
   ## which will be used as part of the index name. If the tag does not exist,
   ## the default tag value will be used.
   # index_name = "telegraf-{{host}}-%Y.%m.%d"
   # default_tag_value = "none"
-=======
-  # %V - week of the year (ISO week) (01..53)
->>>>>>> 54b0b9e7
   index_name = "telegraf-%Y.%m.%d" # required.
 
   ## Optional SSL Config
