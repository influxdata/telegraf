--- conflicted
+++ resolved
@@ -440,8 +440,6 @@
 	// Most basic vanilla test
 	_, err := parser.Parse(jsonBOM)
 	assert.NoError(t, err)
-<<<<<<< HEAD
-=======
 }
 
 //for testing issue #4260
@@ -468,5 +466,4 @@
 	metrics, err := parser.Parse([]byte(testString))
 	require.NoError(t, err)
 	require.Equal(t, len(parser.TagKeys), len(metrics[0].Tags()))
->>>>>>> c6feb056
 }