--- conflicted
+++ resolved
@@ -703,14 +703,8 @@
 func (p *Parser) checkResult(result gjson.Result, path string, optional bool) (bool, error) {
 	if !result.Exists() {
 		if optional {
-<<<<<<< HEAD
-			p.Log.Debugf("the path %s doesn't exist", path)
-			return true, fmt.Errorf("the path %s doesn't exist", path)
-=======
-			// If path is marked as optional don't error if path doesn't return a result
 			p.Log.Debugf("the path %q doesn't exist", path)
-			return true, nil
->>>>>>> ebb20bfa
+			return true, fmt.Errorf("the path %q doesn't exist", path)
 		}
 
 		return false, fmt.Errorf("the path %q doesn't exist", path)
