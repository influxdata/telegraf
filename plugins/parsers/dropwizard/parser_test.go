<<<<<<< HEAD
package dropwizard

import (
	"fmt"
	"testing"
	"time"

	"github.com/influxdata/telegraf/testutil"

	"github.com/stretchr/testify/require"

	"github.com/influxdata/telegraf"
	"github.com/influxdata/telegraf/metric"
)

// validEmptyJSON is a valid dropwizard json document, but without any metrics
const validEmptyJSON = `
{
	"version": 		"3.0.0",
	"counters" :	{},
	"meters" :		{},
	"gauges" :		{},
	"histograms" :	{},
	"timers" :		{}
}
`

func TestParseValidEmptyJSON(t *testing.T) {
	parser := &Parser{}
	require.NoError(t, parser.Init())

	// Most basic vanilla test
	metrics, err := parser.Parse([]byte(validEmptyJSON))
	require.NoError(t, err)
	require.Len(t, metrics, 0)
}

// validCounterJSON is a valid dropwizard json document containing one counter
const validCounterJSON = `
{
	"version": 		"3.0.0",
	"counters" : 	{ 
		"measurement" : {
			"count" : 1
		}
	},
	"meters" : 		{},
	"gauges" : 		{},
	"histograms" : 	{},
	"timers" : 		{}
}
`

func TestParseValidCounterJSON(t *testing.T) {
	parser := &Parser{}
	require.NoError(t, parser.Init())

	metrics, err := parser.Parse([]byte(validCounterJSON))
	require.NoError(t, err)
	require.Len(t, metrics, 1)
	require.Equal(t, "measurement", metrics[0].Name())
	require.Equal(t, map[string]interface{}{
		"count": float64(1),
	}, metrics[0].Fields())
	require.Equal(t, map[string]string{"metric_type": "counter"}, metrics[0].Tags())
}

// validEmbeddedCounterJSON is a valid json document containing separate fields for dropwizard metrics, tags and time override.
const validEmbeddedCounterJSON = `
{
	"time" : "2017-02-22T14:33:03.662+02:00",
	"tags" : {
		"tag1" : "green",
		"tag2" : "yellow",
		"tag3 space,comma=equals" : "red ,="
	},
	"metrics" : {
		"counters" : 	{ 
			"measurement" : {
				"count" : 1
			}
		},
		"meters" : 		{},
		"gauges" : 		{},
		"histograms" : 	{},
		"timers" : 		{}
	}
}
`

func TestParseValidEmbeddedCounterJSON(t *testing.T) {
	timeFormat := "2006-01-02T15:04:05Z07:00"
	metricTime, _ := time.Parse(timeFormat, "2017-02-22T15:33:03.662+03:00")
	parser := &Parser{
		MetricRegistryPath: "metrics",
		TagsPath:           "tags",
		TimePath:           "time",
	}
	require.NoError(t, parser.Init())

	metrics, err := parser.Parse([]byte(validEmbeddedCounterJSON))
	require.NoError(t, err)
	require.Len(t, metrics, 1)
	require.Equal(t, "measurement", metrics[0].Name())
	require.Equal(t, map[string]interface{}{
		"count": float64(1),
	}, metrics[0].Fields())
	require.Equal(t, map[string]string{
		"metric_type":             "counter",
		"tag1":                    "green",
		"tag2":                    "yellow",
		"tag3 space,comma=equals": "red ,=",
	}, metrics[0].Tags())
	require.True(t, metricTime.Equal(metrics[0].Time()), fmt.Sprintf("%s should be equal to %s", metrics[0].Time(), metricTime))

	// now test json tags through TagPathsMap
	parser2 := &Parser{
		MetricRegistryPath: "metrics",
		TagPathsMap:        map[string]string{"tag1": "tags.tag1"},
		TimePath:           "time",
	}
	require.NoError(t, parser2.Init())
	metrics2, err2 := parser2.Parse([]byte(validEmbeddedCounterJSON))
	require.NoError(t, err2)
	require.Equal(t, map[string]string{"metric_type": "counter", "tag1": "green"}, metrics2[0].Tags())
}

// validMeterJSON1 is a valid dropwizard json document containing one meter
const validMeterJSON1 = `
{
	"version": 		"3.0.0",
	"counters" : 	{},
	"meters" : 		{ 
		"measurement1" : {
			"count" : 1,
			"m15_rate" : 1.0,
			"m1_rate" : 1.0,
			"m5_rate" : 1.0,
			"mean_rate" : 1.0,
			"units" : "events/second"
		}
	},
	"gauges" : 		{},
	"histograms" : 	{},
	"timers" : 		{}
}
`

func TestParseValidMeterJSON1(t *testing.T) {
	parser := &Parser{}
	require.NoError(t, parser.Init())

	metrics, err := parser.Parse([]byte(validMeterJSON1))
	require.NoError(t, err)
	require.Len(t, metrics, 1)
	require.Equal(t, "measurement1", metrics[0].Name())
	require.Equal(t, map[string]interface{}{
		"count":     float64(1),
		"m15_rate":  float64(1),
		"m1_rate":   float64(1),
		"m5_rate":   float64(1),
		"mean_rate": float64(1),
		"units":     "events/second",
	}, metrics[0].Fields())

	require.Equal(t, map[string]string{"metric_type": "meter"}, metrics[0].Tags())
}

// validMeterJSON2 is a valid dropwizard json document containing one meter with one tag
const validMeterJSON2 = `
{
	"version": 		"3.0.0",
	"counters" : 	{},
	"meters" : 		{ 
		"measurement2,key=value" : {
			"count" : 2,
			"m15_rate" : 2.0,
			"m1_rate" : 2.0,
			"m5_rate" : 2.0,
			"mean_rate" : 2.0,
			"units" : "events/second"
		}
	},
	"gauges" : 		{},
	"histograms" : 	{},
	"timers" : 		{}
}
`

func TestParseValidMeterJSON2(t *testing.T) {
	parser := &Parser{}
	require.NoError(t, parser.Init())

	metrics, err := parser.Parse([]byte(validMeterJSON2))
	require.NoError(t, err)
	require.Len(t, metrics, 1)
	require.Equal(t, "measurement2", metrics[0].Name())
	require.Equal(t, map[string]interface{}{
		"count":     float64(2),
		"m15_rate":  float64(2),
		"m1_rate":   float64(2),
		"m5_rate":   float64(2),
		"mean_rate": float64(2),
		"units":     "events/second",
	}, metrics[0].Fields())
	require.Equal(t, map[string]string{"metric_type": "meter", "key": "value"}, metrics[0].Tags())
}

// validGaugeJSON is a valid dropwizard json document containing one gauge
const validGaugeJSON = `
{
	"version": 		"3.0.0",
	"counters" : 	{},
	"meters" : 		{},
	"gauges" : 		{
		"measurement" : {
			"value" : true
		}
	},
	"histograms" : 	{},
	"timers" : 		{}
}
`

func TestParseValidGaugeJSON(t *testing.T) {
	parser := &Parser{}
	require.NoError(t, parser.Init())

	metrics, err := parser.Parse([]byte(validGaugeJSON))
	require.NoError(t, err)
	require.Len(t, metrics, 1)
	require.Equal(t, "measurement", metrics[0].Name())
	require.Equal(t, map[string]interface{}{
		"value": true,
	}, metrics[0].Fields())
	require.Equal(t, map[string]string{"metric_type": "gauge"}, metrics[0].Tags())
}

// validHistogramJSON is a valid dropwizard json document containing one histogram
const validHistogramJSON = `
{
	"version": 		"3.0.0",
	"counters" : 	{},
	"meters" : 		{},
	"gauges" : 		{},
	"histograms" : 	{
		"measurement" : {
			"count" : 1,
			"max" : 2,
			"mean" : 3,
			"min" : 4,
			"p50" : 5,
			"p75" : 6,
			"p95" : 7,
			"p98" : 8,
			"p99" : 9,
			"p999" : 10,
			"stddev" : 11
		}
	},
	"timers" : 		{}
}
`

func TestParseValidHistogramJSON(t *testing.T) {
	parser := &Parser{}
	require.NoError(t, parser.Init())

	metrics, err := parser.Parse([]byte(validHistogramJSON))
	require.NoError(t, err)
	require.Len(t, metrics, 1)
	require.Equal(t, "measurement", metrics[0].Name())
	require.Equal(t, map[string]interface{}{
		"count":  float64(1),
		"max":    float64(2),
		"mean":   float64(3),
		"min":    float64(4),
		"p50":    float64(5),
		"p75":    float64(6),
		"p95":    float64(7),
		"p98":    float64(8),
		"p99":    float64(9),
		"p999":   float64(10),
		"stddev": float64(11),
	}, metrics[0].Fields())
	require.Equal(t, map[string]string{"metric_type": "histogram"}, metrics[0].Tags())
}

// validTimerJSON is a valid dropwizard json document containing one timer
const validTimerJSON = `
{
	"version": 		"3.0.0",
	"counters" : 	{},
	"meters" : 		{},
	"gauges" : 		{},
	"histograms" : 	{},
	"timers" : 		{
		"measurement" : {
			"count" : 1,
			"max" : 2,
			"mean" : 3,
			"min" : 4,
			"p50" : 5,
			"p75" : 6,
			"p95" : 7,
			"p98" : 8,
			"p99" : 9,
			"p999" : 10,
			"stddev" : 11,
			"m15_rate" : 12,
			"m1_rate" : 13,
			"m5_rate" : 14,
			"mean_rate" : 15,
			"duration_units" : "seconds",
			"rate_units" : "calls/second"
		}
	}
}
`

func TestParseValidTimerJSON(t *testing.T) {
	parser := &Parser{}
	require.NoError(t, parser.Init())

	metrics, err := parser.Parse([]byte(validTimerJSON))
	require.NoError(t, err)
	require.Len(t, metrics, 1)
	require.Equal(t, "measurement", metrics[0].Name())
	require.Equal(t, map[string]interface{}{
		"count":          float64(1),
		"max":            float64(2),
		"mean":           float64(3),
		"min":            float64(4),
		"p50":            float64(5),
		"p75":            float64(6),
		"p95":            float64(7),
		"p98":            float64(8),
		"p99":            float64(9),
		"p999":           float64(10),
		"stddev":         float64(11),
		"m15_rate":       float64(12),
		"m1_rate":        float64(13),
		"m5_rate":        float64(14),
		"mean_rate":      float64(15),
		"duration_units": "seconds",
		"rate_units":     "calls/second",
	}, metrics[0].Fields())
	require.Equal(t, map[string]string{"metric_type": "timer"}, metrics[0].Tags())
}

// validAllJSON is a valid dropwizard json document containing one metric of each type
const validAllJSON = `
{
	"version": 		"3.0.0",
	"counters" : 	{
		"measurement" : {"count" : 1}
	},
	"meters" : 		{
		"measurement" : {"count" : 1}
	},
	"gauges" : 		{
		"measurement" : {"value" : 1}
	},
	"histograms" : 	{
		"measurement" : {"count" : 1}
	},
	"timers" : 		{
		"measurement" : {"count" : 1}
	}
}
`

func TestParseValidAllJSON(t *testing.T) {
	parser := &Parser{}
	require.NoError(t, parser.Init())

	metrics, err := parser.Parse([]byte(validAllJSON))
	require.NoError(t, err)
	require.Len(t, metrics, 5)
}

func TestTagParsingProblems(t *testing.T) {
	// giving a wrong path results in empty tags
	parser1 := &Parser{
		MetricRegistryPath: "metrics",
		TagsPath:           "tags1",
		Log:                testutil.Logger{},
	}
	require.NoError(t, parser1.Init())

	metrics1, err1 := parser1.Parse([]byte(validEmbeddedCounterJSON))
	require.NoError(t, err1)
	require.Len(t, metrics1, 1)
	require.Equal(t, map[string]string{"metric_type": "counter"}, metrics1[0].Tags())

	// giving a wrong TagsPath falls back to TagPathsMap
	parser2 := &Parser{
		MetricRegistryPath: "metrics",
		TagsPath:           "tags1",
		TagPathsMap:        map[string]string{"tag1": "tags.tag1"},
		Log:                testutil.Logger{},
	}
	require.NoError(t, parser2.Init())
	metrics2, err2 := parser2.Parse([]byte(validEmbeddedCounterJSON))
	require.NoError(t, err2)
	require.Len(t, metrics2, 1)
	require.Equal(t, map[string]string{"metric_type": "counter", "tag1": "green"}, metrics2[0].Tags())
}

// sampleTemplateJSON is a sample json document containing metrics to be tested against the templating engine.
const sampleTemplateJSON = `
{
	"version": 		"3.0.0",
	"counters" :	{},
	"meters" :		{},
	"gauges" :		{
		"vm.memory.heap.committed" 		: { "value" : 1 },
		"vm.memory.heap.init" 			: { "value" : 2 },
		"vm.memory.heap.max" 			: { "value" : 3 },
		"vm.memory.heap.usage" 			: { "value" : 4 },
		"vm.memory.heap.used" 			: { "value" : 5 },
		"vm.memory.non-heap.committed" 	: { "value" : 6 },
		"vm.memory.non-heap.init" 		: { "value" : 7 },
		"vm.memory.non-heap.max" 		: { "value" : 8 },
		"vm.memory.non-heap.usage" 		: { "value" : 9 },
		"vm.memory.non-heap.used" 		: { "value" : 10 }
	},
	"histograms" :	{
		"jenkins.job.building.duration" : {
			"count" : 1,
			"max" : 2,
			"mean" : 3,
			"min" : 4,
			"p50" : 5,
			"p75" : 6,
			"p95" : 7,
			"p98" : 8,
			"p99" : 9,
			"p999" : 10,
			"stddev" : 11
		}
	},
	"timers" :		{}
}
`

func TestParseSampleTemplateJSON(t *testing.T) {
	parser := &Parser{
		Separator: "_",
		Templates: []string{
			"jenkins.* measurement.metric.metric.field",
			"vm.* measurement.measurement.pool.field",
		},
	}
	require.NoError(t, parser.Init())

	metrics, err := parser.Parse([]byte(sampleTemplateJSON))
	require.NoError(t, err)

	require.Len(t, metrics, 11)

	jenkinsMetric := search(metrics, "jenkins", nil, "")
	require.NotNil(t, jenkinsMetric, "the metrics should contain a jenkins measurement")
	require.Equal(t, map[string]interface{}{
		"duration_count":  float64(1),
		"duration_max":    float64(2),
		"duration_mean":   float64(3),
		"duration_min":    float64(4),
		"duration_p50":    float64(5),
		"duration_p75":    float64(6),
		"duration_p95":    float64(7),
		"duration_p98":    float64(8),
		"duration_p99":    float64(9),
		"duration_p999":   float64(10),
		"duration_stddev": float64(11),
	}, jenkinsMetric.Fields())
	require.Equal(t, map[string]string{"metric_type": "histogram", "metric": "job_building"}, jenkinsMetric.Tags())

	vmMemoryHeapCommitted := search(metrics, "vm_memory", map[string]string{"pool": "heap"}, "committed_value")
	require.NotNil(t, vmMemoryHeapCommitted)
	require.Equal(t, map[string]interface{}{
		"committed_value": float64(1),
	}, vmMemoryHeapCommitted.Fields())
	require.Equal(t, map[string]string{"metric_type": "gauge", "pool": "heap"}, vmMemoryHeapCommitted.Tags())

	vmMemoryNonHeapCommitted := search(metrics, "vm_memory", map[string]string{"pool": "non-heap"}, "committed_value")
	require.NotNil(t, vmMemoryNonHeapCommitted)
	require.Equal(t, map[string]interface{}{
		"committed_value": float64(6),
	}, vmMemoryNonHeapCommitted.Fields())
	require.Equal(t, map[string]string{"metric_type": "gauge", "pool": "non-heap"}, vmMemoryNonHeapCommitted.Tags())
}

func search(metrics []telegraf.Metric, name string, tags map[string]string, fieldName string) telegraf.Metric {
	for _, v := range metrics {
		if v.Name() == name && containsAll(v.Tags(), tags) {
			if len(fieldName) == 0 {
				return v
			}
			if _, ok := v.Fields()[fieldName]; ok {
				return v
			}
		}
	}
	return nil
}

func containsAll(t1 map[string]string, t2 map[string]string) bool {
	for k, v := range t2 {
		if foundValue, ok := t1[k]; !ok || v != foundValue {
			return false
		}
	}
	return true
}

func TestDropWizard(t *testing.T) {
	tests := []struct {
		name        string
		input       []byte
		metrics     []telegraf.Metric
		expectError bool
	}{
		{
			name:  "minimal",
			input: []byte(`{"version": "3.0.0", "counters": {"cpu": {"value": 42}}}`),
			metrics: []telegraf.Metric{
				metric.New(
					"cpu",
					map[string]string{
						"metric_type": "counter",
					},
					map[string]interface{}{
						"value": 42.0,
					},
					time.Unix(0, 0),
				),
			},
		},
		{
			name:  "name with space unescaped",
			input: []byte(`{"version": "3.0.0", "counters": {"hello world": {"value": 42}}}`),
			metrics: []telegraf.Metric{
				metric.New(
					"hello world",
					map[string]string{
						"metric_type": "counter",
					},
					map[string]interface{}{
						"value": 42.0,
					},
					time.Unix(0, 0),
				),
			},
		},
		{
			name:        "name with space single slash escaped is not valid JSON",
			input:       []byte(`{"version": "3.0.0", "counters": {"hello\ world": {"value": 42}}}`),
			expectError: true,
		},
		{
			name:  "name with space double slash escape",
			input: []byte(`{"version": "3.0.0", "counters": {"hello\\ world": {"value": 42}}}`),
			metrics: []telegraf.Metric{
				metric.New(
					"hello world",
					map[string]string{
						"metric_type": "counter",
					},
					map[string]interface{}{
						"value": 42.0,
					},
					time.Unix(0, 0),
				),
			},
		},
	}

	for _, tt := range tests {
		t.Run(tt.name, func(t *testing.T) {
			parser := &Parser{}
			require.NoError(t, parser.Init())
			metrics, err := parser.Parse(tt.input)
			if tt.expectError {
				require.Error(t, err)
			} else {
				require.NoError(t, err)
			}
			testutil.RequireMetricsEqual(t, tt.metrics, metrics, testutil.IgnoreTime())
		})
	}
}
=======
package dropwizard

import (
	"fmt"
	"github.com/influxdata/telegraf/testutil"
	"testing"
	"time"

	"github.com/stretchr/testify/require"

	"github.com/influxdata/telegraf"
	"github.com/influxdata/telegraf/metric"
)

var testTimeFunc = func() time.Time {
	return time.Unix(0, 0)
}

// validEmptyJSON is a valid dropwizard json document, but without any metrics
const validEmptyJSON = `
{
	"version": 		"3.0.0",
	"counters" :	{},
	"meters" :		{},
	"gauges" :		{},
	"histograms" :	{},
	"timers" :		{}
}
`

func TestParseValidEmptyJSON(t *testing.T) {
	parser := NewParser()

	// Most basic vanilla test
	metrics, err := parser.Parse([]byte(validEmptyJSON))
	require.NoError(t, err)
	require.Len(t, metrics, 0)
}

// validCounterJSON is a valid dropwizard json document containing one counter
const validCounterJSON = `
{
	"version": 		"3.0.0",
	"counters" : 	{ 
		"measurement" : {
			"count" : 1
		}
	},
	"meters" : 		{},
	"gauges" : 		{},
	"histograms" : 	{},
	"timers" : 		{}
}
`

func TestParseValidCounterJSON(t *testing.T) {
	parser := NewParser()

	metrics, err := parser.Parse([]byte(validCounterJSON))
	require.NoError(t, err)
	require.Len(t, metrics, 1)
	require.Equal(t, "measurement", metrics[0].Name())
	require.Equal(t, map[string]interface{}{
		"count": float64(1),
	}, metrics[0].Fields())
	require.Equal(t, map[string]string{"metric_type": "counter"}, metrics[0].Tags())
}

// validEmbeddedCounterJSON is a valid json document containing separate fields for dropwizard metrics, tags and time override.
const validEmbeddedCounterJSON = `
{
	"time" : "2017-02-22T14:33:03.662+02:00",
	"tags" : {
		"tag1" : "green",
		"tag2" : "yellow",
		"tag3 space,comma=equals" : "red ,="
	},
	"metrics" : {
		"counters" : 	{ 
			"measurement" : {
				"count" : 1
			}
		},
		"meters" : 		{},
		"gauges" : 		{},
		"histograms" : 	{},
		"timers" : 		{}
	}
}
`

func TestParseValidEmbeddedCounterJSON(t *testing.T) {
	timeFormat := "2006-01-02T15:04:05Z07:00"
	metricTime, _ := time.Parse(timeFormat, "2017-02-22T15:33:03.662+03:00")
	parser := NewParser()
	parser.MetricRegistryPath = "metrics"
	parser.TagsPath = "tags"
	parser.TimePath = "time"

	metrics, err := parser.Parse([]byte(validEmbeddedCounterJSON))
	require.NoError(t, err)
	require.Len(t, metrics, 1)
	require.Equal(t, "measurement", metrics[0].Name())
	require.Equal(t, map[string]interface{}{
		"count": float64(1),
	}, metrics[0].Fields())
	require.Equal(t, map[string]string{
		"metric_type":             "counter",
		"tag1":                    "green",
		"tag2":                    "yellow",
		"tag3 space,comma=equals": "red ,=",
	}, metrics[0].Tags())
	require.True(t, metricTime.Equal(metrics[0].Time()), fmt.Sprintf("%s should be equal to %s", metrics[0].Time(), metricTime))

	// now test json tags through TagPathsMap
	parser2 := NewParser()
	parser2.MetricRegistryPath = "metrics"
	parser2.TagPathsMap = map[string]string{"tag1": "tags.tag1"}
	parser2.TimePath = "time"
	metrics2, err2 := parser2.Parse([]byte(validEmbeddedCounterJSON))
	require.NoError(t, err2)
	require.Equal(t, map[string]string{"metric_type": "counter", "tag1": "green"}, metrics2[0].Tags())
}

// validMeterJSON1 is a valid dropwizard json document containing one meter
const validMeterJSON1 = `
{
	"version": 		"3.0.0",
	"counters" : 	{},
	"meters" : 		{ 
		"measurement1" : {
			"count" : 1,
			"m15_rate" : 1.0,
			"m1_rate" : 1.0,
			"m5_rate" : 1.0,
			"mean_rate" : 1.0,
			"units" : "events/second"
		}
	},
	"gauges" : 		{},
	"histograms" : 	{},
	"timers" : 		{}
}
`

func TestParseValidMeterJSON1(t *testing.T) {
	parser := NewParser()

	metrics, err := parser.Parse([]byte(validMeterJSON1))
	require.NoError(t, err)
	require.Len(t, metrics, 1)
	require.Equal(t, "measurement1", metrics[0].Name())
	require.Equal(t, map[string]interface{}{
		"count":     float64(1),
		"m15_rate":  float64(1),
		"m1_rate":   float64(1),
		"m5_rate":   float64(1),
		"mean_rate": float64(1),
		"units":     "events/second",
	}, metrics[0].Fields())

	require.Equal(t, map[string]string{"metric_type": "meter"}, metrics[0].Tags())
}

// validMeterJSON2 is a valid dropwizard json document containing one meter with one tag
const validMeterJSON2 = `
{
	"version": 		"3.0.0",
	"counters" : 	{},
	"meters" : 		{ 
		"measurement2,key=value" : {
			"count" : 2,
			"m15_rate" : 2.0,
			"m1_rate" : 2.0,
			"m5_rate" : 2.0,
			"mean_rate" : 2.0,
			"units" : "events/second"
		}
	},
	"gauges" : 		{},
	"histograms" : 	{},
	"timers" : 		{}
}
`

func TestParseValidMeterJSON2(t *testing.T) {
	parser := NewParser()

	metrics, err := parser.Parse([]byte(validMeterJSON2))
	require.NoError(t, err)
	require.Len(t, metrics, 1)
	require.Equal(t, "measurement2", metrics[0].Name())
	require.Equal(t, map[string]interface{}{
		"count":     float64(2),
		"m15_rate":  float64(2),
		"m1_rate":   float64(2),
		"m5_rate":   float64(2),
		"mean_rate": float64(2),
		"units":     "events/second",
	}, metrics[0].Fields())
	require.Equal(t, map[string]string{"metric_type": "meter", "key": "value"}, metrics[0].Tags())
}

// validGaugeJSON is a valid dropwizard json document containing one gauge
const validGaugeJSON = `
{
	"version": 		"3.0.0",
	"counters" : 	{},
	"meters" : 		{},
	"gauges" : 		{
		"measurement" : {
			"value" : true
		}
	},
	"histograms" : 	{},
	"timers" : 		{}
}
`

func TestParseValidGaugeJSON(t *testing.T) {
	parser := NewParser()

	metrics, err := parser.Parse([]byte(validGaugeJSON))
	require.NoError(t, err)
	require.Len(t, metrics, 1)
	require.Equal(t, "measurement", metrics[0].Name())
	require.Equal(t, map[string]interface{}{
		"value": true,
	}, metrics[0].Fields())
	require.Equal(t, map[string]string{"metric_type": "gauge"}, metrics[0].Tags())
}

// validHistogramJSON is a valid dropwizard json document containing one histogram
const validHistogramJSON = `
{
	"version": 		"3.0.0",
	"counters" : 	{},
	"meters" : 		{},
	"gauges" : 		{},
	"histograms" : 	{
		"measurement" : {
			"count" : 1,
			"max" : 2,
			"mean" : 3,
			"min" : 4,
			"p50" : 5,
			"p75" : 6,
			"p95" : 7,
			"p98" : 8,
			"p99" : 9,
			"p999" : 10,
			"stddev" : 11
		}
	},
	"timers" : 		{}
}
`

func TestParseValidHistogramJSON(t *testing.T) {
	parser := NewParser()

	metrics, err := parser.Parse([]byte(validHistogramJSON))
	require.NoError(t, err)
	require.Len(t, metrics, 1)
	require.Equal(t, "measurement", metrics[0].Name())
	require.Equal(t, map[string]interface{}{
		"count":  float64(1),
		"max":    float64(2),
		"mean":   float64(3),
		"min":    float64(4),
		"p50":    float64(5),
		"p75":    float64(6),
		"p95":    float64(7),
		"p98":    float64(8),
		"p99":    float64(9),
		"p999":   float64(10),
		"stddev": float64(11),
	}, metrics[0].Fields())
	require.Equal(t, map[string]string{"metric_type": "histogram"}, metrics[0].Tags())
}

// validTimerJSON is a valid dropwizard json document containing one timer
const validTimerJSON = `
{
	"version": 		"3.0.0",
	"counters" : 	{},
	"meters" : 		{},
	"gauges" : 		{},
	"histograms" : 	{},
	"timers" : 		{
		"measurement" : {
			"count" : 1,
			"max" : 2,
			"mean" : 3,
			"min" : 4,
			"p50" : 5,
			"p75" : 6,
			"p95" : 7,
			"p98" : 8,
			"p99" : 9,
			"p999" : 10,
			"stddev" : 11,
			"m15_rate" : 12,
			"m1_rate" : 13,
			"m5_rate" : 14,
			"mean_rate" : 15,
			"duration_units" : "seconds",
			"rate_units" : "calls/second"
		}
	}
}
`

func TestParseValidTimerJSON(t *testing.T) {
	parser := NewParser()

	metrics, err := parser.Parse([]byte(validTimerJSON))
	require.NoError(t, err)
	require.Len(t, metrics, 1)
	require.Equal(t, "measurement", metrics[0].Name())
	require.Equal(t, map[string]interface{}{
		"count":          float64(1),
		"max":            float64(2),
		"mean":           float64(3),
		"min":            float64(4),
		"p50":            float64(5),
		"p75":            float64(6),
		"p95":            float64(7),
		"p98":            float64(8),
		"p99":            float64(9),
		"p999":           float64(10),
		"stddev":         float64(11),
		"m15_rate":       float64(12),
		"m1_rate":        float64(13),
		"m5_rate":        float64(14),
		"mean_rate":      float64(15),
		"duration_units": "seconds",
		"rate_units":     "calls/second",
	}, metrics[0].Fields())
	require.Equal(t, map[string]string{"metric_type": "timer"}, metrics[0].Tags())
}

// validAllJSON is a valid dropwizard json document containing one metric of each type
const validAllJSON = `
{
	"version": 		"3.0.0",
	"counters" : 	{
		"measurement" : {"count" : 1}
	},
	"meters" : 		{
		"measurement" : {"count" : 1}
	},
	"gauges" : 		{
		"measurement" : {"value" : 1}
	},
	"histograms" : 	{
		"measurement" : {"count" : 1}
	},
	"timers" : 		{
		"measurement" : {"count" : 1}
	}
}
`

func TestParseValidAllJSON(t *testing.T) {
	parser := NewParser()

	metrics, err := parser.Parse([]byte(validAllJSON))
	require.NoError(t, err)
	require.Len(t, metrics, 5)
}

func TestTagParsingProblems(t *testing.T) {
	// giving a wrong path results in empty tags
	parser1 := NewParser()
	parser1.MetricRegistryPath = "metrics"
	parser1.TagsPath = "tags1"
	parser1.Log = testutil.Logger{}
	metrics1, err1 := parser1.Parse([]byte(validEmbeddedCounterJSON))
	require.NoError(t, err1)
	require.Len(t, metrics1, 1)
	require.Equal(t, map[string]string{"metric_type": "counter"}, metrics1[0].Tags())

	// giving a wrong TagsPath falls back to TagPathsMap
	parser2 := NewParser()
	parser2.MetricRegistryPath = "metrics"
	parser2.TagsPath = "tags1"
	parser2.TagPathsMap = map[string]string{"tag1": "tags.tag1"}
	parser2.Log = testutil.Logger{}
	metrics2, err2 := parser2.Parse([]byte(validEmbeddedCounterJSON))
	require.NoError(t, err2)
	require.Len(t, metrics2, 1)
	require.Equal(t, map[string]string{"metric_type": "counter", "tag1": "green"}, metrics2[0].Tags())
}

// sampleTemplateJSON is a sample json document containing metrics to be tested against the templating engine.
const sampleTemplateJSON = `
{
	"version": 		"3.0.0",
	"counters" :	{},
	"meters" :		{},
	"gauges" :		{
		"vm.memory.heap.committed" 		: { "value" : 1 },
		"vm.memory.heap.init" 			: { "value" : 2 },
		"vm.memory.heap.max" 			: { "value" : 3 },
		"vm.memory.heap.usage" 			: { "value" : 4 },
		"vm.memory.heap.used" 			: { "value" : 5 },
		"vm.memory.non-heap.committed" 	: { "value" : 6 },
		"vm.memory.non-heap.init" 		: { "value" : 7 },
		"vm.memory.non-heap.max" 		: { "value" : 8 },
		"vm.memory.non-heap.usage" 		: { "value" : 9 },
		"vm.memory.non-heap.used" 		: { "value" : 10 }
	},
	"histograms" :	{
		"jenkins.job.building.duration" : {
			"count" : 1,
			"max" : 2,
			"mean" : 3,
			"min" : 4,
			"p50" : 5,
			"p75" : 6,
			"p95" : 7,
			"p98" : 8,
			"p99" : 9,
			"p999" : 10,
			"stddev" : 11
		}
	},
	"timers" :		{}
}
`

func TestParseSampleTemplateJSON(t *testing.T) {
	parser := NewParser()
	err := parser.SetTemplates("_", []string{
		"jenkins.* measurement.metric.metric.field",
		"vm.* measurement.measurement.pool.field",
	})
	require.NoError(t, err)

	metrics, err := parser.Parse([]byte(sampleTemplateJSON))
	require.NoError(t, err)

	require.Len(t, metrics, 11)

	jenkinsMetric := search(metrics, "jenkins", nil, "")
	require.NotNil(t, jenkinsMetric, "the metrics should contain a jenkins measurement")
	require.Equal(t, map[string]interface{}{
		"duration_count":  float64(1),
		"duration_max":    float64(2),
		"duration_mean":   float64(3),
		"duration_min":    float64(4),
		"duration_p50":    float64(5),
		"duration_p75":    float64(6),
		"duration_p95":    float64(7),
		"duration_p98":    float64(8),
		"duration_p99":    float64(9),
		"duration_p999":   float64(10),
		"duration_stddev": float64(11),
	}, jenkinsMetric.Fields())
	require.Equal(t, map[string]string{"metric_type": "histogram", "metric": "job_building"}, jenkinsMetric.Tags())

	vmMemoryHeapCommitted := search(metrics, "vm_memory", map[string]string{"pool": "heap"}, "committed_value")
	require.NotNil(t, vmMemoryHeapCommitted)
	require.Equal(t, map[string]interface{}{
		"committed_value": float64(1),
	}, vmMemoryHeapCommitted.Fields())
	require.Equal(t, map[string]string{"metric_type": "gauge", "pool": "heap"}, vmMemoryHeapCommitted.Tags())

	vmMemoryNonHeapCommitted := search(metrics, "vm_memory", map[string]string{"pool": "non-heap"}, "committed_value")
	require.NotNil(t, vmMemoryNonHeapCommitted)
	require.Equal(t, map[string]interface{}{
		"committed_value": float64(6),
	}, vmMemoryNonHeapCommitted.Fields())
	require.Equal(t, map[string]string{"metric_type": "gauge", "pool": "non-heap"}, vmMemoryNonHeapCommitted.Tags())
}

func search(metrics []telegraf.Metric, name string, tags map[string]string, fieldName string) telegraf.Metric {
	for _, v := range metrics {
		if v.Name() == name && containsAll(v.Tags(), tags) {
			if len(fieldName) == 0 {
				return v
			}
			if _, ok := v.Fields()[fieldName]; ok {
				return v
			}
		}
	}
	return nil
}

func containsAll(t1 map[string]string, t2 map[string]string) bool {
	for k, v := range t2 {
		if foundValue, ok := t1[k]; !ok || v != foundValue {
			return false
		}
	}
	return true
}

func NoError(t *testing.T, err error) {
	require.NoError(t, err)
}

func TestDropWizard(t *testing.T) {
	tests := []struct {
		name    string
		input   []byte
		metrics []telegraf.Metric
		errFunc func(t *testing.T, err error)
	}{
		{
			name:  "minimal",
			input: []byte(`{"version": "3.0.0", "counters": {"cpu": {"value": 42}}}`),
			metrics: []telegraf.Metric{
				metric.New(
					"cpu",
					map[string]string{
						"metric_type": "counter",
					},
					map[string]interface{}{
						"value": 42.0,
					},
					testTimeFunc(),
				),
			},
			errFunc: NoError,
		},
		{
			name:  "name with space unescaped",
			input: []byte(`{"version": "3.0.0", "counters": {"hello world": {"value": 42}}}`),
			metrics: []telegraf.Metric{
				metric.New(
					"hello world",
					map[string]string{
						"metric_type": "counter",
					},
					map[string]interface{}{
						"value": 42.0,
					},
					testTimeFunc(),
				),
			},
			errFunc: NoError,
		},
		{
			name:  "name with space single slash escaped is not valid JSON",
			input: []byte(`{"version": "3.0.0", "counters": {"hello\ world": {"value": 42}}}`),
			errFunc: func(t *testing.T, err error) {
				require.Error(t, err)
			},
		},
		{
			name:  "name with space double slash escape",
			input: []byte(`{"version": "3.0.0", "counters": {"hello\\ world": {"value": 42}}}`),
			metrics: []telegraf.Metric{
				metric.New(
					"hello world",
					map[string]string{
						"metric_type": "counter",
					},
					map[string]interface{}{
						"value": 42.0,
					},
					testTimeFunc(),
				),
			},
			errFunc: NoError,
		},
	}

	for _, tt := range tests {
		t.Run(tt.name, func(t *testing.T) {
			parser := NewParser()
			parser.SetTimeFunc(testTimeFunc)
			metrics, err := parser.Parse(tt.input)
			tt.errFunc(t, err)

			require.Equal(t, len(tt.metrics), len(metrics))
			for i, expected := range tt.metrics {
				require.Equal(t, expected.Name(), metrics[i].Name())
				require.Equal(t, expected.Tags(), metrics[i].Tags())
				require.Equal(t, expected.Fields(), metrics[i].Fields())
				require.Equal(t, expected.Time(), metrics[i].Time())
			}
		})
	}
}
>>>>>>> 939a9ddb
<|MERGE_RESOLUTION|>--- conflicted
+++ resolved
@@ -1,1183 +1,588 @@
-<<<<<<< HEAD
-package dropwizard
-
-import (
-	"fmt"
-	"testing"
-	"time"
-
-	"github.com/influxdata/telegraf/testutil"
-
-	"github.com/stretchr/testify/require"
-
-	"github.com/influxdata/telegraf"
-	"github.com/influxdata/telegraf/metric"
-)
-
-// validEmptyJSON is a valid dropwizard json document, but without any metrics
-const validEmptyJSON = `
-{
-	"version": 		"3.0.0",
-	"counters" :	{},
-	"meters" :		{},
-	"gauges" :		{},
-	"histograms" :	{},
-	"timers" :		{}
-}
-`
-
-func TestParseValidEmptyJSON(t *testing.T) {
-	parser := &Parser{}
-	require.NoError(t, parser.Init())
-
-	// Most basic vanilla test
-	metrics, err := parser.Parse([]byte(validEmptyJSON))
-	require.NoError(t, err)
-	require.Len(t, metrics, 0)
-}
-
-// validCounterJSON is a valid dropwizard json document containing one counter
-const validCounterJSON = `
-{
-	"version": 		"3.0.0",
-	"counters" : 	{ 
-		"measurement" : {
-			"count" : 1
-		}
-	},
-	"meters" : 		{},
-	"gauges" : 		{},
-	"histograms" : 	{},
-	"timers" : 		{}
-}
-`
-
-func TestParseValidCounterJSON(t *testing.T) {
-	parser := &Parser{}
-	require.NoError(t, parser.Init())
-
-	metrics, err := parser.Parse([]byte(validCounterJSON))
-	require.NoError(t, err)
-	require.Len(t, metrics, 1)
-	require.Equal(t, "measurement", metrics[0].Name())
-	require.Equal(t, map[string]interface{}{
-		"count": float64(1),
-	}, metrics[0].Fields())
-	require.Equal(t, map[string]string{"metric_type": "counter"}, metrics[0].Tags())
-}
-
-// validEmbeddedCounterJSON is a valid json document containing separate fields for dropwizard metrics, tags and time override.
-const validEmbeddedCounterJSON = `
-{
-	"time" : "2017-02-22T14:33:03.662+02:00",
-	"tags" : {
-		"tag1" : "green",
-		"tag2" : "yellow",
-		"tag3 space,comma=equals" : "red ,="
-	},
-	"metrics" : {
-		"counters" : 	{ 
-			"measurement" : {
-				"count" : 1
-			}
-		},
-		"meters" : 		{},
-		"gauges" : 		{},
-		"histograms" : 	{},
-		"timers" : 		{}
-	}
-}
-`
-
-func TestParseValidEmbeddedCounterJSON(t *testing.T) {
-	timeFormat := "2006-01-02T15:04:05Z07:00"
-	metricTime, _ := time.Parse(timeFormat, "2017-02-22T15:33:03.662+03:00")
-	parser := &Parser{
-		MetricRegistryPath: "metrics",
-		TagsPath:           "tags",
-		TimePath:           "time",
-	}
-	require.NoError(t, parser.Init())
-
-	metrics, err := parser.Parse([]byte(validEmbeddedCounterJSON))
-	require.NoError(t, err)
-	require.Len(t, metrics, 1)
-	require.Equal(t, "measurement", metrics[0].Name())
-	require.Equal(t, map[string]interface{}{
-		"count": float64(1),
-	}, metrics[0].Fields())
-	require.Equal(t, map[string]string{
-		"metric_type":             "counter",
-		"tag1":                    "green",
-		"tag2":                    "yellow",
-		"tag3 space,comma=equals": "red ,=",
-	}, metrics[0].Tags())
-	require.True(t, metricTime.Equal(metrics[0].Time()), fmt.Sprintf("%s should be equal to %s", metrics[0].Time(), metricTime))
-
-	// now test json tags through TagPathsMap
-	parser2 := &Parser{
-		MetricRegistryPath: "metrics",
-		TagPathsMap:        map[string]string{"tag1": "tags.tag1"},
-		TimePath:           "time",
-	}
-	require.NoError(t, parser2.Init())
-	metrics2, err2 := parser2.Parse([]byte(validEmbeddedCounterJSON))
-	require.NoError(t, err2)
-	require.Equal(t, map[string]string{"metric_type": "counter", "tag1": "green"}, metrics2[0].Tags())
-}
-
-// validMeterJSON1 is a valid dropwizard json document containing one meter
-const validMeterJSON1 = `
-{
-	"version": 		"3.0.0",
-	"counters" : 	{},
-	"meters" : 		{ 
-		"measurement1" : {
-			"count" : 1,
-			"m15_rate" : 1.0,
-			"m1_rate" : 1.0,
-			"m5_rate" : 1.0,
-			"mean_rate" : 1.0,
-			"units" : "events/second"
-		}
-	},
-	"gauges" : 		{},
-	"histograms" : 	{},
-	"timers" : 		{}
-}
-`
-
-func TestParseValidMeterJSON1(t *testing.T) {
-	parser := &Parser{}
-	require.NoError(t, parser.Init())
-
-	metrics, err := parser.Parse([]byte(validMeterJSON1))
-	require.NoError(t, err)
-	require.Len(t, metrics, 1)
-	require.Equal(t, "measurement1", metrics[0].Name())
-	require.Equal(t, map[string]interface{}{
-		"count":     float64(1),
-		"m15_rate":  float64(1),
-		"m1_rate":   float64(1),
-		"m5_rate":   float64(1),
-		"mean_rate": float64(1),
-		"units":     "events/second",
-	}, metrics[0].Fields())
-
-	require.Equal(t, map[string]string{"metric_type": "meter"}, metrics[0].Tags())
-}
-
-// validMeterJSON2 is a valid dropwizard json document containing one meter with one tag
-const validMeterJSON2 = `
-{
-	"version": 		"3.0.0",
-	"counters" : 	{},
-	"meters" : 		{ 
-		"measurement2,key=value" : {
-			"count" : 2,
-			"m15_rate" : 2.0,
-			"m1_rate" : 2.0,
-			"m5_rate" : 2.0,
-			"mean_rate" : 2.0,
-			"units" : "events/second"
-		}
-	},
-	"gauges" : 		{},
-	"histograms" : 	{},
-	"timers" : 		{}
-}
-`
-
-func TestParseValidMeterJSON2(t *testing.T) {
-	parser := &Parser{}
-	require.NoError(t, parser.Init())
-
-	metrics, err := parser.Parse([]byte(validMeterJSON2))
-	require.NoError(t, err)
-	require.Len(t, metrics, 1)
-	require.Equal(t, "measurement2", metrics[0].Name())
-	require.Equal(t, map[string]interface{}{
-		"count":     float64(2),
-		"m15_rate":  float64(2),
-		"m1_rate":   float64(2),
-		"m5_rate":   float64(2),
-		"mean_rate": float64(2),
-		"units":     "events/second",
-	}, metrics[0].Fields())
-	require.Equal(t, map[string]string{"metric_type": "meter", "key": "value"}, metrics[0].Tags())
-}
-
-// validGaugeJSON is a valid dropwizard json document containing one gauge
-const validGaugeJSON = `
-{
-	"version": 		"3.0.0",
-	"counters" : 	{},
-	"meters" : 		{},
-	"gauges" : 		{
-		"measurement" : {
-			"value" : true
-		}
-	},
-	"histograms" : 	{},
-	"timers" : 		{}
-}
-`
-
-func TestParseValidGaugeJSON(t *testing.T) {
-	parser := &Parser{}
-	require.NoError(t, parser.Init())
-
-	metrics, err := parser.Parse([]byte(validGaugeJSON))
-	require.NoError(t, err)
-	require.Len(t, metrics, 1)
-	require.Equal(t, "measurement", metrics[0].Name())
-	require.Equal(t, map[string]interface{}{
-		"value": true,
-	}, metrics[0].Fields())
-	require.Equal(t, map[string]string{"metric_type": "gauge"}, metrics[0].Tags())
-}
-
-// validHistogramJSON is a valid dropwizard json document containing one histogram
-const validHistogramJSON = `
-{
-	"version": 		"3.0.0",
-	"counters" : 	{},
-	"meters" : 		{},
-	"gauges" : 		{},
-	"histograms" : 	{
-		"measurement" : {
-			"count" : 1,
-			"max" : 2,
-			"mean" : 3,
-			"min" : 4,
-			"p50" : 5,
-			"p75" : 6,
-			"p95" : 7,
-			"p98" : 8,
-			"p99" : 9,
-			"p999" : 10,
-			"stddev" : 11
-		}
-	},
-	"timers" : 		{}
-}
-`
-
-func TestParseValidHistogramJSON(t *testing.T) {
-	parser := &Parser{}
-	require.NoError(t, parser.Init())
-
-	metrics, err := parser.Parse([]byte(validHistogramJSON))
-	require.NoError(t, err)
-	require.Len(t, metrics, 1)
-	require.Equal(t, "measurement", metrics[0].Name())
-	require.Equal(t, map[string]interface{}{
-		"count":  float64(1),
-		"max":    float64(2),
-		"mean":   float64(3),
-		"min":    float64(4),
-		"p50":    float64(5),
-		"p75":    float64(6),
-		"p95":    float64(7),
-		"p98":    float64(8),
-		"p99":    float64(9),
-		"p999":   float64(10),
-		"stddev": float64(11),
-	}, metrics[0].Fields())
-	require.Equal(t, map[string]string{"metric_type": "histogram"}, metrics[0].Tags())
-}
-
-// validTimerJSON is a valid dropwizard json document containing one timer
-const validTimerJSON = `
-{
-	"version": 		"3.0.0",
-	"counters" : 	{},
-	"meters" : 		{},
-	"gauges" : 		{},
-	"histograms" : 	{},
-	"timers" : 		{
-		"measurement" : {
-			"count" : 1,
-			"max" : 2,
-			"mean" : 3,
-			"min" : 4,
-			"p50" : 5,
-			"p75" : 6,
-			"p95" : 7,
-			"p98" : 8,
-			"p99" : 9,
-			"p999" : 10,
-			"stddev" : 11,
-			"m15_rate" : 12,
-			"m1_rate" : 13,
-			"m5_rate" : 14,
-			"mean_rate" : 15,
-			"duration_units" : "seconds",
-			"rate_units" : "calls/second"
-		}
-	}
-}
-`
-
-func TestParseValidTimerJSON(t *testing.T) {
-	parser := &Parser{}
-	require.NoError(t, parser.Init())
-
-	metrics, err := parser.Parse([]byte(validTimerJSON))
-	require.NoError(t, err)
-	require.Len(t, metrics, 1)
-	require.Equal(t, "measurement", metrics[0].Name())
-	require.Equal(t, map[string]interface{}{
-		"count":          float64(1),
-		"max":            float64(2),
-		"mean":           float64(3),
-		"min":            float64(4),
-		"p50":            float64(5),
-		"p75":            float64(6),
-		"p95":            float64(7),
-		"p98":            float64(8),
-		"p99":            float64(9),
-		"p999":           float64(10),
-		"stddev":         float64(11),
-		"m15_rate":       float64(12),
-		"m1_rate":        float64(13),
-		"m5_rate":        float64(14),
-		"mean_rate":      float64(15),
-		"duration_units": "seconds",
-		"rate_units":     "calls/second",
-	}, metrics[0].Fields())
-	require.Equal(t, map[string]string{"metric_type": "timer"}, metrics[0].Tags())
-}
-
-// validAllJSON is a valid dropwizard json document containing one metric of each type
-const validAllJSON = `
-{
-	"version": 		"3.0.0",
-	"counters" : 	{
-		"measurement" : {"count" : 1}
-	},
-	"meters" : 		{
-		"measurement" : {"count" : 1}
-	},
-	"gauges" : 		{
-		"measurement" : {"value" : 1}
-	},
-	"histograms" : 	{
-		"measurement" : {"count" : 1}
-	},
-	"timers" : 		{
-		"measurement" : {"count" : 1}
-	}
-}
-`
-
-func TestParseValidAllJSON(t *testing.T) {
-	parser := &Parser{}
-	require.NoError(t, parser.Init())
-
-	metrics, err := parser.Parse([]byte(validAllJSON))
-	require.NoError(t, err)
-	require.Len(t, metrics, 5)
-}
-
-func TestTagParsingProblems(t *testing.T) {
-	// giving a wrong path results in empty tags
-	parser1 := &Parser{
-		MetricRegistryPath: "metrics",
-		TagsPath:           "tags1",
-		Log:                testutil.Logger{},
-	}
-	require.NoError(t, parser1.Init())
-
-	metrics1, err1 := parser1.Parse([]byte(validEmbeddedCounterJSON))
-	require.NoError(t, err1)
-	require.Len(t, metrics1, 1)
-	require.Equal(t, map[string]string{"metric_type": "counter"}, metrics1[0].Tags())
-
-	// giving a wrong TagsPath falls back to TagPathsMap
-	parser2 := &Parser{
-		MetricRegistryPath: "metrics",
-		TagsPath:           "tags1",
-		TagPathsMap:        map[string]string{"tag1": "tags.tag1"},
-		Log:                testutil.Logger{},
-	}
-	require.NoError(t, parser2.Init())
-	metrics2, err2 := parser2.Parse([]byte(validEmbeddedCounterJSON))
-	require.NoError(t, err2)
-	require.Len(t, metrics2, 1)
-	require.Equal(t, map[string]string{"metric_type": "counter", "tag1": "green"}, metrics2[0].Tags())
-}
-
-// sampleTemplateJSON is a sample json document containing metrics to be tested against the templating engine.
-const sampleTemplateJSON = `
-{
-	"version": 		"3.0.0",
-	"counters" :	{},
-	"meters" :		{},
-	"gauges" :		{
-		"vm.memory.heap.committed" 		: { "value" : 1 },
-		"vm.memory.heap.init" 			: { "value" : 2 },
-		"vm.memory.heap.max" 			: { "value" : 3 },
-		"vm.memory.heap.usage" 			: { "value" : 4 },
-		"vm.memory.heap.used" 			: { "value" : 5 },
-		"vm.memory.non-heap.committed" 	: { "value" : 6 },
-		"vm.memory.non-heap.init" 		: { "value" : 7 },
-		"vm.memory.non-heap.max" 		: { "value" : 8 },
-		"vm.memory.non-heap.usage" 		: { "value" : 9 },
-		"vm.memory.non-heap.used" 		: { "value" : 10 }
-	},
-	"histograms" :	{
-		"jenkins.job.building.duration" : {
-			"count" : 1,
-			"max" : 2,
-			"mean" : 3,
-			"min" : 4,
-			"p50" : 5,
-			"p75" : 6,
-			"p95" : 7,
-			"p98" : 8,
-			"p99" : 9,
-			"p999" : 10,
-			"stddev" : 11
-		}
-	},
-	"timers" :		{}
-}
-`
-
-func TestParseSampleTemplateJSON(t *testing.T) {
-	parser := &Parser{
-		Separator: "_",
-		Templates: []string{
-			"jenkins.* measurement.metric.metric.field",
-			"vm.* measurement.measurement.pool.field",
-		},
-	}
-	require.NoError(t, parser.Init())
-
-	metrics, err := parser.Parse([]byte(sampleTemplateJSON))
-	require.NoError(t, err)
-
-	require.Len(t, metrics, 11)
-
-	jenkinsMetric := search(metrics, "jenkins", nil, "")
-	require.NotNil(t, jenkinsMetric, "the metrics should contain a jenkins measurement")
-	require.Equal(t, map[string]interface{}{
-		"duration_count":  float64(1),
-		"duration_max":    float64(2),
-		"duration_mean":   float64(3),
-		"duration_min":    float64(4),
-		"duration_p50":    float64(5),
-		"duration_p75":    float64(6),
-		"duration_p95":    float64(7),
-		"duration_p98":    float64(8),
-		"duration_p99":    float64(9),
-		"duration_p999":   float64(10),
-		"duration_stddev": float64(11),
-	}, jenkinsMetric.Fields())
-	require.Equal(t, map[string]string{"metric_type": "histogram", "metric": "job_building"}, jenkinsMetric.Tags())
-
-	vmMemoryHeapCommitted := search(metrics, "vm_memory", map[string]string{"pool": "heap"}, "committed_value")
-	require.NotNil(t, vmMemoryHeapCommitted)
-	require.Equal(t, map[string]interface{}{
-		"committed_value": float64(1),
-	}, vmMemoryHeapCommitted.Fields())
-	require.Equal(t, map[string]string{"metric_type": "gauge", "pool": "heap"}, vmMemoryHeapCommitted.Tags())
-
-	vmMemoryNonHeapCommitted := search(metrics, "vm_memory", map[string]string{"pool": "non-heap"}, "committed_value")
-	require.NotNil(t, vmMemoryNonHeapCommitted)
-	require.Equal(t, map[string]interface{}{
-		"committed_value": float64(6),
-	}, vmMemoryNonHeapCommitted.Fields())
-	require.Equal(t, map[string]string{"metric_type": "gauge", "pool": "non-heap"}, vmMemoryNonHeapCommitted.Tags())
-}
-
-func search(metrics []telegraf.Metric, name string, tags map[string]string, fieldName string) telegraf.Metric {
-	for _, v := range metrics {
-		if v.Name() == name && containsAll(v.Tags(), tags) {
-			if len(fieldName) == 0 {
-				return v
-			}
-			if _, ok := v.Fields()[fieldName]; ok {
-				return v
-			}
-		}
-	}
-	return nil
-}
-
-func containsAll(t1 map[string]string, t2 map[string]string) bool {
-	for k, v := range t2 {
-		if foundValue, ok := t1[k]; !ok || v != foundValue {
-			return false
-		}
-	}
-	return true
-}
-
-func TestDropWizard(t *testing.T) {
-	tests := []struct {
-		name        string
-		input       []byte
-		metrics     []telegraf.Metric
-		expectError bool
-	}{
-		{
-			name:  "minimal",
-			input: []byte(`{"version": "3.0.0", "counters": {"cpu": {"value": 42}}}`),
-			metrics: []telegraf.Metric{
-				metric.New(
-					"cpu",
-					map[string]string{
-						"metric_type": "counter",
-					},
-					map[string]interface{}{
-						"value": 42.0,
-					},
-					time.Unix(0, 0),
-				),
-			},
-		},
-		{
-			name:  "name with space unescaped",
-			input: []byte(`{"version": "3.0.0", "counters": {"hello world": {"value": 42}}}`),
-			metrics: []telegraf.Metric{
-				metric.New(
-					"hello world",
-					map[string]string{
-						"metric_type": "counter",
-					},
-					map[string]interface{}{
-						"value": 42.0,
-					},
-					time.Unix(0, 0),
-				),
-			},
-		},
-		{
-			name:        "name with space single slash escaped is not valid JSON",
-			input:       []byte(`{"version": "3.0.0", "counters": {"hello\ world": {"value": 42}}}`),
-			expectError: true,
-		},
-		{
-			name:  "name with space double slash escape",
-			input: []byte(`{"version": "3.0.0", "counters": {"hello\\ world": {"value": 42}}}`),
-			metrics: []telegraf.Metric{
-				metric.New(
-					"hello world",
-					map[string]string{
-						"metric_type": "counter",
-					},
-					map[string]interface{}{
-						"value": 42.0,
-					},
-					time.Unix(0, 0),
-				),
-			},
-		},
-	}
-
-	for _, tt := range tests {
-		t.Run(tt.name, func(t *testing.T) {
-			parser := &Parser{}
-			require.NoError(t, parser.Init())
-			metrics, err := parser.Parse(tt.input)
-			if tt.expectError {
-				require.Error(t, err)
-			} else {
-				require.NoError(t, err)
-			}
-			testutil.RequireMetricsEqual(t, tt.metrics, metrics, testutil.IgnoreTime())
-		})
-	}
-}
-=======
-package dropwizard
-
-import (
-	"fmt"
-	"github.com/influxdata/telegraf/testutil"
-	"testing"
-	"time"
-
-	"github.com/stretchr/testify/require"
-
-	"github.com/influxdata/telegraf"
-	"github.com/influxdata/telegraf/metric"
-)
-
-var testTimeFunc = func() time.Time {
-	return time.Unix(0, 0)
-}
-
-// validEmptyJSON is a valid dropwizard json document, but without any metrics
-const validEmptyJSON = `
-{
-	"version": 		"3.0.0",
-	"counters" :	{},
-	"meters" :		{},
-	"gauges" :		{},
-	"histograms" :	{},
-	"timers" :		{}
-}
-`
-
-func TestParseValidEmptyJSON(t *testing.T) {
-	parser := NewParser()
-
-	// Most basic vanilla test
-	metrics, err := parser.Parse([]byte(validEmptyJSON))
-	require.NoError(t, err)
-	require.Len(t, metrics, 0)
-}
-
-// validCounterJSON is a valid dropwizard json document containing one counter
-const validCounterJSON = `
-{
-	"version": 		"3.0.0",
-	"counters" : 	{ 
-		"measurement" : {
-			"count" : 1
-		}
-	},
-	"meters" : 		{},
-	"gauges" : 		{},
-	"histograms" : 	{},
-	"timers" : 		{}
-}
-`
-
-func TestParseValidCounterJSON(t *testing.T) {
-	parser := NewParser()
-
-	metrics, err := parser.Parse([]byte(validCounterJSON))
-	require.NoError(t, err)
-	require.Len(t, metrics, 1)
-	require.Equal(t, "measurement", metrics[0].Name())
-	require.Equal(t, map[string]interface{}{
-		"count": float64(1),
-	}, metrics[0].Fields())
-	require.Equal(t, map[string]string{"metric_type": "counter"}, metrics[0].Tags())
-}
-
-// validEmbeddedCounterJSON is a valid json document containing separate fields for dropwizard metrics, tags and time override.
-const validEmbeddedCounterJSON = `
-{
-	"time" : "2017-02-22T14:33:03.662+02:00",
-	"tags" : {
-		"tag1" : "green",
-		"tag2" : "yellow",
-		"tag3 space,comma=equals" : "red ,="
-	},
-	"metrics" : {
-		"counters" : 	{ 
-			"measurement" : {
-				"count" : 1
-			}
-		},
-		"meters" : 		{},
-		"gauges" : 		{},
-		"histograms" : 	{},
-		"timers" : 		{}
-	}
-}
-`
-
-func TestParseValidEmbeddedCounterJSON(t *testing.T) {
-	timeFormat := "2006-01-02T15:04:05Z07:00"
-	metricTime, _ := time.Parse(timeFormat, "2017-02-22T15:33:03.662+03:00")
-	parser := NewParser()
-	parser.MetricRegistryPath = "metrics"
-	parser.TagsPath = "tags"
-	parser.TimePath = "time"
-
-	metrics, err := parser.Parse([]byte(validEmbeddedCounterJSON))
-	require.NoError(t, err)
-	require.Len(t, metrics, 1)
-	require.Equal(t, "measurement", metrics[0].Name())
-	require.Equal(t, map[string]interface{}{
-		"count": float64(1),
-	}, metrics[0].Fields())
-	require.Equal(t, map[string]string{
-		"metric_type":             "counter",
-		"tag1":                    "green",
-		"tag2":                    "yellow",
-		"tag3 space,comma=equals": "red ,=",
-	}, metrics[0].Tags())
-	require.True(t, metricTime.Equal(metrics[0].Time()), fmt.Sprintf("%s should be equal to %s", metrics[0].Time(), metricTime))
-
-	// now test json tags through TagPathsMap
-	parser2 := NewParser()
-	parser2.MetricRegistryPath = "metrics"
-	parser2.TagPathsMap = map[string]string{"tag1": "tags.tag1"}
-	parser2.TimePath = "time"
-	metrics2, err2 := parser2.Parse([]byte(validEmbeddedCounterJSON))
-	require.NoError(t, err2)
-	require.Equal(t, map[string]string{"metric_type": "counter", "tag1": "green"}, metrics2[0].Tags())
-}
-
-// validMeterJSON1 is a valid dropwizard json document containing one meter
-const validMeterJSON1 = `
-{
-	"version": 		"3.0.0",
-	"counters" : 	{},
-	"meters" : 		{ 
-		"measurement1" : {
-			"count" : 1,
-			"m15_rate" : 1.0,
-			"m1_rate" : 1.0,
-			"m5_rate" : 1.0,
-			"mean_rate" : 1.0,
-			"units" : "events/second"
-		}
-	},
-	"gauges" : 		{},
-	"histograms" : 	{},
-	"timers" : 		{}
-}
-`
-
-func TestParseValidMeterJSON1(t *testing.T) {
-	parser := NewParser()
-
-	metrics, err := parser.Parse([]byte(validMeterJSON1))
-	require.NoError(t, err)
-	require.Len(t, metrics, 1)
-	require.Equal(t, "measurement1", metrics[0].Name())
-	require.Equal(t, map[string]interface{}{
-		"count":     float64(1),
-		"m15_rate":  float64(1),
-		"m1_rate":   float64(1),
-		"m5_rate":   float64(1),
-		"mean_rate": float64(1),
-		"units":     "events/second",
-	}, metrics[0].Fields())
-
-	require.Equal(t, map[string]string{"metric_type": "meter"}, metrics[0].Tags())
-}
-
-// validMeterJSON2 is a valid dropwizard json document containing one meter with one tag
-const validMeterJSON2 = `
-{
-	"version": 		"3.0.0",
-	"counters" : 	{},
-	"meters" : 		{ 
-		"measurement2,key=value" : {
-			"count" : 2,
-			"m15_rate" : 2.0,
-			"m1_rate" : 2.0,
-			"m5_rate" : 2.0,
-			"mean_rate" : 2.0,
-			"units" : "events/second"
-		}
-	},
-	"gauges" : 		{},
-	"histograms" : 	{},
-	"timers" : 		{}
-}
-`
-
-func TestParseValidMeterJSON2(t *testing.T) {
-	parser := NewParser()
-
-	metrics, err := parser.Parse([]byte(validMeterJSON2))
-	require.NoError(t, err)
-	require.Len(t, metrics, 1)
-	require.Equal(t, "measurement2", metrics[0].Name())
-	require.Equal(t, map[string]interface{}{
-		"count":     float64(2),
-		"m15_rate":  float64(2),
-		"m1_rate":   float64(2),
-		"m5_rate":   float64(2),
-		"mean_rate": float64(2),
-		"units":     "events/second",
-	}, metrics[0].Fields())
-	require.Equal(t, map[string]string{"metric_type": "meter", "key": "value"}, metrics[0].Tags())
-}
-
-// validGaugeJSON is a valid dropwizard json document containing one gauge
-const validGaugeJSON = `
-{
-	"version": 		"3.0.0",
-	"counters" : 	{},
-	"meters" : 		{},
-	"gauges" : 		{
-		"measurement" : {
-			"value" : true
-		}
-	},
-	"histograms" : 	{},
-	"timers" : 		{}
-}
-`
-
-func TestParseValidGaugeJSON(t *testing.T) {
-	parser := NewParser()
-
-	metrics, err := parser.Parse([]byte(validGaugeJSON))
-	require.NoError(t, err)
-	require.Len(t, metrics, 1)
-	require.Equal(t, "measurement", metrics[0].Name())
-	require.Equal(t, map[string]interface{}{
-		"value": true,
-	}, metrics[0].Fields())
-	require.Equal(t, map[string]string{"metric_type": "gauge"}, metrics[0].Tags())
-}
-
-// validHistogramJSON is a valid dropwizard json document containing one histogram
-const validHistogramJSON = `
-{
-	"version": 		"3.0.0",
-	"counters" : 	{},
-	"meters" : 		{},
-	"gauges" : 		{},
-	"histograms" : 	{
-		"measurement" : {
-			"count" : 1,
-			"max" : 2,
-			"mean" : 3,
-			"min" : 4,
-			"p50" : 5,
-			"p75" : 6,
-			"p95" : 7,
-			"p98" : 8,
-			"p99" : 9,
-			"p999" : 10,
-			"stddev" : 11
-		}
-	},
-	"timers" : 		{}
-}
-`
-
-func TestParseValidHistogramJSON(t *testing.T) {
-	parser := NewParser()
-
-	metrics, err := parser.Parse([]byte(validHistogramJSON))
-	require.NoError(t, err)
-	require.Len(t, metrics, 1)
-	require.Equal(t, "measurement", metrics[0].Name())
-	require.Equal(t, map[string]interface{}{
-		"count":  float64(1),
-		"max":    float64(2),
-		"mean":   float64(3),
-		"min":    float64(4),
-		"p50":    float64(5),
-		"p75":    float64(6),
-		"p95":    float64(7),
-		"p98":    float64(8),
-		"p99":    float64(9),
-		"p999":   float64(10),
-		"stddev": float64(11),
-	}, metrics[0].Fields())
-	require.Equal(t, map[string]string{"metric_type": "histogram"}, metrics[0].Tags())
-}
-
-// validTimerJSON is a valid dropwizard json document containing one timer
-const validTimerJSON = `
-{
-	"version": 		"3.0.0",
-	"counters" : 	{},
-	"meters" : 		{},
-	"gauges" : 		{},
-	"histograms" : 	{},
-	"timers" : 		{
-		"measurement" : {
-			"count" : 1,
-			"max" : 2,
-			"mean" : 3,
-			"min" : 4,
-			"p50" : 5,
-			"p75" : 6,
-			"p95" : 7,
-			"p98" : 8,
-			"p99" : 9,
-			"p999" : 10,
-			"stddev" : 11,
-			"m15_rate" : 12,
-			"m1_rate" : 13,
-			"m5_rate" : 14,
-			"mean_rate" : 15,
-			"duration_units" : "seconds",
-			"rate_units" : "calls/second"
-		}
-	}
-}
-`
-
-func TestParseValidTimerJSON(t *testing.T) {
-	parser := NewParser()
-
-	metrics, err := parser.Parse([]byte(validTimerJSON))
-	require.NoError(t, err)
-	require.Len(t, metrics, 1)
-	require.Equal(t, "measurement", metrics[0].Name())
-	require.Equal(t, map[string]interface{}{
-		"count":          float64(1),
-		"max":            float64(2),
-		"mean":           float64(3),
-		"min":            float64(4),
-		"p50":            float64(5),
-		"p75":            float64(6),
-		"p95":            float64(7),
-		"p98":            float64(8),
-		"p99":            float64(9),
-		"p999":           float64(10),
-		"stddev":         float64(11),
-		"m15_rate":       float64(12),
-		"m1_rate":        float64(13),
-		"m5_rate":        float64(14),
-		"mean_rate":      float64(15),
-		"duration_units": "seconds",
-		"rate_units":     "calls/second",
-	}, metrics[0].Fields())
-	require.Equal(t, map[string]string{"metric_type": "timer"}, metrics[0].Tags())
-}
-
-// validAllJSON is a valid dropwizard json document containing one metric of each type
-const validAllJSON = `
-{
-	"version": 		"3.0.0",
-	"counters" : 	{
-		"measurement" : {"count" : 1}
-	},
-	"meters" : 		{
-		"measurement" : {"count" : 1}
-	},
-	"gauges" : 		{
-		"measurement" : {"value" : 1}
-	},
-	"histograms" : 	{
-		"measurement" : {"count" : 1}
-	},
-	"timers" : 		{
-		"measurement" : {"count" : 1}
-	}
-}
-`
-
-func TestParseValidAllJSON(t *testing.T) {
-	parser := NewParser()
-
-	metrics, err := parser.Parse([]byte(validAllJSON))
-	require.NoError(t, err)
-	require.Len(t, metrics, 5)
-}
-
-func TestTagParsingProblems(t *testing.T) {
-	// giving a wrong path results in empty tags
-	parser1 := NewParser()
-	parser1.MetricRegistryPath = "metrics"
-	parser1.TagsPath = "tags1"
-	parser1.Log = testutil.Logger{}
-	metrics1, err1 := parser1.Parse([]byte(validEmbeddedCounterJSON))
-	require.NoError(t, err1)
-	require.Len(t, metrics1, 1)
-	require.Equal(t, map[string]string{"metric_type": "counter"}, metrics1[0].Tags())
-
-	// giving a wrong TagsPath falls back to TagPathsMap
-	parser2 := NewParser()
-	parser2.MetricRegistryPath = "metrics"
-	parser2.TagsPath = "tags1"
-	parser2.TagPathsMap = map[string]string{"tag1": "tags.tag1"}
-	parser2.Log = testutil.Logger{}
-	metrics2, err2 := parser2.Parse([]byte(validEmbeddedCounterJSON))
-	require.NoError(t, err2)
-	require.Len(t, metrics2, 1)
-	require.Equal(t, map[string]string{"metric_type": "counter", "tag1": "green"}, metrics2[0].Tags())
-}
-
-// sampleTemplateJSON is a sample json document containing metrics to be tested against the templating engine.
-const sampleTemplateJSON = `
-{
-	"version": 		"3.0.0",
-	"counters" :	{},
-	"meters" :		{},
-	"gauges" :		{
-		"vm.memory.heap.committed" 		: { "value" : 1 },
-		"vm.memory.heap.init" 			: { "value" : 2 },
-		"vm.memory.heap.max" 			: { "value" : 3 },
-		"vm.memory.heap.usage" 			: { "value" : 4 },
-		"vm.memory.heap.used" 			: { "value" : 5 },
-		"vm.memory.non-heap.committed" 	: { "value" : 6 },
-		"vm.memory.non-heap.init" 		: { "value" : 7 },
-		"vm.memory.non-heap.max" 		: { "value" : 8 },
-		"vm.memory.non-heap.usage" 		: { "value" : 9 },
-		"vm.memory.non-heap.used" 		: { "value" : 10 }
-	},
-	"histograms" :	{
-		"jenkins.job.building.duration" : {
-			"count" : 1,
-			"max" : 2,
-			"mean" : 3,
-			"min" : 4,
-			"p50" : 5,
-			"p75" : 6,
-			"p95" : 7,
-			"p98" : 8,
-			"p99" : 9,
-			"p999" : 10,
-			"stddev" : 11
-		}
-	},
-	"timers" :		{}
-}
-`
-
-func TestParseSampleTemplateJSON(t *testing.T) {
-	parser := NewParser()
-	err := parser.SetTemplates("_", []string{
-		"jenkins.* measurement.metric.metric.field",
-		"vm.* measurement.measurement.pool.field",
-	})
-	require.NoError(t, err)
-
-	metrics, err := parser.Parse([]byte(sampleTemplateJSON))
-	require.NoError(t, err)
-
-	require.Len(t, metrics, 11)
-
-	jenkinsMetric := search(metrics, "jenkins", nil, "")
-	require.NotNil(t, jenkinsMetric, "the metrics should contain a jenkins measurement")
-	require.Equal(t, map[string]interface{}{
-		"duration_count":  float64(1),
-		"duration_max":    float64(2),
-		"duration_mean":   float64(3),
-		"duration_min":    float64(4),
-		"duration_p50":    float64(5),
-		"duration_p75":    float64(6),
-		"duration_p95":    float64(7),
-		"duration_p98":    float64(8),
-		"duration_p99":    float64(9),
-		"duration_p999":   float64(10),
-		"duration_stddev": float64(11),
-	}, jenkinsMetric.Fields())
-	require.Equal(t, map[string]string{"metric_type": "histogram", "metric": "job_building"}, jenkinsMetric.Tags())
-
-	vmMemoryHeapCommitted := search(metrics, "vm_memory", map[string]string{"pool": "heap"}, "committed_value")
-	require.NotNil(t, vmMemoryHeapCommitted)
-	require.Equal(t, map[string]interface{}{
-		"committed_value": float64(1),
-	}, vmMemoryHeapCommitted.Fields())
-	require.Equal(t, map[string]string{"metric_type": "gauge", "pool": "heap"}, vmMemoryHeapCommitted.Tags())
-
-	vmMemoryNonHeapCommitted := search(metrics, "vm_memory", map[string]string{"pool": "non-heap"}, "committed_value")
-	require.NotNil(t, vmMemoryNonHeapCommitted)
-	require.Equal(t, map[string]interface{}{
-		"committed_value": float64(6),
-	}, vmMemoryNonHeapCommitted.Fields())
-	require.Equal(t, map[string]string{"metric_type": "gauge", "pool": "non-heap"}, vmMemoryNonHeapCommitted.Tags())
-}
-
-func search(metrics []telegraf.Metric, name string, tags map[string]string, fieldName string) telegraf.Metric {
-	for _, v := range metrics {
-		if v.Name() == name && containsAll(v.Tags(), tags) {
-			if len(fieldName) == 0 {
-				return v
-			}
-			if _, ok := v.Fields()[fieldName]; ok {
-				return v
-			}
-		}
-	}
-	return nil
-}
-
-func containsAll(t1 map[string]string, t2 map[string]string) bool {
-	for k, v := range t2 {
-		if foundValue, ok := t1[k]; !ok || v != foundValue {
-			return false
-		}
-	}
-	return true
-}
-
-func NoError(t *testing.T, err error) {
-	require.NoError(t, err)
-}
-
-func TestDropWizard(t *testing.T) {
-	tests := []struct {
-		name    string
-		input   []byte
-		metrics []telegraf.Metric
-		errFunc func(t *testing.T, err error)
-	}{
-		{
-			name:  "minimal",
-			input: []byte(`{"version": "3.0.0", "counters": {"cpu": {"value": 42}}}`),
-			metrics: []telegraf.Metric{
-				metric.New(
-					"cpu",
-					map[string]string{
-						"metric_type": "counter",
-					},
-					map[string]interface{}{
-						"value": 42.0,
-					},
-					testTimeFunc(),
-				),
-			},
-			errFunc: NoError,
-		},
-		{
-			name:  "name with space unescaped",
-			input: []byte(`{"version": "3.0.0", "counters": {"hello world": {"value": 42}}}`),
-			metrics: []telegraf.Metric{
-				metric.New(
-					"hello world",
-					map[string]string{
-						"metric_type": "counter",
-					},
-					map[string]interface{}{
-						"value": 42.0,
-					},
-					testTimeFunc(),
-				),
-			},
-			errFunc: NoError,
-		},
-		{
-			name:  "name with space single slash escaped is not valid JSON",
-			input: []byte(`{"version": "3.0.0", "counters": {"hello\ world": {"value": 42}}}`),
-			errFunc: func(t *testing.T, err error) {
-				require.Error(t, err)
-			},
-		},
-		{
-			name:  "name with space double slash escape",
-			input: []byte(`{"version": "3.0.0", "counters": {"hello\\ world": {"value": 42}}}`),
-			metrics: []telegraf.Metric{
-				metric.New(
-					"hello world",
-					map[string]string{
-						"metric_type": "counter",
-					},
-					map[string]interface{}{
-						"value": 42.0,
-					},
-					testTimeFunc(),
-				),
-			},
-			errFunc: NoError,
-		},
-	}
-
-	for _, tt := range tests {
-		t.Run(tt.name, func(t *testing.T) {
-			parser := NewParser()
-			parser.SetTimeFunc(testTimeFunc)
-			metrics, err := parser.Parse(tt.input)
-			tt.errFunc(t, err)
-
-			require.Equal(t, len(tt.metrics), len(metrics))
-			for i, expected := range tt.metrics {
-				require.Equal(t, expected.Name(), metrics[i].Name())
-				require.Equal(t, expected.Tags(), metrics[i].Tags())
-				require.Equal(t, expected.Fields(), metrics[i].Fields())
-				require.Equal(t, expected.Time(), metrics[i].Time())
-			}
-		})
-	}
-}
->>>>>>> 939a9ddb
+package dropwizard
+
+import (
+	"fmt"
+	"github.com/influxdata/telegraf/testutil"
+	"testing"
+	"time"
+
+	"github.com/stretchr/testify/require"
+
+	"github.com/influxdata/telegraf"
+	"github.com/influxdata/telegraf/metric"
+)
+
+var testTimeFunc = func() time.Time {
+	return time.Unix(0, 0)
+}
+
+// validEmptyJSON is a valid dropwizard json document, but without any metrics
+const validEmptyJSON = `
+{
+	"version": 		"3.0.0",
+	"counters" :	{},
+	"meters" :		{},
+	"gauges" :		{},
+	"histograms" :	{},
+	"timers" :		{}
+}
+`
+
+func TestParseValidEmptyJSON(t *testing.T) {
+	parser := NewParser()
+
+	// Most basic vanilla test
+	metrics, err := parser.Parse([]byte(validEmptyJSON))
+	require.NoError(t, err)
+	require.Len(t, metrics, 0)
+}
+
+// validCounterJSON is a valid dropwizard json document containing one counter
+const validCounterJSON = `
+{
+	"version": 		"3.0.0",
+	"counters" : 	{ 
+		"measurement" : {
+			"count" : 1
+		}
+	},
+	"meters" : 		{},
+	"gauges" : 		{},
+	"histograms" : 	{},
+	"timers" : 		{}
+}
+`
+
+func TestParseValidCounterJSON(t *testing.T) {
+	parser := NewParser()
+
+	metrics, err := parser.Parse([]byte(validCounterJSON))
+	require.NoError(t, err)
+	require.Len(t, metrics, 1)
+	require.Equal(t, "measurement", metrics[0].Name())
+	require.Equal(t, map[string]interface{}{
+		"count": float64(1),
+	}, metrics[0].Fields())
+	require.Equal(t, map[string]string{"metric_type": "counter"}, metrics[0].Tags())
+}
+
+// validEmbeddedCounterJSON is a valid json document containing separate fields for dropwizard metrics, tags and time override.
+const validEmbeddedCounterJSON = `
+{
+	"time" : "2017-02-22T14:33:03.662+02:00",
+	"tags" : {
+		"tag1" : "green",
+		"tag2" : "yellow",
+		"tag3 space,comma=equals" : "red ,="
+	},
+	"metrics" : {
+		"counters" : 	{ 
+			"measurement" : {
+				"count" : 1
+			}
+		},
+		"meters" : 		{},
+		"gauges" : 		{},
+		"histograms" : 	{},
+		"timers" : 		{}
+	}
+}
+`
+
+func TestParseValidEmbeddedCounterJSON(t *testing.T) {
+	timeFormat := "2006-01-02T15:04:05Z07:00"
+	metricTime, _ := time.Parse(timeFormat, "2017-02-22T15:33:03.662+03:00")
+	parser := NewParser()
+	parser.MetricRegistryPath = "metrics"
+	parser.TagsPath = "tags"
+	parser.TimePath = "time"
+
+	metrics, err := parser.Parse([]byte(validEmbeddedCounterJSON))
+	require.NoError(t, err)
+	require.Len(t, metrics, 1)
+	require.Equal(t, "measurement", metrics[0].Name())
+	require.Equal(t, map[string]interface{}{
+		"count": float64(1),
+	}, metrics[0].Fields())
+	require.Equal(t, map[string]string{
+		"metric_type":             "counter",
+		"tag1":                    "green",
+		"tag2":                    "yellow",
+		"tag3 space,comma=equals": "red ,=",
+	}, metrics[0].Tags())
+	require.True(t, metricTime.Equal(metrics[0].Time()), fmt.Sprintf("%s should be equal to %s", metrics[0].Time(), metricTime))
+
+	// now test json tags through TagPathsMap
+	parser2 := NewParser()
+	parser2.MetricRegistryPath = "metrics"
+	parser2.TagPathsMap = map[string]string{"tag1": "tags.tag1"}
+	parser2.TimePath = "time"
+	metrics2, err2 := parser2.Parse([]byte(validEmbeddedCounterJSON))
+	require.NoError(t, err2)
+	require.Equal(t, map[string]string{"metric_type": "counter", "tag1": "green"}, metrics2[0].Tags())
+}
+
+// validMeterJSON1 is a valid dropwizard json document containing one meter
+const validMeterJSON1 = `
+{
+	"version": 		"3.0.0",
+	"counters" : 	{},
+	"meters" : 		{ 
+		"measurement1" : {
+			"count" : 1,
+			"m15_rate" : 1.0,
+			"m1_rate" : 1.0,
+			"m5_rate" : 1.0,
+			"mean_rate" : 1.0,
+			"units" : "events/second"
+		}
+	},
+	"gauges" : 		{},
+	"histograms" : 	{},
+	"timers" : 		{}
+}
+`
+
+func TestParseValidMeterJSON1(t *testing.T) {
+	parser := NewParser()
+
+	metrics, err := parser.Parse([]byte(validMeterJSON1))
+	require.NoError(t, err)
+	require.Len(t, metrics, 1)
+	require.Equal(t, "measurement1", metrics[0].Name())
+	require.Equal(t, map[string]interface{}{
+		"count":     float64(1),
+		"m15_rate":  float64(1),
+		"m1_rate":   float64(1),
+		"m5_rate":   float64(1),
+		"mean_rate": float64(1),
+		"units":     "events/second",
+	}, metrics[0].Fields())
+
+	require.Equal(t, map[string]string{"metric_type": "meter"}, metrics[0].Tags())
+}
+
+// validMeterJSON2 is a valid dropwizard json document containing one meter with one tag
+const validMeterJSON2 = `
+{
+	"version": 		"3.0.0",
+	"counters" : 	{},
+	"meters" : 		{ 
+		"measurement2,key=value" : {
+			"count" : 2,
+			"m15_rate" : 2.0,
+			"m1_rate" : 2.0,
+			"m5_rate" : 2.0,
+			"mean_rate" : 2.0,
+			"units" : "events/second"
+		}
+	},
+	"gauges" : 		{},
+	"histograms" : 	{},
+	"timers" : 		{}
+}
+`
+
+func TestParseValidMeterJSON2(t *testing.T) {
+	parser := NewParser()
+
+	metrics, err := parser.Parse([]byte(validMeterJSON2))
+	require.NoError(t, err)
+	require.Len(t, metrics, 1)
+	require.Equal(t, "measurement2", metrics[0].Name())
+	require.Equal(t, map[string]interface{}{
+		"count":     float64(2),
+		"m15_rate":  float64(2),
+		"m1_rate":   float64(2),
+		"m5_rate":   float64(2),
+		"mean_rate": float64(2),
+		"units":     "events/second",
+	}, metrics[0].Fields())
+	require.Equal(t, map[string]string{"metric_type": "meter", "key": "value"}, metrics[0].Tags())
+}
+
+// validGaugeJSON is a valid dropwizard json document containing one gauge
+const validGaugeJSON = `
+{
+	"version": 		"3.0.0",
+	"counters" : 	{},
+	"meters" : 		{},
+	"gauges" : 		{
+		"measurement" : {
+			"value" : true
+		}
+	},
+	"histograms" : 	{},
+	"timers" : 		{}
+}
+`
+
+func TestParseValidGaugeJSON(t *testing.T) {
+	parser := NewParser()
+
+	metrics, err := parser.Parse([]byte(validGaugeJSON))
+	require.NoError(t, err)
+	require.Len(t, metrics, 1)
+	require.Equal(t, "measurement", metrics[0].Name())
+	require.Equal(t, map[string]interface{}{
+		"value": true,
+	}, metrics[0].Fields())
+	require.Equal(t, map[string]string{"metric_type": "gauge"}, metrics[0].Tags())
+}
+
+// validHistogramJSON is a valid dropwizard json document containing one histogram
+const validHistogramJSON = `
+{
+	"version": 		"3.0.0",
+	"counters" : 	{},
+	"meters" : 		{},
+	"gauges" : 		{},
+	"histograms" : 	{
+		"measurement" : {
+			"count" : 1,
+			"max" : 2,
+			"mean" : 3,
+			"min" : 4,
+			"p50" : 5,
+			"p75" : 6,
+			"p95" : 7,
+			"p98" : 8,
+			"p99" : 9,
+			"p999" : 10,
+			"stddev" : 11
+		}
+	},
+	"timers" : 		{}
+}
+`
+
+func TestParseValidHistogramJSON(t *testing.T) {
+	parser := NewParser()
+
+	metrics, err := parser.Parse([]byte(validHistogramJSON))
+	require.NoError(t, err)
+	require.Len(t, metrics, 1)
+	require.Equal(t, "measurement", metrics[0].Name())
+	require.Equal(t, map[string]interface{}{
+		"count":  float64(1),
+		"max":    float64(2),
+		"mean":   float64(3),
+		"min":    float64(4),
+		"p50":    float64(5),
+		"p75":    float64(6),
+		"p95":    float64(7),
+		"p98":    float64(8),
+		"p99":    float64(9),
+		"p999":   float64(10),
+		"stddev": float64(11),
+	}, metrics[0].Fields())
+	require.Equal(t, map[string]string{"metric_type": "histogram"}, metrics[0].Tags())
+}
+
+// validTimerJSON is a valid dropwizard json document containing one timer
+const validTimerJSON = `
+{
+	"version": 		"3.0.0",
+	"counters" : 	{},
+	"meters" : 		{},
+	"gauges" : 		{},
+	"histograms" : 	{},
+	"timers" : 		{
+		"measurement" : {
+			"count" : 1,
+			"max" : 2,
+			"mean" : 3,
+			"min" : 4,
+			"p50" : 5,
+			"p75" : 6,
+			"p95" : 7,
+			"p98" : 8,
+			"p99" : 9,
+			"p999" : 10,
+			"stddev" : 11,
+			"m15_rate" : 12,
+			"m1_rate" : 13,
+			"m5_rate" : 14,
+			"mean_rate" : 15,
+			"duration_units" : "seconds",
+			"rate_units" : "calls/second"
+		}
+	}
+}
+`
+
+func TestParseValidTimerJSON(t *testing.T) {
+	parser := NewParser()
+
+	metrics, err := parser.Parse([]byte(validTimerJSON))
+	require.NoError(t, err)
+	require.Len(t, metrics, 1)
+	require.Equal(t, "measurement", metrics[0].Name())
+	require.Equal(t, map[string]interface{}{
+		"count":          float64(1),
+		"max":            float64(2),
+		"mean":           float64(3),
+		"min":            float64(4),
+		"p50":            float64(5),
+		"p75":            float64(6),
+		"p95":            float64(7),
+		"p98":            float64(8),
+		"p99":            float64(9),
+		"p999":           float64(10),
+		"stddev":         float64(11),
+		"m15_rate":       float64(12),
+		"m1_rate":        float64(13),
+		"m5_rate":        float64(14),
+		"mean_rate":      float64(15),
+		"duration_units": "seconds",
+		"rate_units":     "calls/second",
+	}, metrics[0].Fields())
+	require.Equal(t, map[string]string{"metric_type": "timer"}, metrics[0].Tags())
+}
+
+// validAllJSON is a valid dropwizard json document containing one metric of each type
+const validAllJSON = `
+{
+	"version": 		"3.0.0",
+	"counters" : 	{
+		"measurement" : {"count" : 1}
+	},
+	"meters" : 		{
+		"measurement" : {"count" : 1}
+	},
+	"gauges" : 		{
+		"measurement" : {"value" : 1}
+	},
+	"histograms" : 	{
+		"measurement" : {"count" : 1}
+	},
+	"timers" : 		{
+		"measurement" : {"count" : 1}
+	}
+}
+`
+
+func TestParseValidAllJSON(t *testing.T) {
+	parser := NewParser()
+
+	metrics, err := parser.Parse([]byte(validAllJSON))
+	require.NoError(t, err)
+	require.Len(t, metrics, 5)
+}
+
+func TestTagParsingProblems(t *testing.T) {
+	// giving a wrong path results in empty tags
+	parser1 := NewParser()
+	parser1.MetricRegistryPath = "metrics"
+	parser1.TagsPath = "tags1"
+	parser1.Log = testutil.Logger{}
+	metrics1, err1 := parser1.Parse([]byte(validEmbeddedCounterJSON))
+	require.NoError(t, err1)
+	require.Len(t, metrics1, 1)
+	require.Equal(t, map[string]string{"metric_type": "counter"}, metrics1[0].Tags())
+
+	// giving a wrong TagsPath falls back to TagPathsMap
+	parser2 := NewParser()
+	parser2.MetricRegistryPath = "metrics"
+	parser2.TagsPath = "tags1"
+	parser2.TagPathsMap = map[string]string{"tag1": "tags.tag1"}
+	parser2.Log = testutil.Logger{}
+	metrics2, err2 := parser2.Parse([]byte(validEmbeddedCounterJSON))
+	require.NoError(t, err2)
+	require.Len(t, metrics2, 1)
+	require.Equal(t, map[string]string{"metric_type": "counter", "tag1": "green"}, metrics2[0].Tags())
+}
+
+// sampleTemplateJSON is a sample json document containing metrics to be tested against the templating engine.
+const sampleTemplateJSON = `
+{
+	"version": 		"3.0.0",
+	"counters" :	{},
+	"meters" :		{},
+	"gauges" :		{
+		"vm.memory.heap.committed" 		: { "value" : 1 },
+		"vm.memory.heap.init" 			: { "value" : 2 },
+		"vm.memory.heap.max" 			: { "value" : 3 },
+		"vm.memory.heap.usage" 			: { "value" : 4 },
+		"vm.memory.heap.used" 			: { "value" : 5 },
+		"vm.memory.non-heap.committed" 	: { "value" : 6 },
+		"vm.memory.non-heap.init" 		: { "value" : 7 },
+		"vm.memory.non-heap.max" 		: { "value" : 8 },
+		"vm.memory.non-heap.usage" 		: { "value" : 9 },
+		"vm.memory.non-heap.used" 		: { "value" : 10 }
+	},
+	"histograms" :	{
+		"jenkins.job.building.duration" : {
+			"count" : 1,
+			"max" : 2,
+			"mean" : 3,
+			"min" : 4,
+			"p50" : 5,
+			"p75" : 6,
+			"p95" : 7,
+			"p98" : 8,
+			"p99" : 9,
+			"p999" : 10,
+			"stddev" : 11
+		}
+	},
+	"timers" :		{}
+}
+`
+
+func TestParseSampleTemplateJSON(t *testing.T) {
+	parser := NewParser()
+	err := parser.SetTemplates("_", []string{
+		"jenkins.* measurement.metric.metric.field",
+		"vm.* measurement.measurement.pool.field",
+	})
+	require.NoError(t, err)
+
+	metrics, err := parser.Parse([]byte(sampleTemplateJSON))
+	require.NoError(t, err)
+
+	require.Len(t, metrics, 11)
+
+	jenkinsMetric := search(metrics, "jenkins", nil, "")
+	require.NotNil(t, jenkinsMetric, "the metrics should contain a jenkins measurement")
+	require.Equal(t, map[string]interface{}{
+		"duration_count":  float64(1),
+		"duration_max":    float64(2),
+		"duration_mean":   float64(3),
+		"duration_min":    float64(4),
+		"duration_p50":    float64(5),
+		"duration_p75":    float64(6),
+		"duration_p95":    float64(7),
+		"duration_p98":    float64(8),
+		"duration_p99":    float64(9),
+		"duration_p999":   float64(10),
+		"duration_stddev": float64(11),
+	}, jenkinsMetric.Fields())
+	require.Equal(t, map[string]string{"metric_type": "histogram", "metric": "job_building"}, jenkinsMetric.Tags())
+
+	vmMemoryHeapCommitted := search(metrics, "vm_memory", map[string]string{"pool": "heap"}, "committed_value")
+	require.NotNil(t, vmMemoryHeapCommitted)
+	require.Equal(t, map[string]interface{}{
+		"committed_value": float64(1),
+	}, vmMemoryHeapCommitted.Fields())
+	require.Equal(t, map[string]string{"metric_type": "gauge", "pool": "heap"}, vmMemoryHeapCommitted.Tags())
+
+	vmMemoryNonHeapCommitted := search(metrics, "vm_memory", map[string]string{"pool": "non-heap"}, "committed_value")
+	require.NotNil(t, vmMemoryNonHeapCommitted)
+	require.Equal(t, map[string]interface{}{
+		"committed_value": float64(6),
+	}, vmMemoryNonHeapCommitted.Fields())
+	require.Equal(t, map[string]string{"metric_type": "gauge", "pool": "non-heap"}, vmMemoryNonHeapCommitted.Tags())
+}
+
+func search(metrics []telegraf.Metric, name string, tags map[string]string, fieldName string) telegraf.Metric {
+	for _, v := range metrics {
+		if v.Name() == name && containsAll(v.Tags(), tags) {
+			if len(fieldName) == 0 {
+				return v
+			}
+			if _, ok := v.Fields()[fieldName]; ok {
+				return v
+			}
+		}
+	}
+	return nil
+}
+
+func containsAll(t1 map[string]string, t2 map[string]string) bool {
+	for k, v := range t2 {
+		if foundValue, ok := t1[k]; !ok || v != foundValue {
+			return false
+		}
+	}
+	return true
+}
+
+func NoError(t *testing.T, err error) {
+	require.NoError(t, err)
+}
+
+func TestDropWizard(t *testing.T) {
+	tests := []struct {
+		name    string
+		input   []byte
+		metrics []telegraf.Metric
+		errFunc func(t *testing.T, err error)
+	}{
+		{
+			name:  "minimal",
+			input: []byte(`{"version": "3.0.0", "counters": {"cpu": {"value": 42}}}`),
+			metrics: []telegraf.Metric{
+				metric.New(
+					"cpu",
+					map[string]string{
+						"metric_type": "counter",
+					},
+					map[string]interface{}{
+						"value": 42.0,
+					},
+					testTimeFunc(),
+				),
+			},
+			errFunc: NoError,
+		},
+		{
+			name:  "name with space unescaped",
+			input: []byte(`{"version": "3.0.0", "counters": {"hello world": {"value": 42}}}`),
+			metrics: []telegraf.Metric{
+				metric.New(
+					"hello world",
+					map[string]string{
+						"metric_type": "counter",
+					},
+					map[string]interface{}{
+						"value": 42.0,
+					},
+					testTimeFunc(),
+				),
+			},
+			errFunc: NoError,
+		},
+		{
+			name:  "name with space single slash escaped is not valid JSON",
+			input: []byte(`{"version": "3.0.0", "counters": {"hello\ world": {"value": 42}}}`),
+			errFunc: func(t *testing.T, err error) {
+				require.Error(t, err)
+			},
+		},
+		{
+			name:  "name with space double slash escape",
+			input: []byte(`{"version": "3.0.0", "counters": {"hello\\ world": {"value": 42}}}`),
+			metrics: []telegraf.Metric{
+				metric.New(
+					"hello world",
+					map[string]string{
+						"metric_type": "counter",
+					},
+					map[string]interface{}{
+						"value": 42.0,
+					},
+					testTimeFunc(),
+				),
+			},
+			errFunc: NoError,
+		},
+	}
+
+	for _, tt := range tests {
+		t.Run(tt.name, func(t *testing.T) {
+			parser := NewParser()
+			parser.SetTimeFunc(testTimeFunc)
+			metrics, err := parser.Parse(tt.input)
+			tt.errFunc(t, err)
+
+			require.Equal(t, len(tt.metrics), len(metrics))
+			for i, expected := range tt.metrics {
+				require.Equal(t, expected.Name(), metrics[i].Name())
+				require.Equal(t, expected.Tags(), metrics[i].Tags())
+				require.Equal(t, expected.Fields(), metrics[i].Fields())
+				require.Equal(t, expected.Time(), metrics[i].Time())
+			}
+		})
+	}
+}