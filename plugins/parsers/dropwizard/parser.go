<<<<<<< HEAD
package dropwizard

import (
	"encoding/json"
	"fmt"
	"time"

	"github.com/tidwall/gjson"

	"github.com/influxdata/telegraf"
	"github.com/influxdata/telegraf/internal/templating"
	"github.com/influxdata/telegraf/metric"
	"github.com/influxdata/telegraf/plugins/parsers"
	"github.com/influxdata/telegraf/plugins/parsers/influx"
)

// Parser parses json inputs containing dropwizard metrics,
// either top-level or embedded inside a json field.
// This parser is using gjson for retrieving paths within the json file.
type Parser struct {
	MetricRegistryPath string            `toml:"dropwizard_metric_registry_path"`
	TimePath           string            `toml:"dropwizard_time_path"`
	TimeFormat         string            `toml:"dropwizard_time_format"`
	TagsPath           string            `toml:"dropwizard_tags_path"`
	TagPathsMap        map[string]string `toml:"dropwizard_tag_paths_map"`
	Separator          string            `toml:"separator"`
	Templates          []string          `toml:"templates"`
	DefaultTags        map[string]string `toml:"-"`
	Log                telegraf.Logger   `toml:"-"`

	templateEngine *templating.Engine

	// seriesParser parses line protocol measurement + tags
	seriesParser *influx.Parser
}

// Parse parses the input bytes to an array of metrics
func (p *Parser) Parse(buf []byte) ([]telegraf.Metric, error) {
	metrics := make([]telegraf.Metric, 0)

	metricTime, err := p.parseTime(buf)
	if err != nil {
		return nil, err
	}
	dwr, err := p.unmarshalMetrics(buf)
	if err != nil {
		return nil, err
	}

	metrics = p.readDWMetrics("counter", dwr["counters"], metrics, metricTime)
	metrics = p.readDWMetrics("meter", dwr["meters"], metrics, metricTime)
	metrics = p.readDWMetrics("gauge", dwr["gauges"], metrics, metricTime)
	metrics = p.readDWMetrics("histogram", dwr["histograms"], metrics, metricTime)
	metrics = p.readDWMetrics("timer", dwr["timers"], metrics, metricTime)

	jsonTags := p.readTags(buf)

	// fill json tags first
	if len(jsonTags) > 0 {
		for _, m := range metrics {
			for k, v := range jsonTags {
				// only set the tag if it doesn't already exist:
				if !m.HasTag(k) {
					m.AddTag(k, v)
				}
			}
		}
	}
	// fill default tags last
	if len(p.DefaultTags) > 0 {
		for _, m := range metrics {
			for k, v := range p.DefaultTags {
				// only set the default tag if it doesn't already exist:
				if !m.HasTag(k) {
					m.AddTag(k, v)
				}
			}
		}
	}

	return metrics, nil
}

// ParseLine is not supported by the dropwizard format
func (p *Parser) ParseLine(line string) (telegraf.Metric, error) {
	return nil, fmt.Errorf("ParseLine not supported: %s, for data format: dropwizard", line)
}

// SetDefaultTags sets the default tags
func (p *Parser) SetDefaultTags(tags map[string]string) {
	p.DefaultTags = tags
}

func (p *Parser) readTags(buf []byte) map[string]string {
	if p.TagsPath != "" {
		var tagsBytes []byte
		tagsResult := gjson.GetBytes(buf, p.TagsPath)
		if tagsResult.Index > 0 {
			tagsBytes = buf[tagsResult.Index : tagsResult.Index+len(tagsResult.Raw)]
		} else {
			tagsBytes = []byte(tagsResult.Raw)
		}
		var tags map[string]string
		err := json.Unmarshal(tagsBytes, &tags)
		if err != nil {
			p.Log.Warnf("Failed to parse tags from JSON path '%s': %s\n", p.TagsPath, err)
		} else if len(tags) > 0 {
			return tags
		}
	}

	tags := make(map[string]string)
	for tagKey, jsonPath := range p.TagPathsMap {
		tags[tagKey] = gjson.GetBytes(buf, jsonPath).String()
	}
	return tags
}

func (p *Parser) parseTime(buf []byte) (time.Time, error) {
	if p.TimePath != "" {
		timeFormat := p.TimeFormat
		if timeFormat == "" {
			timeFormat = time.RFC3339
		}
		timeString := gjson.GetBytes(buf, p.TimePath).String()
		if timeString == "" {
			return time.Time{}, fmt.Errorf("time not found in JSON path %s", p.TimePath)
		}
		t, err := time.Parse(timeFormat, timeString)
		if err != nil {
			return time.Time{}, fmt.Errorf("time %s cannot be parsed with format %s, %s", timeString, timeFormat, err)
		}
		return t.UTC(), nil
	}
	return time.Now(), nil
}

func (p *Parser) unmarshalMetrics(buf []byte) (map[string]interface{}, error) {
	var registryBytes []byte
	if p.MetricRegistryPath != "" {
		regResult := gjson.GetBytes(buf, p.MetricRegistryPath)
		if regResult.Index > 0 {
			registryBytes = buf[regResult.Index : regResult.Index+len(regResult.Raw)]
		} else {
			registryBytes = []byte(regResult.Raw)
		}
		if len(registryBytes) == 0 {
			err := fmt.Errorf("metric registry not found in JSON path %s", p.MetricRegistryPath)
			return nil, err
		}
	} else {
		registryBytes = buf
	}
	var jsonOut map[string]interface{}
	err := json.Unmarshal(registryBytes, &jsonOut)
	if err != nil {
		err = fmt.Errorf("unable to parse dropwizard metric registry from JSON document, %s", err)
		return nil, err
	}
	return jsonOut, nil
}

func (p *Parser) readDWMetrics(metricType string, dwms interface{}, metrics []telegraf.Metric, tm time.Time) []telegraf.Metric {
	if dwmsTyped, ok := dwms.(map[string]interface{}); ok {
		for dwmName, dwmFields := range dwmsTyped {
			measurementName := dwmName
			tags := make(map[string]string)
			fieldPrefix := ""
			if p.templateEngine != nil {
				measurementName, tags, fieldPrefix, _ = p.templateEngine.Apply(dwmName)
				if len(fieldPrefix) > 0 {
					fieldPrefix = fmt.Sprintf("%s%s", fieldPrefix, p.Separator)
				}
			}

			parsed, err := p.seriesParser.Parse([]byte(measurementName))
			var m telegraf.Metric
			if err != nil || len(parsed) != 1 {
				m = metric.New(measurementName, map[string]string{}, map[string]interface{}{}, tm)
			} else {
				m = parsed[0]
				m.SetTime(tm)
			}

			m.AddTag("metric_type", metricType)
			for k, v := range tags {
				m.AddTag(k, v)
			}

			if fields, ok := dwmFields.(map[string]interface{}); ok {
				for k, v := range fields {
					switch v := v.(type) {
					case float64, string, bool:
						m.AddField(fieldPrefix+k, v)
					default:
						// ignore
					}
				}
			}

			metrics = append(metrics, m)
		}
	}

	return metrics
}

func (p *Parser) Init() error {
	handler := influx.NewMetricHandler()
	p.seriesParser = influx.NewSeriesParser(handler)

	if len(p.Templates) != 0 {
		defaultTemplate, err := templating.NewDefaultTemplateWithPattern("measurement*")
		if err != nil {
			return err
		}

		templateEngine, err := templating.NewEngine(p.Separator, defaultTemplate, p.Templates)
		if err != nil {
			return err
		}
		p.templateEngine = templateEngine
	}

	return nil
}

func init() {
	parsers.Add("dropwizard",
		func(defaultMetricName string) telegraf.Parser {
			return &Parser{}
		})
}

func (p *Parser) InitFromConfig(config *parsers.Config) error {
	p.MetricRegistryPath = config.DropwizardMetricRegistryPath
	p.TimePath = config.DropwizardTimePath
	p.TimeFormat = config.DropwizardTimeFormat
	p.TagsPath = config.DropwizardTagsPath
	p.TagPathsMap = config.DropwizardTagPathsMap
	p.Separator = config.Separator
	p.Templates = append(p.Templates, config.Templates...)
	p.DefaultTags = config.DefaultTags

	return nil
}
=======
package dropwizard

import (
	"encoding/json"
	"fmt"
	"time"

	"github.com/tidwall/gjson"

	"github.com/influxdata/telegraf"
	"github.com/influxdata/telegraf/internal/templating"
	"github.com/influxdata/telegraf/metric"
	"github.com/influxdata/telegraf/plugins/parsers/influx"
)

type TimeFunc func() time.Time

// Parser parses json inputs containing dropwizard metrics,
// either top-level or embedded inside a json field.
// This parser is using gjson for retrieving paths within the json file.
type parser struct {
	// an optional json path containing the metric registry object
	// if left empty, the whole json object is parsed as a metric registry
	MetricRegistryPath string

	// an optional json path containing the default time of the metrics
	// if left empty, or if cannot be parsed the current processing time is used as the time of the metrics
	TimePath string

	// time format to use for parsing the time field
	// defaults to time.RFC3339
	TimeFormat string

	// an optional json path pointing to a json object with tag key/value pairs
	// takes precedence over TagPathsMap
	TagsPath string

	// an optional map containing tag names as keys and json paths to retrieve the tag values from as values
	// used if TagsPath is empty or doesn't return any tags
	TagPathsMap map[string]string

	// an optional map of default tags to use for metrics
	DefaultTags map[string]string

	Log telegraf.Logger `toml:"-"`

	separator      string
	templateEngine *templating.Engine

	timeFunc TimeFunc

	// seriesParser parses line protocol measurement + tags
	seriesParser *influx.Parser
}

func NewParser() *parser {
	handler := influx.NewMetricHandler()
	seriesParser := influx.NewSeriesParser(handler)

	parser := &parser{
		timeFunc:     time.Now,
		seriesParser: seriesParser,
	}
	return parser
}

// Parse parses the input bytes to an array of metrics
func (p *parser) Parse(buf []byte) ([]telegraf.Metric, error) {
	metrics := make([]telegraf.Metric, 0)

	metricTime, err := p.parseTime(buf)
	if err != nil {
		return nil, err
	}
	dwr, err := p.unmarshalMetrics(buf)
	if err != nil {
		return nil, err
	}

	metrics = p.readDWMetrics("counter", dwr["counters"], metrics, metricTime)
	metrics = p.readDWMetrics("meter", dwr["meters"], metrics, metricTime)
	metrics = p.readDWMetrics("gauge", dwr["gauges"], metrics, metricTime)
	metrics = p.readDWMetrics("histogram", dwr["histograms"], metrics, metricTime)
	metrics = p.readDWMetrics("timer", dwr["timers"], metrics, metricTime)

	jsonTags := p.readTags(buf)

	// fill json tags first
	if len(jsonTags) > 0 {
		for _, m := range metrics {
			for k, v := range jsonTags {
				// only set the tag if it doesn't already exist:
				if !m.HasTag(k) {
					m.AddTag(k, v)
				}
			}
		}
	}
	// fill default tags last
	if len(p.DefaultTags) > 0 {
		for _, m := range metrics {
			for k, v := range p.DefaultTags {
				// only set the default tag if it doesn't already exist:
				if !m.HasTag(k) {
					m.AddTag(k, v)
				}
			}
		}
	}

	return metrics, nil
}

func (p *parser) SetTemplates(separator string, templates []string) error {
	if len(templates) == 0 {
		p.templateEngine = nil
		return nil
	}

	defaultTemplate, err := templating.NewDefaultTemplateWithPattern("measurement*")
	if err != nil {
		return err
	}

	templateEngine, err := templating.NewEngine(separator, defaultTemplate, templates)
	if err != nil {
		return err
	}

	p.separator = separator
	p.templateEngine = templateEngine
	return nil
}

// ParseLine is not supported by the dropwizard format
func (p *parser) ParseLine(line string) (telegraf.Metric, error) {
	return nil, fmt.Errorf("ParseLine not supported: %s, for data format: dropwizard", line)
}

// SetDefaultTags sets the default tags
func (p *parser) SetDefaultTags(tags map[string]string) {
	p.DefaultTags = tags
}

func (p *parser) readTags(buf []byte) map[string]string {
	if p.TagsPath != "" {
		var tagsBytes []byte
		tagsResult := gjson.GetBytes(buf, p.TagsPath)
		if tagsResult.Index > 0 {
			tagsBytes = buf[tagsResult.Index : tagsResult.Index+len(tagsResult.Raw)]
		} else {
			tagsBytes = []byte(tagsResult.Raw)
		}
		var tags map[string]string
		err := json.Unmarshal(tagsBytes, &tags)
		if err != nil {
			p.Log.Warnf("Failed to parse tags from JSON path '%s': %s\n", p.TagsPath, err)
		} else if len(tags) > 0 {
			return tags
		}
	}

	tags := make(map[string]string)
	for tagKey, jsonPath := range p.TagPathsMap {
		tags[tagKey] = gjson.GetBytes(buf, jsonPath).String()
	}
	return tags
}

func (p *parser) parseTime(buf []byte) (time.Time, error) {
	if p.TimePath != "" {
		timeFormat := p.TimeFormat
		if timeFormat == "" {
			timeFormat = time.RFC3339
		}
		timeString := gjson.GetBytes(buf, p.TimePath).String()
		if timeString == "" {
			err := fmt.Errorf("time not found in JSON path %s", p.TimePath)
			return p.timeFunc(), err
		}
		t, err := time.Parse(timeFormat, timeString)
		if err != nil {
			err = fmt.Errorf("time %s cannot be parsed with format %s, %s", timeString, timeFormat, err)
			return p.timeFunc(), err
		}
		return t.UTC(), nil
	}
	return p.timeFunc(), nil
}

func (p *parser) unmarshalMetrics(buf []byte) (map[string]interface{}, error) {
	var registryBytes []byte
	if p.MetricRegistryPath != "" {
		regResult := gjson.GetBytes(buf, p.MetricRegistryPath)
		if regResult.Index > 0 {
			registryBytes = buf[regResult.Index : regResult.Index+len(regResult.Raw)]
		} else {
			registryBytes = []byte(regResult.Raw)
		}
		if len(registryBytes) == 0 {
			err := fmt.Errorf("metric registry not found in JSON path %s", p.MetricRegistryPath)
			return nil, err
		}
	} else {
		registryBytes = buf
	}
	var jsonOut map[string]interface{}
	err := json.Unmarshal(registryBytes, &jsonOut)
	if err != nil {
		err = fmt.Errorf("unable to parse dropwizard metric registry from JSON document, %s", err)
		return nil, err
	}
	return jsonOut, nil
}

func (p *parser) readDWMetrics(metricType string, dwms interface{}, metrics []telegraf.Metric, tm time.Time) []telegraf.Metric {
	if dwmsTyped, ok := dwms.(map[string]interface{}); ok {
		for dwmName, dwmFields := range dwmsTyped {
			measurementName := dwmName
			tags := make(map[string]string)
			fieldPrefix := ""
			if p.templateEngine != nil {
				measurementName, tags, fieldPrefix, _ = p.templateEngine.Apply(dwmName)
				if len(fieldPrefix) > 0 {
					fieldPrefix = fmt.Sprintf("%s%s", fieldPrefix, p.separator)
				}
			}

			parsed, err := p.seriesParser.Parse([]byte(measurementName))
			var m telegraf.Metric
			if err != nil || len(parsed) != 1 {
				m = metric.New(measurementName, map[string]string{}, map[string]interface{}{}, tm)
			} else {
				m = parsed[0]
				m.SetTime(tm)
			}

			m.AddTag("metric_type", metricType)
			for k, v := range tags {
				m.AddTag(k, v)
			}

			if fields, ok := dwmFields.(map[string]interface{}); ok {
				for k, v := range fields {
					switch v := v.(type) {
					case float64, string, bool:
						m.AddField(fieldPrefix+k, v)
					default:
						// ignore
					}
				}
			}

			metrics = append(metrics, m)
		}
	}

	return metrics
}

func (p *parser) SetTimeFunc(f TimeFunc) {
	p.timeFunc = f
}
>>>>>>> 939a9ddb
<|MERGE_RESOLUTION|>--- conflicted
+++ resolved
@@ -1,512 +1,263 @@
-<<<<<<< HEAD
-package dropwizard
-
-import (
-	"encoding/json"
-	"fmt"
-	"time"
-
-	"github.com/tidwall/gjson"
-
-	"github.com/influxdata/telegraf"
-	"github.com/influxdata/telegraf/internal/templating"
-	"github.com/influxdata/telegraf/metric"
-	"github.com/influxdata/telegraf/plugins/parsers"
-	"github.com/influxdata/telegraf/plugins/parsers/influx"
-)
-
-// Parser parses json inputs containing dropwizard metrics,
-// either top-level or embedded inside a json field.
-// This parser is using gjson for retrieving paths within the json file.
-type Parser struct {
-	MetricRegistryPath string            `toml:"dropwizard_metric_registry_path"`
-	TimePath           string            `toml:"dropwizard_time_path"`
-	TimeFormat         string            `toml:"dropwizard_time_format"`
-	TagsPath           string            `toml:"dropwizard_tags_path"`
-	TagPathsMap        map[string]string `toml:"dropwizard_tag_paths_map"`
-	Separator          string            `toml:"separator"`
-	Templates          []string          `toml:"templates"`
-	DefaultTags        map[string]string `toml:"-"`
-	Log                telegraf.Logger   `toml:"-"`
-
-	templateEngine *templating.Engine
-
-	// seriesParser parses line protocol measurement + tags
-	seriesParser *influx.Parser
-}
-
-// Parse parses the input bytes to an array of metrics
-func (p *Parser) Parse(buf []byte) ([]telegraf.Metric, error) {
-	metrics := make([]telegraf.Metric, 0)
-
-	metricTime, err := p.parseTime(buf)
-	if err != nil {
-		return nil, err
-	}
-	dwr, err := p.unmarshalMetrics(buf)
-	if err != nil {
-		return nil, err
-	}
-
-	metrics = p.readDWMetrics("counter", dwr["counters"], metrics, metricTime)
-	metrics = p.readDWMetrics("meter", dwr["meters"], metrics, metricTime)
-	metrics = p.readDWMetrics("gauge", dwr["gauges"], metrics, metricTime)
-	metrics = p.readDWMetrics("histogram", dwr["histograms"], metrics, metricTime)
-	metrics = p.readDWMetrics("timer", dwr["timers"], metrics, metricTime)
-
-	jsonTags := p.readTags(buf)
-
-	// fill json tags first
-	if len(jsonTags) > 0 {
-		for _, m := range metrics {
-			for k, v := range jsonTags {
-				// only set the tag if it doesn't already exist:
-				if !m.HasTag(k) {
-					m.AddTag(k, v)
-				}
-			}
-		}
-	}
-	// fill default tags last
-	if len(p.DefaultTags) > 0 {
-		for _, m := range metrics {
-			for k, v := range p.DefaultTags {
-				// only set the default tag if it doesn't already exist:
-				if !m.HasTag(k) {
-					m.AddTag(k, v)
-				}
-			}
-		}
-	}
-
-	return metrics, nil
-}
-
-// ParseLine is not supported by the dropwizard format
-func (p *Parser) ParseLine(line string) (telegraf.Metric, error) {
-	return nil, fmt.Errorf("ParseLine not supported: %s, for data format: dropwizard", line)
-}
-
-// SetDefaultTags sets the default tags
-func (p *Parser) SetDefaultTags(tags map[string]string) {
-	p.DefaultTags = tags
-}
-
-func (p *Parser) readTags(buf []byte) map[string]string {
-	if p.TagsPath != "" {
-		var tagsBytes []byte
-		tagsResult := gjson.GetBytes(buf, p.TagsPath)
-		if tagsResult.Index > 0 {
-			tagsBytes = buf[tagsResult.Index : tagsResult.Index+len(tagsResult.Raw)]
-		} else {
-			tagsBytes = []byte(tagsResult.Raw)
-		}
-		var tags map[string]string
-		err := json.Unmarshal(tagsBytes, &tags)
-		if err != nil {
-			p.Log.Warnf("Failed to parse tags from JSON path '%s': %s\n", p.TagsPath, err)
-		} else if len(tags) > 0 {
-			return tags
-		}
-	}
-
-	tags := make(map[string]string)
-	for tagKey, jsonPath := range p.TagPathsMap {
-		tags[tagKey] = gjson.GetBytes(buf, jsonPath).String()
-	}
-	return tags
-}
-
-func (p *Parser) parseTime(buf []byte) (time.Time, error) {
-	if p.TimePath != "" {
-		timeFormat := p.TimeFormat
-		if timeFormat == "" {
-			timeFormat = time.RFC3339
-		}
-		timeString := gjson.GetBytes(buf, p.TimePath).String()
-		if timeString == "" {
-			return time.Time{}, fmt.Errorf("time not found in JSON path %s", p.TimePath)
-		}
-		t, err := time.Parse(timeFormat, timeString)
-		if err != nil {
-			return time.Time{}, fmt.Errorf("time %s cannot be parsed with format %s, %s", timeString, timeFormat, err)
-		}
-		return t.UTC(), nil
-	}
-	return time.Now(), nil
-}
-
-func (p *Parser) unmarshalMetrics(buf []byte) (map[string]interface{}, error) {
-	var registryBytes []byte
-	if p.MetricRegistryPath != "" {
-		regResult := gjson.GetBytes(buf, p.MetricRegistryPath)
-		if regResult.Index > 0 {
-			registryBytes = buf[regResult.Index : regResult.Index+len(regResult.Raw)]
-		} else {
-			registryBytes = []byte(regResult.Raw)
-		}
-		if len(registryBytes) == 0 {
-			err := fmt.Errorf("metric registry not found in JSON path %s", p.MetricRegistryPath)
-			return nil, err
-		}
-	} else {
-		registryBytes = buf
-	}
-	var jsonOut map[string]interface{}
-	err := json.Unmarshal(registryBytes, &jsonOut)
-	if err != nil {
-		err = fmt.Errorf("unable to parse dropwizard metric registry from JSON document, %s", err)
-		return nil, err
-	}
-	return jsonOut, nil
-}
-
-func (p *Parser) readDWMetrics(metricType string, dwms interface{}, metrics []telegraf.Metric, tm time.Time) []telegraf.Metric {
-	if dwmsTyped, ok := dwms.(map[string]interface{}); ok {
-		for dwmName, dwmFields := range dwmsTyped {
-			measurementName := dwmName
-			tags := make(map[string]string)
-			fieldPrefix := ""
-			if p.templateEngine != nil {
-				measurementName, tags, fieldPrefix, _ = p.templateEngine.Apply(dwmName)
-				if len(fieldPrefix) > 0 {
-					fieldPrefix = fmt.Sprintf("%s%s", fieldPrefix, p.Separator)
-				}
-			}
-
-			parsed, err := p.seriesParser.Parse([]byte(measurementName))
-			var m telegraf.Metric
-			if err != nil || len(parsed) != 1 {
-				m = metric.New(measurementName, map[string]string{}, map[string]interface{}{}, tm)
-			} else {
-				m = parsed[0]
-				m.SetTime(tm)
-			}
-
-			m.AddTag("metric_type", metricType)
-			for k, v := range tags {
-				m.AddTag(k, v)
-			}
-
-			if fields, ok := dwmFields.(map[string]interface{}); ok {
-				for k, v := range fields {
-					switch v := v.(type) {
-					case float64, string, bool:
-						m.AddField(fieldPrefix+k, v)
-					default:
-						// ignore
-					}
-				}
-			}
-
-			metrics = append(metrics, m)
-		}
-	}
-
-	return metrics
-}
-
-func (p *Parser) Init() error {
-	handler := influx.NewMetricHandler()
-	p.seriesParser = influx.NewSeriesParser(handler)
-
-	if len(p.Templates) != 0 {
-		defaultTemplate, err := templating.NewDefaultTemplateWithPattern("measurement*")
-		if err != nil {
-			return err
-		}
-
-		templateEngine, err := templating.NewEngine(p.Separator, defaultTemplate, p.Templates)
-		if err != nil {
-			return err
-		}
-		p.templateEngine = templateEngine
-	}
-
-	return nil
-}
-
-func init() {
-	parsers.Add("dropwizard",
-		func(defaultMetricName string) telegraf.Parser {
-			return &Parser{}
-		})
-}
-
-func (p *Parser) InitFromConfig(config *parsers.Config) error {
-	p.MetricRegistryPath = config.DropwizardMetricRegistryPath
-	p.TimePath = config.DropwizardTimePath
-	p.TimeFormat = config.DropwizardTimeFormat
-	p.TagsPath = config.DropwizardTagsPath
-	p.TagPathsMap = config.DropwizardTagPathsMap
-	p.Separator = config.Separator
-	p.Templates = append(p.Templates, config.Templates...)
-	p.DefaultTags = config.DefaultTags
-
-	return nil
-}
-=======
-package dropwizard
-
-import (
-	"encoding/json"
-	"fmt"
-	"time"
-
-	"github.com/tidwall/gjson"
-
-	"github.com/influxdata/telegraf"
-	"github.com/influxdata/telegraf/internal/templating"
-	"github.com/influxdata/telegraf/metric"
-	"github.com/influxdata/telegraf/plugins/parsers/influx"
-)
-
-type TimeFunc func() time.Time
-
-// Parser parses json inputs containing dropwizard metrics,
-// either top-level or embedded inside a json field.
-// This parser is using gjson for retrieving paths within the json file.
-type parser struct {
-	// an optional json path containing the metric registry object
-	// if left empty, the whole json object is parsed as a metric registry
-	MetricRegistryPath string
-
-	// an optional json path containing the default time of the metrics
-	// if left empty, or if cannot be parsed the current processing time is used as the time of the metrics
-	TimePath string
-
-	// time format to use for parsing the time field
-	// defaults to time.RFC3339
-	TimeFormat string
-
-	// an optional json path pointing to a json object with tag key/value pairs
-	// takes precedence over TagPathsMap
-	TagsPath string
-
-	// an optional map containing tag names as keys and json paths to retrieve the tag values from as values
-	// used if TagsPath is empty or doesn't return any tags
-	TagPathsMap map[string]string
-
-	// an optional map of default tags to use for metrics
-	DefaultTags map[string]string
-
-	Log telegraf.Logger `toml:"-"`
-
-	separator      string
-	templateEngine *templating.Engine
-
-	timeFunc TimeFunc
-
-	// seriesParser parses line protocol measurement + tags
-	seriesParser *influx.Parser
-}
-
-func NewParser() *parser {
-	handler := influx.NewMetricHandler()
-	seriesParser := influx.NewSeriesParser(handler)
-
-	parser := &parser{
-		timeFunc:     time.Now,
-		seriesParser: seriesParser,
-	}
-	return parser
-}
-
-// Parse parses the input bytes to an array of metrics
-func (p *parser) Parse(buf []byte) ([]telegraf.Metric, error) {
-	metrics := make([]telegraf.Metric, 0)
-
-	metricTime, err := p.parseTime(buf)
-	if err != nil {
-		return nil, err
-	}
-	dwr, err := p.unmarshalMetrics(buf)
-	if err != nil {
-		return nil, err
-	}
-
-	metrics = p.readDWMetrics("counter", dwr["counters"], metrics, metricTime)
-	metrics = p.readDWMetrics("meter", dwr["meters"], metrics, metricTime)
-	metrics = p.readDWMetrics("gauge", dwr["gauges"], metrics, metricTime)
-	metrics = p.readDWMetrics("histogram", dwr["histograms"], metrics, metricTime)
-	metrics = p.readDWMetrics("timer", dwr["timers"], metrics, metricTime)
-
-	jsonTags := p.readTags(buf)
-
-	// fill json tags first
-	if len(jsonTags) > 0 {
-		for _, m := range metrics {
-			for k, v := range jsonTags {
-				// only set the tag if it doesn't already exist:
-				if !m.HasTag(k) {
-					m.AddTag(k, v)
-				}
-			}
-		}
-	}
-	// fill default tags last
-	if len(p.DefaultTags) > 0 {
-		for _, m := range metrics {
-			for k, v := range p.DefaultTags {
-				// only set the default tag if it doesn't already exist:
-				if !m.HasTag(k) {
-					m.AddTag(k, v)
-				}
-			}
-		}
-	}
-
-	return metrics, nil
-}
-
-func (p *parser) SetTemplates(separator string, templates []string) error {
-	if len(templates) == 0 {
-		p.templateEngine = nil
-		return nil
-	}
-
-	defaultTemplate, err := templating.NewDefaultTemplateWithPattern("measurement*")
-	if err != nil {
-		return err
-	}
-
-	templateEngine, err := templating.NewEngine(separator, defaultTemplate, templates)
-	if err != nil {
-		return err
-	}
-
-	p.separator = separator
-	p.templateEngine = templateEngine
-	return nil
-}
-
-// ParseLine is not supported by the dropwizard format
-func (p *parser) ParseLine(line string) (telegraf.Metric, error) {
-	return nil, fmt.Errorf("ParseLine not supported: %s, for data format: dropwizard", line)
-}
-
-// SetDefaultTags sets the default tags
-func (p *parser) SetDefaultTags(tags map[string]string) {
-	p.DefaultTags = tags
-}
-
-func (p *parser) readTags(buf []byte) map[string]string {
-	if p.TagsPath != "" {
-		var tagsBytes []byte
-		tagsResult := gjson.GetBytes(buf, p.TagsPath)
-		if tagsResult.Index > 0 {
-			tagsBytes = buf[tagsResult.Index : tagsResult.Index+len(tagsResult.Raw)]
-		} else {
-			tagsBytes = []byte(tagsResult.Raw)
-		}
-		var tags map[string]string
-		err := json.Unmarshal(tagsBytes, &tags)
-		if err != nil {
-			p.Log.Warnf("Failed to parse tags from JSON path '%s': %s\n", p.TagsPath, err)
-		} else if len(tags) > 0 {
-			return tags
-		}
-	}
-
-	tags := make(map[string]string)
-	for tagKey, jsonPath := range p.TagPathsMap {
-		tags[tagKey] = gjson.GetBytes(buf, jsonPath).String()
-	}
-	return tags
-}
-
-func (p *parser) parseTime(buf []byte) (time.Time, error) {
-	if p.TimePath != "" {
-		timeFormat := p.TimeFormat
-		if timeFormat == "" {
-			timeFormat = time.RFC3339
-		}
-		timeString := gjson.GetBytes(buf, p.TimePath).String()
-		if timeString == "" {
-			err := fmt.Errorf("time not found in JSON path %s", p.TimePath)
-			return p.timeFunc(), err
-		}
-		t, err := time.Parse(timeFormat, timeString)
-		if err != nil {
-			err = fmt.Errorf("time %s cannot be parsed with format %s, %s", timeString, timeFormat, err)
-			return p.timeFunc(), err
-		}
-		return t.UTC(), nil
-	}
-	return p.timeFunc(), nil
-}
-
-func (p *parser) unmarshalMetrics(buf []byte) (map[string]interface{}, error) {
-	var registryBytes []byte
-	if p.MetricRegistryPath != "" {
-		regResult := gjson.GetBytes(buf, p.MetricRegistryPath)
-		if regResult.Index > 0 {
-			registryBytes = buf[regResult.Index : regResult.Index+len(regResult.Raw)]
-		} else {
-			registryBytes = []byte(regResult.Raw)
-		}
-		if len(registryBytes) == 0 {
-			err := fmt.Errorf("metric registry not found in JSON path %s", p.MetricRegistryPath)
-			return nil, err
-		}
-	} else {
-		registryBytes = buf
-	}
-	var jsonOut map[string]interface{}
-	err := json.Unmarshal(registryBytes, &jsonOut)
-	if err != nil {
-		err = fmt.Errorf("unable to parse dropwizard metric registry from JSON document, %s", err)
-		return nil, err
-	}
-	return jsonOut, nil
-}
-
-func (p *parser) readDWMetrics(metricType string, dwms interface{}, metrics []telegraf.Metric, tm time.Time) []telegraf.Metric {
-	if dwmsTyped, ok := dwms.(map[string]interface{}); ok {
-		for dwmName, dwmFields := range dwmsTyped {
-			measurementName := dwmName
-			tags := make(map[string]string)
-			fieldPrefix := ""
-			if p.templateEngine != nil {
-				measurementName, tags, fieldPrefix, _ = p.templateEngine.Apply(dwmName)
-				if len(fieldPrefix) > 0 {
-					fieldPrefix = fmt.Sprintf("%s%s", fieldPrefix, p.separator)
-				}
-			}
-
-			parsed, err := p.seriesParser.Parse([]byte(measurementName))
-			var m telegraf.Metric
-			if err != nil || len(parsed) != 1 {
-				m = metric.New(measurementName, map[string]string{}, map[string]interface{}{}, tm)
-			} else {
-				m = parsed[0]
-				m.SetTime(tm)
-			}
-
-			m.AddTag("metric_type", metricType)
-			for k, v := range tags {
-				m.AddTag(k, v)
-			}
-
-			if fields, ok := dwmFields.(map[string]interface{}); ok {
-				for k, v := range fields {
-					switch v := v.(type) {
-					case float64, string, bool:
-						m.AddField(fieldPrefix+k, v)
-					default:
-						// ignore
-					}
-				}
-			}
-
-			metrics = append(metrics, m)
-		}
-	}
-
-	return metrics
-}
-
-func (p *parser) SetTimeFunc(f TimeFunc) {
-	p.timeFunc = f
-}
->>>>>>> 939a9ddb
+package dropwizard
+
+import (
+	"encoding/json"
+	"fmt"
+	"time"
+
+	"github.com/tidwall/gjson"
+
+	"github.com/influxdata/telegraf"
+	"github.com/influxdata/telegraf/internal/templating"
+	"github.com/influxdata/telegraf/metric"
+	"github.com/influxdata/telegraf/plugins/parsers/influx"
+)
+
+type TimeFunc func() time.Time
+
+// Parser parses json inputs containing dropwizard metrics,
+// either top-level or embedded inside a json field.
+// This parser is using gjson for retrieving paths within the json file.
+type parser struct {
+	// an optional json path containing the metric registry object
+	// if left empty, the whole json object is parsed as a metric registry
+	MetricRegistryPath string
+
+	// an optional json path containing the default time of the metrics
+	// if left empty, or if cannot be parsed the current processing time is used as the time of the metrics
+	TimePath string
+
+	// time format to use for parsing the time field
+	// defaults to time.RFC3339
+	TimeFormat string
+
+	// an optional json path pointing to a json object with tag key/value pairs
+	// takes precedence over TagPathsMap
+	TagsPath string
+
+	// an optional map containing tag names as keys and json paths to retrieve the tag values from as values
+	// used if TagsPath is empty or doesn't return any tags
+	TagPathsMap map[string]string
+
+	// an optional map of default tags to use for metrics
+	DefaultTags map[string]string
+
+	Log telegraf.Logger `toml:"-"`
+
+	separator      string
+	templateEngine *templating.Engine
+
+	timeFunc TimeFunc
+
+	// seriesParser parses line protocol measurement + tags
+	seriesParser *influx.Parser
+}
+
+func NewParser() *parser {
+	handler := influx.NewMetricHandler()
+	seriesParser := influx.NewSeriesParser(handler)
+
+	parser := &parser{
+		timeFunc:     time.Now,
+		seriesParser: seriesParser,
+	}
+	return parser
+}
+
+// Parse parses the input bytes to an array of metrics
+func (p *parser) Parse(buf []byte) ([]telegraf.Metric, error) {
+	metrics := make([]telegraf.Metric, 0)
+
+	metricTime, err := p.parseTime(buf)
+	if err != nil {
+		return nil, err
+	}
+	dwr, err := p.unmarshalMetrics(buf)
+	if err != nil {
+		return nil, err
+	}
+
+	metrics = p.readDWMetrics("counter", dwr["counters"], metrics, metricTime)
+	metrics = p.readDWMetrics("meter", dwr["meters"], metrics, metricTime)
+	metrics = p.readDWMetrics("gauge", dwr["gauges"], metrics, metricTime)
+	metrics = p.readDWMetrics("histogram", dwr["histograms"], metrics, metricTime)
+	metrics = p.readDWMetrics("timer", dwr["timers"], metrics, metricTime)
+
+	jsonTags := p.readTags(buf)
+
+	// fill json tags first
+	if len(jsonTags) > 0 {
+		for _, m := range metrics {
+			for k, v := range jsonTags {
+				// only set the tag if it doesn't already exist:
+				if !m.HasTag(k) {
+					m.AddTag(k, v)
+				}
+			}
+		}
+	}
+	// fill default tags last
+	if len(p.DefaultTags) > 0 {
+		for _, m := range metrics {
+			for k, v := range p.DefaultTags {
+				// only set the default tag if it doesn't already exist:
+				if !m.HasTag(k) {
+					m.AddTag(k, v)
+				}
+			}
+		}
+	}
+
+	return metrics, nil
+}
+
+func (p *parser) SetTemplates(separator string, templates []string) error {
+	if len(templates) == 0 {
+		p.templateEngine = nil
+		return nil
+	}
+
+	defaultTemplate, err := templating.NewDefaultTemplateWithPattern("measurement*")
+	if err != nil {
+		return err
+	}
+
+	templateEngine, err := templating.NewEngine(separator, defaultTemplate, templates)
+	if err != nil {
+		return err
+	}
+
+	p.separator = separator
+	p.templateEngine = templateEngine
+	return nil
+}
+
+// ParseLine is not supported by the dropwizard format
+func (p *parser) ParseLine(line string) (telegraf.Metric, error) {
+	return nil, fmt.Errorf("ParseLine not supported: %s, for data format: dropwizard", line)
+}
+
+// SetDefaultTags sets the default tags
+func (p *parser) SetDefaultTags(tags map[string]string) {
+	p.DefaultTags = tags
+}
+
+func (p *parser) readTags(buf []byte) map[string]string {
+	if p.TagsPath != "" {
+		var tagsBytes []byte
+		tagsResult := gjson.GetBytes(buf, p.TagsPath)
+		if tagsResult.Index > 0 {
+			tagsBytes = buf[tagsResult.Index : tagsResult.Index+len(tagsResult.Raw)]
+		} else {
+			tagsBytes = []byte(tagsResult.Raw)
+		}
+		var tags map[string]string
+		err := json.Unmarshal(tagsBytes, &tags)
+		if err != nil {
+			p.Log.Warnf("Failed to parse tags from JSON path '%s': %s\n", p.TagsPath, err)
+		} else if len(tags) > 0 {
+			return tags
+		}
+	}
+
+	tags := make(map[string]string)
+	for tagKey, jsonPath := range p.TagPathsMap {
+		tags[tagKey] = gjson.GetBytes(buf, jsonPath).String()
+	}
+	return tags
+}
+
+func (p *parser) parseTime(buf []byte) (time.Time, error) {
+	if p.TimePath != "" {
+		timeFormat := p.TimeFormat
+		if timeFormat == "" {
+			timeFormat = time.RFC3339
+		}
+		timeString := gjson.GetBytes(buf, p.TimePath).String()
+		if timeString == "" {
+			err := fmt.Errorf("time not found in JSON path %s", p.TimePath)
+			return p.timeFunc(), err
+		}
+		t, err := time.Parse(timeFormat, timeString)
+		if err != nil {
+			err = fmt.Errorf("time %s cannot be parsed with format %s, %s", timeString, timeFormat, err)
+			return p.timeFunc(), err
+		}
+		return t.UTC(), nil
+	}
+	return p.timeFunc(), nil
+}
+
+func (p *parser) unmarshalMetrics(buf []byte) (map[string]interface{}, error) {
+	var registryBytes []byte
+	if p.MetricRegistryPath != "" {
+		regResult := gjson.GetBytes(buf, p.MetricRegistryPath)
+		if regResult.Index > 0 {
+			registryBytes = buf[regResult.Index : regResult.Index+len(regResult.Raw)]
+		} else {
+			registryBytes = []byte(regResult.Raw)
+		}
+		if len(registryBytes) == 0 {
+			err := fmt.Errorf("metric registry not found in JSON path %s", p.MetricRegistryPath)
+			return nil, err
+		}
+	} else {
+		registryBytes = buf
+	}
+	var jsonOut map[string]interface{}
+	err := json.Unmarshal(registryBytes, &jsonOut)
+	if err != nil {
+		err = fmt.Errorf("unable to parse dropwizard metric registry from JSON document, %s", err)
+		return nil, err
+	}
+	return jsonOut, nil
+}
+
+func (p *parser) readDWMetrics(metricType string, dwms interface{}, metrics []telegraf.Metric, tm time.Time) []telegraf.Metric {
+	if dwmsTyped, ok := dwms.(map[string]interface{}); ok {
+		for dwmName, dwmFields := range dwmsTyped {
+			measurementName := dwmName
+			tags := make(map[string]string)
+			fieldPrefix := ""
+			if p.templateEngine != nil {
+				measurementName, tags, fieldPrefix, _ = p.templateEngine.Apply(dwmName)
+				if len(fieldPrefix) > 0 {
+					fieldPrefix = fmt.Sprintf("%s%s", fieldPrefix, p.separator)
+				}
+			}
+
+			parsed, err := p.seriesParser.Parse([]byte(measurementName))
+			var m telegraf.Metric
+			if err != nil || len(parsed) != 1 {
+				m = metric.New(measurementName, map[string]string{}, map[string]interface{}{}, tm)
+			} else {
+				m = parsed[0]
+				m.SetTime(tm)
+			}
+
+			m.AddTag("metric_type", metricType)
+			for k, v := range tags {
+				m.AddTag(k, v)
+			}
+
+			if fields, ok := dwmFields.(map[string]interface{}); ok {
+				for k, v := range fields {
+					switch v := v.(type) {
+					case float64, string, bool:
+						m.AddField(fieldPrefix+k, v)
+					default:
+						// ignore
+					}
+				}
+			}
+
+			metrics = append(metrics, m)
+		}
+	}
+
+	return metrics
+}
+
+func (p *parser) SetTimeFunc(f TimeFunc) {
+	p.timeFunc = f
+}