--- conflicted
+++ resolved
@@ -32,32 +32,13 @@
 	// will get handled in the ParseLine function.
 	"ts-epoch":      "EPOCH",
 	"ts-epochnano":  "EPOCH_NANO",
-<<<<<<< HEAD
-	"ts-syslog":     "SYSLOG_TIMESTAMP",
 	"ts-ciscodebug": "CISCO_DEBUG_TIMESTAMP",
-=======
 	"ts-epochmilli": "EPOCH_MILLI",
 	"ts-syslog":     "SYSLOG_TIMESTAMP",
->>>>>>> 2f943e97
 	"ts":            "GENERIC_TIMESTAMP", // try parsing all known timestamp layouts.
 }
 
 const (
-<<<<<<< HEAD
-	MEASUREMENT           = "measurement"
-	INT                   = "int"
-	TAG                   = "tag"
-	FLOAT                 = "float"
-	STRING                = "string"
-	DURATION              = "duration"
-	DROP                  = "drop"
-	HEX                   = "hex"
-	EPOCH                 = "EPOCH"
-	EPOCH_NANO            = "EPOCH_NANO"
-	CISCO_DEBUG_TIMESTAMP = "CISCO_DEBUG_TIMESTAMP"
-	SYSLOG_TIMESTAMP      = "SYSLOG_TIMESTAMP"
-	GENERIC_TIMESTAMP     = "GENERIC_TIMESTAMP"
-=======
 	MEASUREMENT       = "measurement"
 	INT               = "int"
 	TAG               = "tag"
@@ -70,7 +51,7 @@
 	EPOCH_NANO        = "EPOCH_NANO"
 	SYSLOG_TIMESTAMP  = "SYSLOG_TIMESTAMP"
 	GENERIC_TIMESTAMP = "GENERIC_TIMESTAMP"
->>>>>>> 2f943e97
+	CISCO_DEBUG_TIMESTAMP = "CISCO_DEBUG_TIMESTAMP"
 )
 
 var (
