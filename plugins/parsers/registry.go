package parsers

import (
	"fmt"

	"github.com/influxdata/telegraf"

	"github.com/influxdata/telegraf/plugins/parsers/collectd"
	"github.com/influxdata/telegraf/plugins/parsers/dropwizard"
	"github.com/influxdata/telegraf/plugins/parsers/graphite"
	"github.com/influxdata/telegraf/plugins/parsers/grok"
	"github.com/influxdata/telegraf/plugins/parsers/influx"
	"github.com/influxdata/telegraf/plugins/parsers/json"
	"github.com/influxdata/telegraf/plugins/parsers/nagios"
	"github.com/influxdata/telegraf/plugins/parsers/value"
)

// ParserInput is an interface for input plugins that are able to parse
// arbitrary data formats.
type ParserInput interface {
	// SetParser sets the parser function for the interface
	SetParser(parser Parser)
}

// Parser is an interface defining functions that a parser plugin must satisfy.
type Parser interface {
	// Parse takes a byte buffer separated by newlines
	// ie, `cpu.usage.idle 90\ncpu.usage.busy 10`
	// and parses it into telegraf metrics
	//
	// Must be thread-safe.
	Parse(buf []byte) ([]telegraf.Metric, error)

	// ParseLine takes a single string metric
	// ie, "cpu.usage.idle 90"
	// and parses it into a telegraf metric.
	//
	// Must be thread-safe.
	ParseLine(line string) (telegraf.Metric, error)

	// SetDefaultTags tells the parser to add all of the given tags
	// to each parsed metric.
	// NOTE: do _not_ modify the map after you've passed it here!!
	SetDefaultTags(tags map[string]string)
}

// Config is a struct that covers the data types needed for all parser types,
// and can be used to instantiate _any_ of the parsers.
type Config struct {
	// Dataformat can be one of: json, influx, graphite, value, nagios
	DataFormat string

	// Separator only applied to Graphite data.
	Separator string
	// Templates only apply to Graphite data.
	Templates []string

	// TagKeys only apply to JSON data
	TagKeys []string
	// FieldKeys only apply to JSON
	StringFields []string
	// MetricName applies to JSON & value. This will be the name of the measurement.
	MetricName string

	//holds a gjson path for json parser
	JSONQuery string

	//key of time
	JSONTimeKey string

	//time format
	JSONTimeFormat string

	// Authentication file for collectd
	CollectdAuthFile string
	// One of none (default), sign, or encrypt
	CollectdSecurityLevel string
	// Dataset specification for collectd
	CollectdTypesDB []string

	// whether to split or join multivalue metrics
	CollectdSplit string

	// DataType only applies to value, this will be the type to parse value to
	DataType string

	// DefaultTags are the default tags that will be added to all parsed metrics.
	DefaultTags map[string]string

	// an optional json path containing the metric registry object
	// if left empty, the whole json object is parsed as a metric registry
	DropwizardMetricRegistryPath string
	// an optional json path containing the default time of the metrics
	// if left empty, the processing time is used
	DropwizardTimePath string
	// time format to use for parsing the time field
	// defaults to time.RFC3339
	DropwizardTimeFormat string
	// an optional json path pointing to a json object with tag key/value pairs
	// takes precedence over DropwizardTagPathsMap
	DropwizardTagsPath string
	// an optional map containing tag names as keys and json paths to retrieve the tag values from as values
	// used if TagsPath is empty or doesn't return any tags
	DropwizardTagPathsMap map[string]string

	//grok patterns
	GrokPatterns           []string
	GrokNamedPatterns      []string
	GrokCustomPatterns     string
	GrokCustomPatternFiles []string
	GrokTimeZone           string
}

// NewParser returns a Parser interface based on the given config.
func NewParser(config *Config) (Parser, error) {
	var err error
	var parser Parser
	switch config.DataFormat {
	case "json":
		parser, err = newJSONParser(config.MetricName,
			config.TagKeys,
			config.StringFields,
			config.JSONQuery,
			config.JSONTimeKey,
			config.JSONTimeFormat,
			config.DefaultTags)
	case "value":
		parser, err = NewValueParser(config.MetricName,
			config.DataType, config.DefaultTags)
	case "influx":
		parser, err = NewInfluxParser()
	case "nagios":
		parser, err = NewNagiosParser()
	case "graphite":
		parser, err = NewGraphiteParser(config.Separator,
			config.Templates, config.DefaultTags)
	case "collectd":
		parser, err = NewCollectdParser(config.CollectdAuthFile,
			config.CollectdSecurityLevel, config.CollectdTypesDB, config.CollectdSplit)
	case "dropwizard":
		parser, err = NewDropwizardParser(
			config.DropwizardMetricRegistryPath,
			config.DropwizardTimePath,
			config.DropwizardTimeFormat,
			config.DropwizardTagsPath,
			config.DropwizardTagPathsMap,
			config.DefaultTags,
			config.Separator,
			config.Templates)
	case "grok":
		parser, err = newGrokParser(
			config.MetricName,
			config.GrokPatterns,
			config.GrokNamedPatterns,
			config.GrokCustomPatterns,
			config.GrokCustomPatternFiles,
			config.GrokTimeZone)
	default:
		err = fmt.Errorf("Invalid data format: %s", config.DataFormat)
	}
	return parser, err
}

<<<<<<< HEAD
func newJSONParser(
	metricName string,
	tagKeys []string,
	stringFields []string,
	jsonQuery string,
	timeKey string,
	timeFormat string,
	defaultTags map[string]string,
) (Parser, error) {
	parser := &json.JSONParser{
		MetricName:     metricName,
		TagKeys:        tagKeys,
		StringFields:   stringFields,
		JSONQuery:      jsonQuery,
		JSONTimeKey:    timeKey,
		JSONTimeFormat: timeFormat,
		DefaultTags:    defaultTags,
	}
	return parser, nil
}

//Deprecated: Use NewParser to get a JSONParser object
=======
func newGrokParser(metricName string,
	patterns []string,
	nPatterns []string,
	cPatterns string,
	cPatternFiles []string, tZone string) (Parser, error) {
	parser := grok.Parser{
		Measurement:        metricName,
		Patterns:           patterns,
		NamedPatterns:      nPatterns,
		CustomPatterns:     cPatterns,
		CustomPatternFiles: cPatternFiles,
		Timezone:           tZone,
	}

	err := parser.Compile()
	return &parser, err
}

>>>>>>> 3218ed7e
func NewJSONParser(
	metricName string,
	tagKeys []string,
	defaultTags map[string]string,
) (Parser, error) {
	parser := &json.JSONParser{
		MetricName:  metricName,
		TagKeys:     tagKeys,
		DefaultTags: defaultTags,
	}
	return parser, nil
}

func NewNagiosParser() (Parser, error) {
	return &nagios.NagiosParser{}, nil
}

func NewInfluxParser() (Parser, error) {
	handler := influx.NewMetricHandler()
	return influx.NewParser(handler), nil
}

func NewGraphiteParser(
	separator string,
	templates []string,
	defaultTags map[string]string,
) (Parser, error) {
	return graphite.NewGraphiteParser(separator, templates, defaultTags)
}

func NewValueParser(
	metricName string,
	dataType string,
	defaultTags map[string]string,
) (Parser, error) {
	return &value.ValueParser{
		MetricName:  metricName,
		DataType:    dataType,
		DefaultTags: defaultTags,
	}, nil
}

func NewCollectdParser(
	authFile string,
	securityLevel string,
	typesDB []string,
	split string,
) (Parser, error) {
	return collectd.NewCollectdParser(authFile, securityLevel, typesDB, split)
}

func NewDropwizardParser(
	metricRegistryPath string,
	timePath string,
	timeFormat string,
	tagsPath string,
	tagPathsMap map[string]string,
	defaultTags map[string]string,
	separator string,
	templates []string,

) (Parser, error) {
	parser := dropwizard.NewParser()
	parser.MetricRegistryPath = metricRegistryPath
	parser.TimePath = timePath
	parser.TimeFormat = timeFormat
	parser.TagsPath = tagsPath
	parser.TagPathsMap = tagPathsMap
	parser.DefaultTags = defaultTags
	err := parser.SetTemplates(separator, templates)
	if err != nil {
		return nil, err
	}
	return parser, err
}<|MERGE_RESOLUTION|>--- conflicted
+++ resolved
@@ -161,7 +161,6 @@
 	return parser, err
 }
 
-<<<<<<< HEAD
 func newJSONParser(
 	metricName string,
 	tagKeys []string,
@@ -184,7 +183,6 @@
 }
 
 //Deprecated: Use NewParser to get a JSONParser object
-=======
 func newGrokParser(metricName string,
 	patterns []string,
 	nPatterns []string,
@@ -203,7 +201,6 @@
 	return &parser, err
 }
 
->>>>>>> 3218ed7e
 func NewJSONParser(
 	metricName string,
 	tagKeys []string,
