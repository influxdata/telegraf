--- conflicted
+++ resolved
@@ -157,7 +157,6 @@
 			config.GrokCustomPatterns,
 			config.GrokCustomPatternFiles,
 			config.GrokTimeZone)
-<<<<<<< HEAD
 	case "csv":
 		parser, err = newCSVParser(config.MetricName,
 			config.CSVHeaderRowCount,
@@ -172,10 +171,8 @@
 			config.CSVTimestampColumn,
 			config.CSVTimestampFormat,
 			config.DefaultTags)
-=======
 	case "logfmt":
 		parser, err = NewLogFmtParser(config.MetricName, config.DefaultTags)
->>>>>>> e893dc38
 	default:
 		err = fmt.Errorf("Invalid data format: %s", config.DataFormat)
 	}
