--- conflicted
+++ resolved
@@ -15,11 +15,7 @@
 	DefaultTags map[string]string
 }
 
-<<<<<<< HEAD
-func (p *InfluxParser) ParseWithDefaultTime(buf []byte, t time.Time) ([]telegraf.Metric, error) {
-=======
 func (p *InfluxParser) ParseWithDefaultTimePrecision(buf []byte, t time.Time, precision string) ([]telegraf.Metric, error) {
->>>>>>> 67440c95
 	if !bytes.HasSuffix(buf, []byte("\n")) {
 		buf = append(buf, '\n')
 	}
