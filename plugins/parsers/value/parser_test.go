package value

import (
	"testing"

	"github.com/stretchr/testify/require"
)

func TestParseValidValues(t *testing.T) {
<<<<<<< HEAD
	parser := Parser{
		MetricName: "value_test",
		DataType:   "integer",
	}
	require.NoError(t, parser.Init())
=======
	parser := NewValueParser("value_test", "integer", "", nil)
>>>>>>> 939a9ddb
	metrics, err := parser.Parse([]byte("55"))
	require.NoError(t, err)
	require.Len(t, metrics, 1)
	require.Equal(t, "value_test", metrics[0].Name())
	require.Equal(t, map[string]interface{}{
		"value": int64(55),
	}, metrics[0].Fields())
	require.Equal(t, map[string]string{}, metrics[0].Tags())

<<<<<<< HEAD
	parser = Parser{
		MetricName: "value_test",
		DataType:   "float",
	}
	require.NoError(t, parser.Init())
=======
	parser = NewValueParser("value_test", "float", "", nil)
>>>>>>> 939a9ddb
	metrics, err = parser.Parse([]byte("64"))
	require.NoError(t, err)
	require.Len(t, metrics, 1)
	require.Equal(t, "value_test", metrics[0].Name())
	require.Equal(t, map[string]interface{}{
		"value": float64(64),
	}, metrics[0].Fields())
	require.Equal(t, map[string]string{}, metrics[0].Tags())

<<<<<<< HEAD
	parser = Parser{
		MetricName: "value_test",
		DataType:   "string",
	}
	require.NoError(t, parser.Init())
=======
	parser = NewValueParser("value_test", "string", "", nil)
>>>>>>> 939a9ddb
	metrics, err = parser.Parse([]byte("foobar"))
	require.NoError(t, err)
	require.Len(t, metrics, 1)
	require.Equal(t, "value_test", metrics[0].Name())
	require.Equal(t, map[string]interface{}{
		"value": "foobar",
	}, metrics[0].Fields())
	require.Equal(t, map[string]string{}, metrics[0].Tags())

<<<<<<< HEAD
	parser = Parser{
		MetricName: "value_test",
		DataType:   "boolean",
	}
	require.NoError(t, parser.Init())
=======
	parser = NewValueParser("value_test", "boolean", "", nil)
>>>>>>> 939a9ddb
	metrics, err = parser.Parse([]byte("true"))
	require.NoError(t, err)
	require.Len(t, metrics, 1)
	require.Equal(t, "value_test", metrics[0].Name())
	require.Equal(t, map[string]interface{}{
		"value": true,
	}, metrics[0].Fields())
	require.Equal(t, map[string]string{}, metrics[0].Tags())
}

func TestParseMultipleValues(t *testing.T) {
<<<<<<< HEAD
	parser := Parser{
		MetricName: "value_test",
		DataType:   "integer",
	}
	require.NoError(t, parser.Init())
=======
	parser := NewValueParser("value_test", "integer", "", nil)
>>>>>>> 939a9ddb
	metrics, err := parser.Parse([]byte(`55
45
223
12
999
`))
	require.NoError(t, err)
	require.Len(t, metrics, 1)
	require.Equal(t, "value_test", metrics[0].Name())
	require.Equal(t, map[string]interface{}{
		"value": int64(999),
	}, metrics[0].Fields())
	require.Equal(t, map[string]string{}, metrics[0].Tags())
}

func TestParseCustomFieldName(t *testing.T) {
<<<<<<< HEAD
	parser := Parser{
		MetricName: "value_test",
		DataType:   "integer",
	}
	require.NoError(t, parser.Init())
=======
	parser := NewValueParser("value_test", "integer", "", nil)
>>>>>>> 939a9ddb
	parser.FieldName = "penguin"
	metrics, err := parser.Parse([]byte(`55`))

	require.NoError(t, err)
	require.Equal(t, map[string]interface{}{
		"penguin": int64(55),
	}, metrics[0].Fields())
}

func TestParseLineValidValues(t *testing.T) {
<<<<<<< HEAD
	parser := Parser{
		MetricName: "value_test",
		DataType:   "integer",
	}
	require.NoError(t, parser.Init())
=======
	parser := NewValueParser("value_test", "integer", "", nil)
>>>>>>> 939a9ddb
	metric, err := parser.ParseLine("55")
	require.NoError(t, err)
	require.Equal(t, "value_test", metric.Name())
	require.Equal(t, map[string]interface{}{
		"value": int64(55),
	}, metric.Fields())
	require.Equal(t, map[string]string{}, metric.Tags())

<<<<<<< HEAD
	parser = Parser{
		MetricName: "value_test",
		DataType:   "float",
	}
	require.NoError(t, parser.Init())
=======
	parser = NewValueParser("value_test", "float", "", nil)
>>>>>>> 939a9ddb
	metric, err = parser.ParseLine("64")
	require.NoError(t, err)
	require.Equal(t, "value_test", metric.Name())
	require.Equal(t, map[string]interface{}{
		"value": float64(64),
	}, metric.Fields())
	require.Equal(t, map[string]string{}, metric.Tags())

<<<<<<< HEAD
	parser = Parser{
		MetricName: "value_test",
		DataType:   "string",
	}
	require.NoError(t, parser.Init())
=======
	parser = NewValueParser("value_test", "string", "", nil)
>>>>>>> 939a9ddb
	metric, err = parser.ParseLine("foobar")
	require.NoError(t, err)
	require.Equal(t, "value_test", metric.Name())
	require.Equal(t, map[string]interface{}{
		"value": "foobar",
	}, metric.Fields())
	require.Equal(t, map[string]string{}, metric.Tags())

<<<<<<< HEAD
	parser = Parser{
		MetricName: "value_test",
		DataType:   "boolean",
	}
	require.NoError(t, parser.Init())
=======
	parser = NewValueParser("value_test", "boolean", "", nil)
>>>>>>> 939a9ddb
	metric, err = parser.ParseLine("true")
	require.NoError(t, err)
	require.Equal(t, "value_test", metric.Name())
	require.Equal(t, map[string]interface{}{
		"value": true,
	}, metric.Fields())
	require.Equal(t, map[string]string{}, metric.Tags())
}

func TestParseInvalidValues(t *testing.T) {
<<<<<<< HEAD
	parser := Parser{
		MetricName: "value_test",
		DataType:   "integer",
	}
	require.NoError(t, parser.Init())
=======
	parser := NewValueParser("value_test", "integer", "", nil)
>>>>>>> 939a9ddb
	metrics, err := parser.Parse([]byte("55.0"))
	require.Error(t, err)
	require.Len(t, metrics, 0)

<<<<<<< HEAD
	parser = Parser{
		MetricName: "value_test",
		DataType:   "float",
	}
	require.NoError(t, parser.Init())
=======
	parser = NewValueParser("value_test", "float", "", nil)
>>>>>>> 939a9ddb
	metrics, err = parser.Parse([]byte("foobar"))
	require.Error(t, err)
	require.Len(t, metrics, 0)

<<<<<<< HEAD
	parser = Parser{
		MetricName: "value_test",
		DataType:   "boolean",
	}
	require.NoError(t, parser.Init())
=======
	parser = NewValueParser("value_test", "boolean", "", nil)
>>>>>>> 939a9ddb
	metrics, err = parser.Parse([]byte("213"))
	require.Error(t, err)
	require.Len(t, metrics, 0)
}

func TestParseLineInvalidValues(t *testing.T) {
<<<<<<< HEAD
	parser := Parser{
		MetricName: "value_test",
		DataType:   "integer",
	}
	require.NoError(t, parser.Init())
	_, err := parser.ParseLine("55.0")
	require.Error(t, err)

	parser = Parser{
		MetricName: "value_test",
		DataType:   "float",
	}
	require.NoError(t, parser.Init())
	_, err = parser.ParseLine("foobar")
	require.Error(t, err)

	parser = Parser{
		MetricName: "value_test",
		DataType:   "boolean",
	}
	require.NoError(t, parser.Init())
=======
	parser := NewValueParser("value_test", "integer", "", nil)
	_, err := parser.ParseLine("55.0")
	require.Error(t, err)

	parser = NewValueParser("value_test", "float", "", nil)
	_, err = parser.ParseLine("foobar")
	require.Error(t, err)

	parser = NewValueParser("value_test", "boolean", "", nil)
>>>>>>> 939a9ddb
	_, err = parser.ParseLine("213")
	require.Error(t, err)
}

func TestParseValidValuesDefaultTags(t *testing.T) {
<<<<<<< HEAD
	parser := Parser{
		MetricName: "value_test",
		DataType:   "integer",
	}
	require.NoError(t, parser.Init())
=======
	parser := NewValueParser("value_test", "integer", "", nil)
>>>>>>> 939a9ddb
	parser.SetDefaultTags(map[string]string{"test": "tag"})
	metrics, err := parser.Parse([]byte("55"))
	require.NoError(t, err)
	require.Len(t, metrics, 1)
	require.Equal(t, "value_test", metrics[0].Name())
	require.Equal(t, map[string]interface{}{
		"value": int64(55),
	}, metrics[0].Fields())
	require.Equal(t, map[string]string{"test": "tag"}, metrics[0].Tags())

<<<<<<< HEAD
	parser = Parser{
		MetricName: "value_test",
		DataType:   "float",
	}
	require.NoError(t, parser.Init())
=======
	parser = NewValueParser("value_test", "float", "", nil)
>>>>>>> 939a9ddb
	parser.SetDefaultTags(map[string]string{"test": "tag"})
	metrics, err = parser.Parse([]byte("64"))
	require.NoError(t, err)
	require.Len(t, metrics, 1)
	require.Equal(t, "value_test", metrics[0].Name())
	require.Equal(t, map[string]interface{}{
		"value": float64(64),
	}, metrics[0].Fields())
	require.Equal(t, map[string]string{"test": "tag"}, metrics[0].Tags())

<<<<<<< HEAD
	parser = Parser{
		MetricName: "value_test",
		DataType:   "string",
	}
	require.NoError(t, parser.Init())
=======
	parser = NewValueParser("value_test", "string", "", nil)
>>>>>>> 939a9ddb
	parser.SetDefaultTags(map[string]string{"test": "tag"})
	metrics, err = parser.Parse([]byte("foobar"))
	require.NoError(t, err)
	require.Len(t, metrics, 1)
	require.Equal(t, "value_test", metrics[0].Name())
	require.Equal(t, map[string]interface{}{
		"value": "foobar",
	}, metrics[0].Fields())
	require.Equal(t, map[string]string{"test": "tag"}, metrics[0].Tags())

<<<<<<< HEAD
	parser = Parser{
		MetricName: "value_test",
		DataType:   "boolean",
	}
	require.NoError(t, parser.Init())
=======
	parser = NewValueParser("value_test", "boolean", "", nil)
>>>>>>> 939a9ddb
	parser.SetDefaultTags(map[string]string{"test": "tag"})
	metrics, err = parser.Parse([]byte("true"))
	require.NoError(t, err)
	require.Len(t, metrics, 1)
	require.Equal(t, "value_test", metrics[0].Name())
	require.Equal(t, map[string]interface{}{
		"value": true,
	}, metrics[0].Fields())
	require.Equal(t, map[string]string{"test": "tag"}, metrics[0].Tags())
}

func TestParseValuesWithNullCharacter(t *testing.T) {
<<<<<<< HEAD
	parser := Parser{
		MetricName: "value_test",
		DataType:   "integer",
	}
	require.NoError(t, parser.Init())
=======
	parser := NewValueParser("value_test", "integer", "", nil)
>>>>>>> 939a9ddb
	metrics, err := parser.Parse([]byte("55\x00"))
	require.NoError(t, err)
	require.Len(t, metrics, 1)
	require.Equal(t, "value_test", metrics[0].Name())
	require.Equal(t, map[string]interface{}{
		"value": int64(55),
	}, metrics[0].Fields())
	require.Equal(t, map[string]string{}, metrics[0].Tags())
}<|MERGE_RESOLUTION|>--- conflicted
+++ resolved
@@ -7,15 +7,7 @@
 )
 
 func TestParseValidValues(t *testing.T) {
-<<<<<<< HEAD
-	parser := Parser{
-		MetricName: "value_test",
-		DataType:   "integer",
-	}
-	require.NoError(t, parser.Init())
-=======
-	parser := NewValueParser("value_test", "integer", "", nil)
->>>>>>> 939a9ddb
+	parser := NewValueParser("value_test", "integer", "", nil)
 	metrics, err := parser.Parse([]byte("55"))
 	require.NoError(t, err)
 	require.Len(t, metrics, 1)
@@ -25,15 +17,7 @@
 	}, metrics[0].Fields())
 	require.Equal(t, map[string]string{}, metrics[0].Tags())
 
-<<<<<<< HEAD
-	parser = Parser{
-		MetricName: "value_test",
-		DataType:   "float",
-	}
-	require.NoError(t, parser.Init())
-=======
-	parser = NewValueParser("value_test", "float", "", nil)
->>>>>>> 939a9ddb
+	parser = NewValueParser("value_test", "float", "", nil)
 	metrics, err = parser.Parse([]byte("64"))
 	require.NoError(t, err)
 	require.Len(t, metrics, 1)
@@ -43,15 +27,7 @@
 	}, metrics[0].Fields())
 	require.Equal(t, map[string]string{}, metrics[0].Tags())
 
-<<<<<<< HEAD
-	parser = Parser{
-		MetricName: "value_test",
-		DataType:   "string",
-	}
-	require.NoError(t, parser.Init())
-=======
 	parser = NewValueParser("value_test", "string", "", nil)
->>>>>>> 939a9ddb
 	metrics, err = parser.Parse([]byte("foobar"))
 	require.NoError(t, err)
 	require.Len(t, metrics, 1)
@@ -61,15 +37,7 @@
 	}, metrics[0].Fields())
 	require.Equal(t, map[string]string{}, metrics[0].Tags())
 
-<<<<<<< HEAD
-	parser = Parser{
-		MetricName: "value_test",
-		DataType:   "boolean",
-	}
-	require.NoError(t, parser.Init())
-=======
-	parser = NewValueParser("value_test", "boolean", "", nil)
->>>>>>> 939a9ddb
+	parser = NewValueParser("value_test", "boolean", "", nil)
 	metrics, err = parser.Parse([]byte("true"))
 	require.NoError(t, err)
 	require.Len(t, metrics, 1)
@@ -81,15 +49,7 @@
 }
 
 func TestParseMultipleValues(t *testing.T) {
-<<<<<<< HEAD
-	parser := Parser{
-		MetricName: "value_test",
-		DataType:   "integer",
-	}
-	require.NoError(t, parser.Init())
-=======
-	parser := NewValueParser("value_test", "integer", "", nil)
->>>>>>> 939a9ddb
+	parser := NewValueParser("value_test", "integer", "", nil)
 	metrics, err := parser.Parse([]byte(`55
 45
 223
@@ -106,15 +66,7 @@
 }
 
 func TestParseCustomFieldName(t *testing.T) {
-<<<<<<< HEAD
-	parser := Parser{
-		MetricName: "value_test",
-		DataType:   "integer",
-	}
-	require.NoError(t, parser.Init())
-=======
-	parser := NewValueParser("value_test", "integer", "", nil)
->>>>>>> 939a9ddb
+	parser := NewValueParser("value_test", "integer", "", nil)
 	parser.FieldName = "penguin"
 	metrics, err := parser.Parse([]byte(`55`))
 
@@ -125,15 +77,7 @@
 }
 
 func TestParseLineValidValues(t *testing.T) {
-<<<<<<< HEAD
-	parser := Parser{
-		MetricName: "value_test",
-		DataType:   "integer",
-	}
-	require.NoError(t, parser.Init())
-=======
-	parser := NewValueParser("value_test", "integer", "", nil)
->>>>>>> 939a9ddb
+	parser := NewValueParser("value_test", "integer", "", nil)
 	metric, err := parser.ParseLine("55")
 	require.NoError(t, err)
 	require.Equal(t, "value_test", metric.Name())
@@ -142,15 +86,7 @@
 	}, metric.Fields())
 	require.Equal(t, map[string]string{}, metric.Tags())
 
-<<<<<<< HEAD
-	parser = Parser{
-		MetricName: "value_test",
-		DataType:   "float",
-	}
-	require.NoError(t, parser.Init())
-=======
-	parser = NewValueParser("value_test", "float", "", nil)
->>>>>>> 939a9ddb
+	parser = NewValueParser("value_test", "float", "", nil)
 	metric, err = parser.ParseLine("64")
 	require.NoError(t, err)
 	require.Equal(t, "value_test", metric.Name())
@@ -159,15 +95,7 @@
 	}, metric.Fields())
 	require.Equal(t, map[string]string{}, metric.Tags())
 
-<<<<<<< HEAD
-	parser = Parser{
-		MetricName: "value_test",
-		DataType:   "string",
-	}
-	require.NoError(t, parser.Init())
-=======
 	parser = NewValueParser("value_test", "string", "", nil)
->>>>>>> 939a9ddb
 	metric, err = parser.ParseLine("foobar")
 	require.NoError(t, err)
 	require.Equal(t, "value_test", metric.Name())
@@ -176,15 +104,7 @@
 	}, metric.Fields())
 	require.Equal(t, map[string]string{}, metric.Tags())
 
-<<<<<<< HEAD
-	parser = Parser{
-		MetricName: "value_test",
-		DataType:   "boolean",
-	}
-	require.NoError(t, parser.Init())
-=======
-	parser = NewValueParser("value_test", "boolean", "", nil)
->>>>>>> 939a9ddb
+	parser = NewValueParser("value_test", "boolean", "", nil)
 	metric, err = parser.ParseLine("true")
 	require.NoError(t, err)
 	require.Equal(t, "value_test", metric.Name())
@@ -195,94 +115,38 @@
 }
 
 func TestParseInvalidValues(t *testing.T) {
-<<<<<<< HEAD
-	parser := Parser{
-		MetricName: "value_test",
-		DataType:   "integer",
-	}
-	require.NoError(t, parser.Init())
-=======
-	parser := NewValueParser("value_test", "integer", "", nil)
->>>>>>> 939a9ddb
+	parser := NewValueParser("value_test", "integer", "", nil)
 	metrics, err := parser.Parse([]byte("55.0"))
 	require.Error(t, err)
 	require.Len(t, metrics, 0)
 
-<<<<<<< HEAD
-	parser = Parser{
-		MetricName: "value_test",
-		DataType:   "float",
-	}
-	require.NoError(t, parser.Init())
-=======
-	parser = NewValueParser("value_test", "float", "", nil)
->>>>>>> 939a9ddb
+	parser = NewValueParser("value_test", "float", "", nil)
 	metrics, err = parser.Parse([]byte("foobar"))
 	require.Error(t, err)
 	require.Len(t, metrics, 0)
 
-<<<<<<< HEAD
-	parser = Parser{
-		MetricName: "value_test",
-		DataType:   "boolean",
-	}
-	require.NoError(t, parser.Init())
-=======
-	parser = NewValueParser("value_test", "boolean", "", nil)
->>>>>>> 939a9ddb
+	parser = NewValueParser("value_test", "boolean", "", nil)
 	metrics, err = parser.Parse([]byte("213"))
 	require.Error(t, err)
 	require.Len(t, metrics, 0)
 }
 
 func TestParseLineInvalidValues(t *testing.T) {
-<<<<<<< HEAD
-	parser := Parser{
-		MetricName: "value_test",
-		DataType:   "integer",
-	}
-	require.NoError(t, parser.Init())
+	parser := NewValueParser("value_test", "integer", "", nil)
 	_, err := parser.ParseLine("55.0")
 	require.Error(t, err)
 
-	parser = Parser{
-		MetricName: "value_test",
-		DataType:   "float",
-	}
-	require.NoError(t, parser.Init())
+	parser = NewValueParser("value_test", "float", "", nil)
 	_, err = parser.ParseLine("foobar")
 	require.Error(t, err)
 
-	parser = Parser{
-		MetricName: "value_test",
-		DataType:   "boolean",
-	}
-	require.NoError(t, parser.Init())
-=======
-	parser := NewValueParser("value_test", "integer", "", nil)
-	_, err := parser.ParseLine("55.0")
-	require.Error(t, err)
-
-	parser = NewValueParser("value_test", "float", "", nil)
-	_, err = parser.ParseLine("foobar")
-	require.Error(t, err)
-
-	parser = NewValueParser("value_test", "boolean", "", nil)
->>>>>>> 939a9ddb
+	parser = NewValueParser("value_test", "boolean", "", nil)
 	_, err = parser.ParseLine("213")
 	require.Error(t, err)
 }
 
 func TestParseValidValuesDefaultTags(t *testing.T) {
-<<<<<<< HEAD
-	parser := Parser{
-		MetricName: "value_test",
-		DataType:   "integer",
-	}
-	require.NoError(t, parser.Init())
-=======
-	parser := NewValueParser("value_test", "integer", "", nil)
->>>>>>> 939a9ddb
+	parser := NewValueParser("value_test", "integer", "", nil)
 	parser.SetDefaultTags(map[string]string{"test": "tag"})
 	metrics, err := parser.Parse([]byte("55"))
 	require.NoError(t, err)
@@ -293,15 +157,7 @@
 	}, metrics[0].Fields())
 	require.Equal(t, map[string]string{"test": "tag"}, metrics[0].Tags())
 
-<<<<<<< HEAD
-	parser = Parser{
-		MetricName: "value_test",
-		DataType:   "float",
-	}
-	require.NoError(t, parser.Init())
-=======
-	parser = NewValueParser("value_test", "float", "", nil)
->>>>>>> 939a9ddb
+	parser = NewValueParser("value_test", "float", "", nil)
 	parser.SetDefaultTags(map[string]string{"test": "tag"})
 	metrics, err = parser.Parse([]byte("64"))
 	require.NoError(t, err)
@@ -312,15 +168,7 @@
 	}, metrics[0].Fields())
 	require.Equal(t, map[string]string{"test": "tag"}, metrics[0].Tags())
 
-<<<<<<< HEAD
-	parser = Parser{
-		MetricName: "value_test",
-		DataType:   "string",
-	}
-	require.NoError(t, parser.Init())
-=======
 	parser = NewValueParser("value_test", "string", "", nil)
->>>>>>> 939a9ddb
 	parser.SetDefaultTags(map[string]string{"test": "tag"})
 	metrics, err = parser.Parse([]byte("foobar"))
 	require.NoError(t, err)
@@ -331,15 +179,7 @@
 	}, metrics[0].Fields())
 	require.Equal(t, map[string]string{"test": "tag"}, metrics[0].Tags())
 
-<<<<<<< HEAD
-	parser = Parser{
-		MetricName: "value_test",
-		DataType:   "boolean",
-	}
-	require.NoError(t, parser.Init())
-=======
-	parser = NewValueParser("value_test", "boolean", "", nil)
->>>>>>> 939a9ddb
+	parser = NewValueParser("value_test", "boolean", "", nil)
 	parser.SetDefaultTags(map[string]string{"test": "tag"})
 	metrics, err = parser.Parse([]byte("true"))
 	require.NoError(t, err)
@@ -352,15 +192,7 @@
 }
 
 func TestParseValuesWithNullCharacter(t *testing.T) {
-<<<<<<< HEAD
-	parser := Parser{
-		MetricName: "value_test",
-		DataType:   "integer",
-	}
-	require.NoError(t, parser.Init())
-=======
-	parser := NewValueParser("value_test", "integer", "", nil)
->>>>>>> 939a9ddb
+	parser := NewValueParser("value_test", "integer", "", nil)
 	metrics, err := parser.Parse([]byte("55\x00"))
 	require.NoError(t, err)
 	require.Len(t, metrics, 1)
