//go:generate ../../../tools/readme_config_includer/generator
package solr

import (
	_ "embed"
	"encoding/json"
	"errors"
	"fmt"
	"net/http"
	"sync"
	"time"

	"github.com/coreos/go-semver/semver"
	"github.com/influxdata/telegraf"
	"github.com/influxdata/telegraf/config"
	"github.com/influxdata/telegraf/internal"
	"github.com/influxdata/telegraf/plugins/inputs"
)

//go:embed sample.conf
var sampleConfig string

type MetricCollector interface {
	Collect(acc telegraf.Accumulator, server string)
}

// Solr is a plugin to read stats from one or many Solr servers
type Solr struct {
	Servers     []string        `toml:"servers"`
	Username    string          `toml:"username"`
	Password    string          `toml:"password"`
	HTTPTimeout config.Duration `toml:"timeout"`
	Cores       []string        `toml:"cores"`
<<<<<<< HEAD

	client *http.Client
=======
	Log         telegraf.Logger `toml:"-"`

	client     *http.Client
	collectors map[string]MetricCollector
>>>>>>> 066c5343
}

func (*Solr) SampleConfig() string {
	return sampleConfig
}

func (s *Solr) Init() error {
	s.client = s.createHTTPClient()
<<<<<<< HEAD
	return nil
}

// Gather reads the stats from Solr and writes it to the
// Accumulator.
func (s *Solr) Gather(acc telegraf.Accumulator) error {
	var wg sync.WaitGroup
	wg.Add(len(s.Servers))

	for _, serv := range s.Servers {
		go func(serv string, acc telegraf.Accumulator) {
			defer wg.Done()
			acc.AddError(s.gatherServerMetrics(serv, acc))
		}(serv, acc)
	}
	wg.Wait()
=======
	s.collectors = make(map[string]MetricCollector, len(s.Servers))
>>>>>>> 066c5343
	return nil
}

// Gather reads the stats from Solr and writes it to the
// Accumulator.
func (s *Solr) Gather(acc telegraf.Accumulator) error {
	var wg sync.WaitGroup
	for _, srv := range s.Servers {
		wg.Add(1)
		go func(server string) {
			defer wg.Done()

			// Check the server version from cache or query one
			collector, found := s.collectors[server]
			if !found {
				version, err := s.determineServerAPIVersion(server)
				if err != nil {
					acc.AddError(err)
				}
				s.Log.Debugf("Found API version %d for server %q...", version, server)

				switch version {
				case 0:
					s.Log.Warn("Unable to determine API version! Using API v1...")
					fallthrough
				case 1:
					c, err := newCollectorV1(s.client, s.Username, s.Password, s.Cores)
					if err != nil {
						acc.AddError(fmt.Errorf("creating collector v1 for server %q failed: %w", server, err))
					}
					collector = c
					s.collectors[server] = c
				case 2:
					fallthrough
				default:
					if version > 2 {
						s.Log.Warnf("Unknown API version %q! Using latest known", version)
					}
					c, err := newCollectorV2(s.client, s.Username, s.Password, s.Cores)
					if err != nil {
						acc.AddError(fmt.Errorf("creating collector v2 for server %q failed: %w", server, err))
					}
					collector = c
					s.collectors[server] = c
				}
			}

			collector.Collect(acc, server)
		}(srv)
	}
	wg.Wait()

	return nil
}

func (s *Solr) determineServerAPIVersion(server string) (int, error) {
	url := server + "/solr/admin/info/system?wt=json"
	req, err := http.NewRequest(http.MethodGet, url, nil)
	if err != nil {
		return 0, err
	}

	if s.Username != "" {
		req.SetBasicAuth(s.Username, s.Password)
	}
	req.Header.Set("User-Agent", internal.ProductToken())

	resp, err := s.client.Do(req)
	if err != nil {
		return 0, err
	}
	defer resp.Body.Close()
	if resp.StatusCode != http.StatusOK {
		return 0, errors.New(resp.Status)
	}

	var info map[string]interface{}
	if err := json.NewDecoder(resp.Body).Decode(&info); err != nil {
		return 0, fmt.Errorf("decoding response failed: %w", err)
	}

	lraw, found := info["lucene"]
	if !found {
		return 0, nil
	}
	lucene, ok := lraw.(map[string]interface{})
	if !ok {
		return 0, nil
	}
	vraw, ok := lucene["solr-spec-version"]
	if !ok {
		return 0, nil
	}
	v, ok := vraw.(string)
	if !ok {
		return 0, nil
	}

	// API version 1 is required until v7.x
	version := semver.New(v)
	if version.LessThan(semver.Version{Major: 7}) {
		return 1, nil
	}

	// Starting from 7.0 API version 2 has to be used to get the UPDATE and
	// QUERY metrics.
	return 2, nil
}

func (s *Solr) createHTTPClient() *http.Client {
	tr := &http.Transport{
		ResponseHeaderTimeout: time.Duration(s.HTTPTimeout),
	}
	client := &http.Client{
		Transport: tr,
		Timeout:   time.Duration(s.HTTPTimeout),
	}

	return client
}

func init() {
	inputs.Add("solr", func() telegraf.Input {
		return &Solr{
			HTTPTimeout: config.Duration(time.Second * 5),
		}
	})
}<|MERGE_RESOLUTION|>--- conflicted
+++ resolved
@@ -31,15 +31,10 @@
 	Password    string          `toml:"password"`
 	HTTPTimeout config.Duration `toml:"timeout"`
 	Cores       []string        `toml:"cores"`
-<<<<<<< HEAD
-
-	client *http.Client
-=======
 	Log         telegraf.Logger `toml:"-"`
 
 	client     *http.Client
 	collectors map[string]MetricCollector
->>>>>>> 066c5343
 }
 
 func (*Solr) SampleConfig() string {
@@ -48,26 +43,7 @@
 
 func (s *Solr) Init() error {
 	s.client = s.createHTTPClient()
-<<<<<<< HEAD
-	return nil
-}
-
-// Gather reads the stats from Solr and writes it to the
-// Accumulator.
-func (s *Solr) Gather(acc telegraf.Accumulator) error {
-	var wg sync.WaitGroup
-	wg.Add(len(s.Servers))
-
-	for _, serv := range s.Servers {
-		go func(serv string, acc telegraf.Accumulator) {
-			defer wg.Done()
-			acc.AddError(s.gatherServerMetrics(serv, acc))
-		}(serv, acc)
-	}
-	wg.Wait()
-=======
 	s.collectors = make(map[string]MetricCollector, len(s.Servers))
->>>>>>> 066c5343
 	return nil
 }
 
