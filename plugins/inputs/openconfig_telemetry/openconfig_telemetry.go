package openconfig_telemetry

import (
	"io"
	"log"
	"strings"
	"sync"
	"time"
	"regexp"

	"github.com/influxdata/telegraf"
	"github.com/influxdata/telegraf/plugins/inputs"
	"github.com/influxdata/telegraf/plugins/inputs/openconfig_telemetry/oc"
	"github.com/influxdata/telegraf/plugins/parsers"
	"golang.org/x/net/context"
	"google.golang.org/grpc"
)

type OpenConfigTelemetry struct {
	Server          string
	Sensors         []string
	SampleFrequency uint32

	parser parsers.Parser
	sync.Mutex

	// keep the accumulator internally:
	acc            telegraf.Accumulator
	grpcClientConn *grpc.ClientConn
}

var sampleConfig = `
  server = "localhost:1883"

  ## Frequency to get data in seconds
  sampleFrequency = 1

  ## Sensors to subscribe for
  ## A identifier for each sensor can be provided in path by separating with space
  ## Else sensor path will be used as identifier
  sensors = [
   "/oc/firewall/usage",
   "interfaces /oc/interfaces/",
  ]

  ## Data format to consume.
  ## Each data format has it's own unique set of configuration options, read
  ## more about them here:
  ## https://github.com/influxdata/telegraf/blob/master/docs/DATA_FORMATS_INPUT.md
  data_format = "influx"
`

func (m *OpenConfigTelemetry) SampleConfig() string {
	return sampleConfig
}

func (m *OpenConfigTelemetry) Description() string {
	return "Read OpenConfig Telemetry from listed sensors"
}

func (m *OpenConfigTelemetry) SetParser(parser parsers.Parser) {
	m.parser = parser
}

func (m *OpenConfigTelemetry) Start(acc telegraf.Accumulator) error {
	log.Print("Started OpenConfig Telemetry plugin\n")
	return nil
}

func (m *OpenConfigTelemetry) Stop() {
	m.Lock()
	defer m.Unlock()
	m.grpcClientConn.Close()
}

func (m *OpenConfigTelemetry) Gather(acc telegraf.Accumulator) error {
	m.Lock()
	defer m.Unlock()

	m.acc = acc

	acc.SetDebug(true)

	// Extract device name / IP
	s := strings.Split(m.Server, ":")
  grpc_server, grpc_port := s[0], s[1]

	var err error
	m.grpcClientConn, err = grpc.Dial(m.Server, grpc.WithInsecure())
	if err != nil {
		log.Fatalf("Failed to connect: %v", err)
	}

<<<<<<< HEAD
	c := telemetry.NewOpenConfigTelemetryClient(m.grpcClientConn)
=======
	c := Telemetry.NewOpenConfigTelemetryClient(m.grpcClientConn)
	log.Printf("Opened a new gRPC session to %s on port %s", grpc_server, grpc_port)
>>>>>>> 24f3b152

	wg := new(sync.WaitGroup)

	for _, sensor := range m.Sensors {
		wg.Add(1)
		go func(sensor string, acc telegraf.Accumulator) {
			defer wg.Done()
			spathSplit := strings.SplitN(sensor, " ", 2)
			var sensorName string
			var sensorPath string
			if len(spathSplit) > 1 {
				sensorName = spathSplit[0]
				sensorPath = spathSplit[1]
			} else {
				sensorName = sensor
				sensorPath = sensor
			}
			stream, err := c.TelemetrySubscribe(context.Background(),
				&telemetry.SubscriptionRequest{PathList: []*telemetry.Path{&telemetry.Path{Path: sensorPath, SampleFrequency: m.SampleFrequency}}})
			if err != nil {
				log.Fatalf("Could not subscribe: %v", err)
			}
			for {
				r, err := stream.Recv()
				if err == io.EOF {
					break
				}
				if err != nil {
					log.Fatalf("Failed to read: %v", err)
				}

				// Create a point and add to batch
				tags := make(map[string]string)
				fields := make(map[string]interface{})

				if err != nil {
					log.Fatalln("Error: ", err)
				}

				// variables initialization
				var prefix string

				// Search for Prefix if exist
				for _, v := range r.Kv {
					if v.Key == "__prefix__" {
						prefix = v.GetStrValue()
					}
				}

				// Extract information from prefix if Exist
				// TODO make this block a function
				if prefix != "" {

					// WIll search for attribute and will extract
					// example : /junos/interface[name=xe-0/0/0]/test
					// - the name of the element   		(interface)
					// - the name of the attribute 		(name)
					// - the value of the attribute		(xe-0/0/0)
					re := regexp.MustCompile("\\/([^\\/]*)\\[([A-Za-z0-9\\-]*)\\=([^\\[]*)\\]")
					subs := re.FindAllStringSubmatch(prefix, -1)

					if len(subs) > 0 {
						for _, sub := range subs {

							// if the  attribute name is "name"
							// Extract the name of the element as "key" and the value of the attribute as value
							// /junos/interface[name=xe-0/0/0]/test
							if sub[2] == "name" {
								sub[3]= strings.Replace(sub[3], "'", "", -1)
								tags[sub[1]] = sub[3]
							}
						}
					}
				}

				// Insert additional tags
				tags["device"] = grpc_server

				for _, v := range r.Kv {
					switch v.Value.(type) {
					case *telemetry.KeyValue_StrValue:
						tags[v.Key] = v.GetStrValue()
						break
					case *telemetry.KeyValue_DoubleValue:
						fields[v.Key] = v.GetDoubleValue()
						break
					case *telemetry.KeyValue_IntValue:
						fields[v.Key] = v.GetIntValue()
						break
					case *telemetry.KeyValue_UintValue:
						fields[v.Key] = v.GetUintValue()
						break
					case *telemetry.KeyValue_SintValue:
						fields[v.Key] = v.GetSintValue()
						break
					case *telemetry.KeyValue_BoolValue:
						fields[v.Key] = v.GetBoolValue()
						break
					case *telemetry.KeyValue_BytesValue:
						fields[v.Key] = v.GetBytesValue()
						break
					default:
						fields[v.Key] = v.Value
						log.Println(v.GetValue())
					}
				}

				acc.AddFields(sensorName, fields, tags, time.Now())
			}
		}(sensor, acc)

	}
	wg.Wait()

	return nil
}

func init() {
	inputs.Add("openconfig_telemetry", func() telegraf.Input {
		return &OpenConfigTelemetry{}
	})
}<|MERGE_RESOLUTION|>--- conflicted
+++ resolved
@@ -3,10 +3,10 @@
 import (
 	"io"
 	"log"
+	"regexp"
 	"strings"
 	"sync"
 	"time"
-	"regexp"
 
 	"github.com/influxdata/telegraf"
 	"github.com/influxdata/telegraf/plugins/inputs"
@@ -83,7 +83,7 @@
 
 	// Extract device name / IP
 	s := strings.Split(m.Server, ":")
-  grpc_server, grpc_port := s[0], s[1]
+	grpc_server, grpc_port := s[0], s[1]
 
 	var err error
 	m.grpcClientConn, err = grpc.Dial(m.Server, grpc.WithInsecure())
@@ -91,12 +91,8 @@
 		log.Fatalf("Failed to connect: %v", err)
 	}
 
-<<<<<<< HEAD
 	c := telemetry.NewOpenConfigTelemetryClient(m.grpcClientConn)
-=======
-	c := Telemetry.NewOpenConfigTelemetryClient(m.grpcClientConn)
 	log.Printf("Opened a new gRPC session to %s on port %s", grpc_server, grpc_port)
->>>>>>> 24f3b152
 
 	wg := new(sync.WaitGroup)
 
@@ -150,7 +146,7 @@
 				// TODO make this block a function
 				if prefix != "" {
 
-					// WIll search for attribute and will extract
+					// Will search for attribute and will extract
 					// example : /junos/interface[name=xe-0/0/0]/test
 					// - the name of the element   		(interface)
 					// - the name of the attribute 		(name)
@@ -161,11 +157,11 @@
 					if len(subs) > 0 {
 						for _, sub := range subs {
 
-							// if the  attribute name is "name"
+							// if the  attribute name is "name",
 							// Extract the name of the element as "key" and the value of the attribute as value
 							// /junos/interface[name=xe-0/0/0]/test
 							if sub[2] == "name" {
-								sub[3]= strings.Replace(sub[3], "'", "", -1)
+								sub[3] = strings.Replace(sub[3], "'", "", -1)
 								tags[sub[1]] = sub[3]
 							}
 						}
