--- conflicted
+++ resolved
@@ -320,13 +320,8 @@
 	}
 }
 
-<<<<<<< HEAD
-func (h *HTTPListener) parse(b []byte, t time.Time) error {
-	metrics, err := h.parser.ParseWithDefaultTime(b, t)
-=======
 func (h *HTTPListener) parse(b []byte, t time.Time, precision string) error {
 	metrics, err := h.parser.ParseWithDefaultTimePrecision(b, t, precision)
->>>>>>> 67440c95
 
 	for _, m := range metrics {
 		h.acc.AddFields(m.Name(), m.Fields(), m.Tags(), m.Time())
