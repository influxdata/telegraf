--- conflicted
+++ resolved
@@ -969,8 +969,6 @@
 	m, err := p.ParseLine("Apr 10 05:11:57")
 	require.NoError(t, err)
 	require.NotNil(t, m)
-<<<<<<< HEAD
-=======
 }
 
 func TestSyslogTimestamp(t *testing.T) {
@@ -1008,5 +1006,4 @@
 			require.Equal(t, tt.expected, m.Time())
 		})
 	}
->>>>>>> c6feb056
 }