// +build windows

package win_services

import (
	"fmt"
<<<<<<< HEAD
=======
	"log"
	"os"
>>>>>>> 3202bcdf

	"github.com/influxdata/telegraf"
	"github.com/influxdata/telegraf/plugins/inputs"
	"golang.org/x/sys/windows/svc"
	"golang.org/x/sys/windows/svc/mgr"
)

type ServiceErr struct {
	Message string
	Service string
	Err     error
}

func (e *ServiceErr) Error() string {
	return fmt.Sprintf("%s: '%s': %v", e.Message, e.Service, e.Err)
}

func IsPermission(err error) bool {
	if err, ok := err.(*ServiceErr); ok {
		return os.IsPermission(err.Err)
	}
	return false
}

// WinService provides interface for svc.Service
type WinService interface {
	Close() error
	Config() (mgr.Config, error)
	Query() (svc.Status, error)
}

// ManagerProvider sets interface for acquiring manager instance, like mgr.Mgr
type ManagerProvider interface {
	Connect() (WinServiceManager, error)
}

// WinServiceManager provides interface for mgr.Mgr
type WinServiceManager interface {
	Disconnect() error
	OpenService(name string) (WinService, error)
	ListServices() ([]string, error)
}

// WinSvcMgr is wrapper for mgr.Mgr implementing WinServiceManager interface
type WinSvcMgr struct {
	realMgr *mgr.Mgr
}

func (m *WinSvcMgr) Disconnect() error {
	return m.realMgr.Disconnect()
}

func (m *WinSvcMgr) OpenService(name string) (WinService, error) {
	return m.realMgr.OpenService(name)
}
func (m *WinSvcMgr) ListServices() ([]string, error) {
	return m.realMgr.ListServices()
}

// MgProvider is an implementation of WinServiceManagerProvider interface returning WinSvcMgr
type MgProvider struct {
}

func (rmr *MgProvider) Connect() (WinServiceManager, error) {
	scmgr, err := mgr.Connect()
	if err != nil {
		return nil, err
	} else {
		return &WinSvcMgr{scmgr}, nil
	}
}

var sampleConfig = `
  ## Names of the services to monitor. Leave empty to monitor all the available services on the host
  service_names = [
    "LanmanServer",
    "TermService",
  ]
`

var description = "Input plugin to report Windows services info."

//WinServices is an implementation if telegraf.Input interface, providing info about Windows Services
type WinServices struct {
	ServiceNames []string `toml:"service_names"`
	mgrProvider  ManagerProvider
}

type ServiceInfo struct {
	ServiceName string
	DisplayName string
	State       int
	StartUpMode int
}

func (m *WinServices) Description() string {
	return description
}

func (m *WinServices) SampleConfig() string {
	return sampleConfig
}

func (m *WinServices) Gather(acc telegraf.Accumulator) error {
	scmgr, err := m.mgrProvider.Connect()
	if err != nil {
		return fmt.Errorf("Could not open service manager: %s", err)
	}
	defer scmgr.Disconnect()

	serviceNames, err := listServices(scmgr, m.ServiceNames)
	if err != nil {
		return err
	}

	for _, srvName := range serviceNames {
		service, err := collectServiceInfo(scmgr, srvName)
		if err != nil {
			if IsPermission(err) {
				log.Printf("D! Error in plugin [inputs.win_services]: %v", err)
			} else {
				acc.AddError(err)
			}
			continue
		}

		tags := map[string]string{
			"service_name": service.ServiceName,
		}
		//display name could be empty, but still valid service
		if len(service.DisplayName) > 0 {
			tags["display_name"] = service.DisplayName
		}

		fields := map[string]interface{}{
			"state":        service.State,
			"startup_mode": service.StartUpMode,
		}
		acc.AddFields("win_services", fields, tags)
	}

	return nil
}

// listServices returns a list of services to gather.
func listServices(scmgr WinServiceManager, userServices []string) ([]string, error) {
	if len(userServices) != 0 {
		return userServices, nil
	}

	names, err := scmgr.ListServices()
	if err != nil {
		return nil, fmt.Errorf("Could not list services: %s", err)
	}
	return names, nil
}

// collectServiceInfo gathers info about a service.
func collectServiceInfo(scmgr WinServiceManager, serviceName string) (*ServiceInfo, error) {
	srv, err := scmgr.OpenService(serviceName)
	if err != nil {
		return nil, &ServiceErr{
			Message: "could not open service",
			Service: serviceName,
			Err:     err,
		}
	}
	defer srv.Close()

	srvStatus, err := srv.Query()
	if err != nil {
		return nil, &ServiceErr{
			Message: "could not query service",
			Service: serviceName,
			Err:     err,
		}
	}

	srvCfg, err := srv.Config()
	if err != nil {
		return nil, &ServiceErr{
			Message: "could not get config of service",
			Service: serviceName,
			Err:     err,
		}
	}

	serviceInfo := &ServiceInfo{
		ServiceName: serviceName,
		DisplayName: srvCfg.DisplayName,
		StartUpMode: int(srvCfg.StartType),
		State:       int(srvStatus.State),
	}
	return serviceInfo, nil
}

func init() {
<<<<<<< HEAD
	fmt.Println("win_services init...")
	inputs.Add("win_services", func() telegraf.Input { return &WinServices{mgrProvider: &MgProvider{}} })
	fmt.Println("win_services init done...")
=======
	inputs.Add("win_services", func() telegraf.Input {
		return &WinServices{
			mgrProvider: &MgProvider{},
		}
	})
>>>>>>> 3202bcdf
}<|MERGE_RESOLUTION|>--- conflicted
+++ resolved
@@ -4,11 +4,8 @@
 
 import (
 	"fmt"
-<<<<<<< HEAD
-=======
 	"log"
 	"os"
->>>>>>> 3202bcdf
 
 	"github.com/influxdata/telegraf"
 	"github.com/influxdata/telegraf/plugins/inputs"
@@ -206,15 +203,9 @@
 }
 
 func init() {
-<<<<<<< HEAD
-	fmt.Println("win_services init...")
-	inputs.Add("win_services", func() telegraf.Input { return &WinServices{mgrProvider: &MgProvider{}} })
-	fmt.Println("win_services init done...")
-=======
 	inputs.Add("win_services", func() telegraf.Input {
 		return &WinServices{
 			mgrProvider: &MgProvider{},
 		}
 	})
->>>>>>> 3202bcdf
 }