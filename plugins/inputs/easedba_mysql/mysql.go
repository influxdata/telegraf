package easedba_mysql

import (
	"bytes"
	"database/sql"
	"fmt"
	"log"
	"strconv"
	"strings"
	"sync"
	"time"

	"github.com/influxdata/telegraf"
	"github.com/influxdata/telegraf/internal/tls"
	"github.com/influxdata/telegraf/plugins/inputs"
	"github.com/influxdata/telegraf/plugins/inputs/mysql/v1"

	"github.com/go-sql-driver/mysql"
)

type Mysql struct {
	Servers                             []string `toml:"servers"`
	PerfEventsStatementsDigestTextLimit int64    `toml:"perf_events_statements_digest_text_limit"`
	PerfEventsStatementsLimit           int64    `toml:"perf_events_statements_limit"`
	PerfEventsStatementsTimeLimit       int64    `toml:"perf_events_statements_time_limit"`
	TableSchemaDatabases                []string `toml:"table_schema_databases"`
	GatherProcessList                   bool     `toml:"gather_process_list"`
	GatherUserStatistics                bool     `toml:"gather_user_statistics"`
	GatherInfoSchemaAutoInc             bool     `toml:"gather_info_schema_auto_inc"`
	GatherInnoDBMetrics                 bool     `toml:"gather_innodb_metrics"`
	GatherSlaveStatus                   bool     `toml:"gather_slave_status"`
	GatherBinaryLogs                    bool     `toml:"gather_binary_logs"`
	GatherTableIOWaits                  bool     `toml:"gather_table_io_waits"`
	GatherTableLockWaits                bool     `toml:"gather_table_lock_waits"`
	GatherIndexIOWaits                  bool     `toml:"gather_index_io_waits"`
	GatherEventWaits                    bool     `toml:"gather_event_waits"`
	GatherTableSchema                   bool     `toml:"gather_table_schema"`
	GatherFileEventsStats               bool     `toml:"gather_file_events_stats"`
	GatherPerfEventsStatements          bool     `toml:"gather_perf_events_statements"`
<<<<<<< HEAD
	GatherDbSizes                       bool     ` toml: "gather_db_sizes"`
	GatherReplication                   bool     `toml:"gather_replication"`
	GatherSnapshot                      bool     `toml:"gather_snapshot"`
=======
	GatherInnodb                        bool     `toml:"gather_innodb"`
	GatherGlobalStatuses                bool     `toml:"gather_global_statuses"`
	GatherConnection                    bool     `toml:"gather_connection_statuses"`
>>>>>>> 8fa9e14d
	IntervalSlow                        string   `toml:"interval_slow"`
	MetricVersion                       int      `toml:"metric_version"`
	tls.ClientConfig
}

var sampleConfig = `
  ## specify servers via a url matching:
  ##  [username[:password]@][protocol[(address)]]/[?tls=[true|false|skip-verify|custom]]
  ##  see https://github.com/go-sql-driver/mysql#dsn-data-source-name
  ##  e.g.
  ##    servers = ["user:passwd@tcp(127.0.0.1:3306)/?tls=false"]
  ##    servers = ["user@tcp(127.0.0.1:3306)/?tls=false"]
  #
  ## If no servers are specified, then localhost is used as the host.
  servers = ["tcp(127.0.0.1:3306)/"]

  ## Selects the metric output format.
  ##
  ## This option exists to maintain backwards compatibility, if you have
  ## existing metrics do not set or change this value until you are ready to
  ## migrate to the new format.
  ##
  ## If you do not have existing metrics from this plugin set to the latest
  ## version.
  ##
  ## Telegraf >=1.6: metric_version = 2
  ##           <1.6: metric_version = 1 (or unset)
  metric_version = 2

  ## the limits for metrics form perf_events_statements
  perf_events_statements_digest_text_limit  = 120
  perf_events_statements_limit              = 250
  perf_events_statements_time_limit         = 86400
  #
  ## if the list is empty, then metrics are gathered from all databasee tables
  table_schema_databases                    = []
  #
  ## gather metrics from INFORMATION_SCHEMA.TABLES for databases provided above list
  gather_table_schema                       = false
  #
  ## gather thread state counts from INFORMATION_SCHEMA.PROCESSLIST
  gather_process_list                       = true
  #
  ## gather user statistics from INFORMATION_SCHEMA.USER_STATISTICS
  gather_user_statistics                    = true
  #
  ## gather auto_increment columns and max values from information schema
  gather_info_schema_auto_inc               = true
  #
  ## gather metrics from INFORMATION_SCHEMA.INNODB_METRICS
  gather_innodb_metrics                     = true
  #
  ## gather metrics from SHOW SLAVE STATUS command output
  gather_slave_status                       = true
  #
  ## gather metrics from SHOW BINARY LOGS command output
  gather_binary_logs                        = false
  #
  ## gather metrics from PERFORMANCE_SCHEMA.TABLE_IO_WAITS_SUMMARY_BY_TABLE
  gather_table_io_waits                     = false
  #
  ## gather metrics from PERFORMANCE_SCHEMA.TABLE_LOCK_WAITS
  gather_table_lock_waits                   = false
  #
  ## gather metrics from PERFORMANCE_SCHEMA.TABLE_IO_WAITS_SUMMARY_BY_INDEX_USAGE
  gather_index_io_waits                     = false
  #
  ## gather metrics from PERFORMANCE_SCHEMA.EVENT_WAITS
  gather_event_waits                        = false
  #
  ## gather metrics from PERFORMANCE_SCHEMA.FILE_SUMMARY_BY_EVENT_NAME
  gather_file_events_stats                  = false
  #
  ## gather metrics from PERFORMANCE_SCHEMA.EVENTS_STATEMENTS_SUMMARY_BY_DIGEST
  gather_perf_events_statements             = false

  ## gather metrics of total table size, total index size, binlog size 
  gather_db_sizes							= true

  ## gather slave and master status
  gather_replication						= true

  ## gather the sql ,transcation snapshots
  gather_snapshot							= true

  #
  ## Some queries we may want to run less often (such as SHOW GLOBAL VARIABLES)
  interval_slow                   = "30m"

  ## Optional TLS Config (will be used if tls=custom parameter specified in server uri)
  # tls_ca = "/etc/telegraf/ca.pem"
  # tls_cert = "/etc/telegraf/cert.pem"
  # tls_key = "/etc/telegraf/key.pem"
  ## Use TLS but skip chain & host verification
  # insecure_skip_verify = false
`

var defaultTimeout = time.Second * time.Duration(5)







func (m *Mysql) SampleConfig() string {
	return sampleConfig
}

func (m *Mysql) Description() string {
	return "Read metrics from one or many mysql servers"
}

var (
	localhost        = ""
	lastT            time.Time
	initDone         = false
	scanIntervalSlow uint32
)

func (m *Mysql) InitMysql() {
	if len(m.IntervalSlow) > 0 {
		interval, err := time.ParseDuration(m.IntervalSlow)
		if err == nil && interval.Seconds() >= 1.0 {
			scanIntervalSlow = uint32(interval.Seconds())
		}
	}
	initDone = true
}

func (m *Mysql) Gather(acc telegraf.Accumulator) error {
	if len(m.Servers) == 0 {
		// default to localhost if nothing specified.
		return m.gatherServer(localhost, acc)
	}
	// Initialise additional query intervals
	if !initDone {
		m.InitMysql()
	}

	tlsConfig, err := m.ClientConfig.TLSConfig()
	if err != nil {
		return fmt.Errorf("registering TLS config: %s", err)
	}

	if tlsConfig != nil {
		mysql.RegisterTLSConfig("custom", tlsConfig)
	}

	var wg sync.WaitGroup

	// Loop through each server and collect metrics
	for _, server := range m.Servers {
		wg.Add(1)
		go func(s string) {
			defer wg.Done()
			acc.AddError(m.gatherServer(s, acc))
		}(server)
	}

	wg.Wait()
	return nil
}

var (
	// status counter
	generalThreadStates = map[string]uint32{
		"after create":              uint32(0),
		"altering table":            uint32(0),
		"analyzing":                 uint32(0),
		"checking permissions":      uint32(0),
		"checking table":            uint32(0),
		"cleaning up":               uint32(0),
		"closing tables":            uint32(0),
		"converting heap to myisam": uint32(0),
		"copying to tmp table":      uint32(0),
		"creating sort index":       uint32(0),
		"creating table":            uint32(0),
		"creating tmp table":        uint32(0),
		"deleting":                  uint32(0),
		"executing":                 uint32(0),
		"execution of init_command": uint32(0),
		"end":                       uint32(0),
		"freeing items":             uint32(0),
		"flushing tables":           uint32(0),
		"fulltext initialization":   uint32(0),
		"idle":                      uint32(0),
		"init":                      uint32(0),
		"killed":                    uint32(0),
		"waiting for lock":          uint32(0),
		"logging slow query":        uint32(0),
		"login":                     uint32(0),
		"manage keys":               uint32(0),
		"opening tables":            uint32(0),
		"optimizing":                uint32(0),
		"preparing":                 uint32(0),
		"reading from net":          uint32(0),
		"removing duplicates":       uint32(0),
		"removing tmp table":        uint32(0),
		"reopen tables":             uint32(0),
		"repair by sorting":         uint32(0),
		"repair done":               uint32(0),
		"repair with keycache":      uint32(0),
		"replication master":        uint32(0),
		"rolling back":              uint32(0),
		"searching rows for update": uint32(0),
		"sending data":              uint32(0),
		"sorting for group":         uint32(0),
		"sorting for order":         uint32(0),
		"sorting index":             uint32(0),
		"sorting result":            uint32(0),
		"statistics":                uint32(0),
		"updating":                  uint32(0),
		"waiting for tables":        uint32(0),
		"waiting for table flush":   uint32(0),
		"waiting on cond":           uint32(0),
		"writing to net":            uint32(0),
		"other":                     uint32(0),
	}
	// plaintext statuses
	stateStatusMappings = map[string]string{
		"user sleep":     "idle",
		"creating index": "altering table",
		"committing alter table to storage engine": "altering table",
		"discard or import tablespace":             "altering table",
		"rename":                                   "altering table",
		"setup":                                    "altering table",
		"renaming result table":                    "altering table",
		"preparing for alter table":                "altering table",
		"copying to group table":                   "copying to tmp table",
		"copy to tmp table":                        "copying to tmp table",
		"query end":                                "end",
		"update":                                   "updating",
		"updating main table":                      "updating",
		"updating reference tables":                "updating",
		"system lock":                              "waiting for lock",
		"user lock":                                "waiting for lock",
		"table lock":                               "waiting for lock",
		"deleting from main table":                 "deleting",
		"deleting from reference tables":           "deleting",
	}
)

// Math constants
const (
	picoSeconds = 1e12
)

// metric queries
const (
	globalStatusQuery          = `SHOW GLOBAL STATUS`
	globalVariablesQuery       = `SHOW GLOBAL VARIABLES`
	slaveStatusQuery           = `SHOW SLAVE STATUS`
	binaryLogsQuery            = `SHOW BINARY LOGS`
	infoSchemaProcessListQuery = `
        SELECT COALESCE(command,''),COALESCE(state,''),count(*)
        FROM information_schema.processlist
        WHERE ID != connection_id()
        GROUP BY command,state
        ORDER BY null`
	infoSchemaUserStatisticsQuery = `
        SELECT *
        FROM information_schema.user_statistics`
	infoSchemaAutoIncQuery = `
        SELECT table_schema, table_name, column_name, auto_increment,
          CAST(pow(2, case data_type
            when 'tinyint'   then 7
            when 'smallint'  then 15
            when 'mediumint' then 23
            when 'int'       then 31
            when 'bigint'    then 63
            end+(column_type like '% unsigned'))-1 as decimal(19)) as max_int
          FROM information_schema.tables t
          JOIN information_schema.columns c USING (table_schema,table_name)
          WHERE c.extra = 'auto_increment' AND t.auto_increment IS NOT NULL
    `
	innoDBMetricsQuery = `
        SELECT NAME, COUNT
        FROM information_schema.INNODB_METRICS
        WHERE status='enabled'
    `
	perfTableIOWaitsQuery = `
        SELECT OBJECT_SCHEMA, OBJECT_NAME, COUNT_FETCH, COUNT_INSERT, COUNT_UPDATE, COUNT_DELETE,
        SUM_TIMER_FETCH, SUM_TIMER_INSERT, SUM_TIMER_UPDATE, SUM_TIMER_DELETE
        FROM performance_schema.table_io_waits_summary_by_table
        WHERE OBJECT_SCHEMA NOT IN ('mysql', 'performance_schema')
    `
	perfIndexIOWaitsQuery = `
        SELECT OBJECT_SCHEMA, OBJECT_NAME, ifnull(INDEX_NAME, 'NONE') as INDEX_NAME,
        COUNT_FETCH, COUNT_INSERT, COUNT_UPDATE, COUNT_DELETE,
        SUM_TIMER_FETCH, SUM_TIMER_INSERT, SUM_TIMER_UPDATE, SUM_TIMER_DELETE
        FROM performance_schema.table_io_waits_summary_by_index_usage
        WHERE OBJECT_SCHEMA NOT IN ('mysql', 'performance_schema')
    `
	perfTableLockWaitsQuery = `
        SELECT
            OBJECT_SCHEMA,
            OBJECT_NAME,
            COUNT_READ_NORMAL,
            COUNT_READ_WITH_SHARED_LOCKS,
            COUNT_READ_HIGH_PRIORITY,
            COUNT_READ_NO_INSERT,
            COUNT_READ_EXTERNAL,
            COUNT_WRITE_ALLOW_WRITE,
            COUNT_WRITE_CONCURRENT_INSERT,
            COUNT_WRITE_LOW_PRIORITY,
            COUNT_WRITE_NORMAL,
            COUNT_WRITE_EXTERNAL,
            SUM_TIMER_READ_NORMAL,
            SUM_TIMER_READ_WITH_SHARED_LOCKS,
            SUM_TIMER_READ_HIGH_PRIORITY,
            SUM_TIMER_READ_NO_INSERT,
            SUM_TIMER_READ_EXTERNAL,
            SUM_TIMER_WRITE_ALLOW_WRITE,
            SUM_TIMER_WRITE_CONCURRENT_INSERT,
            SUM_TIMER_WRITE_LOW_PRIORITY,
            SUM_TIMER_WRITE_NORMAL,
            SUM_TIMER_WRITE_EXTERNAL
        FROM performance_schema.table_lock_waits_summary_by_table
        WHERE OBJECT_SCHEMA NOT IN ('mysql', 'performance_schema', 'information_schema')
    `
	perfEventsStatementsQuery = `
        SELECT
            ifnull(SCHEMA_NAME, 'NONE') as SCHEMA_NAME,
            DIGEST,
            LEFT(DIGEST_TEXT, %d) as DIGEST_TEXT,
            COUNT_STAR,
            SUM_TIMER_WAIT,
            SUM_ERRORS,
            SUM_WARNINGS,
            SUM_ROWS_AFFECTED,
            SUM_ROWS_SENT,
            SUM_ROWS_EXAMINED,
            SUM_CREATED_TMP_DISK_TABLES,
            SUM_CREATED_TMP_TABLES,
            SUM_SORT_MERGE_PASSES,
            SUM_SORT_ROWS,
            SUM_NO_INDEX_USED
        FROM performance_schema.events_statements_summary_by_digest
        WHERE SCHEMA_NAME NOT IN ('mysql', 'performance_schema', 'information_schema')
            AND last_seen > DATE_SUB(NOW(), INTERVAL %d SECOND)
        ORDER BY SUM_TIMER_WAIT DESC
        LIMIT %d
    `
	perfEventWaitsQuery = `
        SELECT EVENT_NAME, COUNT_STAR, SUM_TIMER_WAIT
        FROM performance_schema.events_waits_summary_global_by_event_name
    `
	perfFileEventsQuery = `
        SELECT
            EVENT_NAME,
            COUNT_READ, SUM_TIMER_READ, SUM_NUMBER_OF_BYTES_READ,
            COUNT_WRITE, SUM_TIMER_WRITE, SUM_NUMBER_OF_BYTES_WRITE,
            COUNT_MISC, SUM_TIMER_MISC
        FROM performance_schema.file_summary_by_event_name
    `
	tableSchemaQuery = `
        SELECT
            TABLE_SCHEMA,
            TABLE_NAME,
            TABLE_TYPE,
            ifnull(ENGINE, 'NONE') as ENGINE,
            ifnull(VERSION, '0') as VERSION,
            ifnull(ROW_FORMAT, 'NONE') as ROW_FORMAT,
            ifnull(TABLE_ROWS, '0') as TABLE_ROWS,
            ifnull(DATA_LENGTH, '0') as DATA_LENGTH,
            ifnull(INDEX_LENGTH, '0') as INDEX_LENGTH,
            ifnull(DATA_FREE, '0') as DATA_FREE,
            ifnull(CREATE_OPTIONS, 'NONE') as CREATE_OPTIONS
        FROM information_schema.tables
        WHERE TABLE_SCHEMA = '%s'
    `
	dbListQuery = `
        SELECT
            SCHEMA_NAME
            FROM information_schema.schemata
        WHERE SCHEMA_NAME NOT IN ('mysql', 'performance_schema', 'information_schema')
    `
	perfSchemaTablesQuery = `
		SELECT
			table_name
			FROM information_schema.tables
		WHERE table_schema = 'performance_schema' AND table_name = ?
	`

	tableAndIndexSizeQuery = `
	SELECT TRUNCATE(SUM(data_length) / 1024 / 1024, 0)  AS Table_data_size, 
		   TRUNCATE(SUM(index_length) / 1024 / 1024, 0) AS Table_index_size 
	FROM   information_schema.TABLES 
	`
)

func (m *Mysql) gatherServer(serv string, acc telegraf.Accumulator) error {
	serv, err := dsnAddTimeout(serv)
	if err != nil {
		return err
	}

	db, err := sql.Open("mysql", serv)
	if err != nil {
		return err
	}

	defer db.Close()


	//throughput index
	if m.GatherGlobalStatuses {
		err = m.gatherGlobalStatuses(db, serv, acc)
		if err != nil {
			return err
		}
	}



	//add megaeasdba index
	if m.GatherConnection {
		err = m.gatherConnection(db, serv, acc)
		if err != nil {
			return err
		}
	}


	if m.GatherInnodb {
		err = m.gatherInnodb(db, serv, acc)
		if err != nil {
			return err
	}
	}








	// Global Variables may be gathered less often
	if len(m.IntervalSlow) > 0 {
		if uint32(time.Since(lastT).Seconds()) >= scanIntervalSlow {
			err = m.gatherGlobalVariables(db, serv, acc)
			if err != nil {
				return err
			}
			lastT = time.Now()
		}
	}

	if m.GatherBinaryLogs {
		err = m.gatherBinaryLogs(db, serv, acc)
		if err != nil {
			return err
		}
	}

	if m.GatherProcessList {
		err = m.GatherProcessListStatuses(db, serv, acc)
		if err != nil {
			return err
		}
	}

	if m.GatherUserStatistics {
		err = m.GatherUserStatisticsStatuses(db, serv, acc)
		if err != nil {
			return err
		}
	}

	if m.GatherSlaveStatus {
		err = m.gatherSlaveStatuses(db, serv, acc)
		if err != nil {
			return err
		}
	}

	if m.GatherInfoSchemaAutoInc {
		err = m.gatherInfoSchemaAutoIncStatuses(db, serv, acc)
		if err != nil {
			return err
		}
	}

	if m.GatherInnoDBMetrics {
		err = m.gatherInnoDBMetrics(db, serv, acc)
		if err != nil {
			return err
		}
	}

	if m.GatherTableIOWaits {
		err = m.gatherPerfTableIOWaits(db, serv, acc)
		if err != nil {
			return err
		}
	}

	if m.GatherIndexIOWaits {
		err = m.gatherPerfIndexIOWaits(db, serv, acc)
		if err != nil {
			return err
		}
	}

	if m.GatherTableLockWaits {
		err = m.gatherPerfTableLockWaits(db, serv, acc)
		if err != nil {
			return err
		}
	}

	if m.GatherEventWaits {
		err = m.gatherPerfEventWaits(db, serv, acc)
		if err != nil {
			return err
		}
	}

	if m.GatherFileEventsStats {
		err = m.gatherPerfFileEventsStatuses(db, serv, acc)
		if err != nil {
			return err
		}
	}

	if m.GatherPerfEventsStatements {
		err = m.gatherPerfEventsStatements(db, serv, acc)
		if err != nil {
			return err
		}
	}

	if m.GatherTableSchema {
		err = m.gatherTableSchema(db, serv, acc)
		if err != nil {
			return err
		}
	}

	if m.GatherDbSizes {
		err = m.gatherDbSizes( db, serv, acc )

	}

	return nil
}

// gatherGlobalVariables can be used to fetch all global variables from
// MySQL environment.
func (m *Mysql) gatherGlobalVariables(db *sql.DB, serv string, acc telegraf.Accumulator) error {
	// run query
	rows, err := db.Query(globalVariablesQuery)
	if err != nil {
		return err
	}
	defer rows.Close()

	var key string
	var val sql.RawBytes

	// parse DSN and save server tag
	servtag := getDSNTag(serv)
	tags := map[string]string{"server": servtag}
	fields := make(map[string]interface{})
	for rows.Next() {
		if err := rows.Scan(&key, &val); err != nil {
			return err
		}

		switch key {
		case "max_binlog_cache_size", "max_binlog_stmt_cache_size",
			"max_join_size", "sql_select_limit", "max_binlog_size":
			log.Printf("skip uint key: %s, ", key)
			continue
		}

		key = strings.ToLower(key)
		// parse mysql version and put into field and tag
		if strings.Contains(key, "version") {
			fields[key] = string(val)
			tags[key] = string(val)
		}
		if value, ok := m.parseValue(val); ok {
			fields[key] = value
			log.Printf("variable, key %s, val: %v", key, value)
		}

		// Send 20 fields at a time
		if len(fields) >= 20 {
			acc.AddFields("mysql_variables", fields, tags)
			fields = make(map[string]interface{})
		}
	}
	// Send any remaining fields
	if len(fields) > 0 {
		acc.AddFields("mysql_variables", fields, tags)
	}
	return nil
}

// gatherSlaveStatuses can be used to get replication analytics
// When the server is slave, then it returns only one row.
// If the multi-source replication is set, then everything works differently
// This code does not work with multi-source replication.
func (m *Mysql) gatherSlaveStatuses(db *sql.DB, serv string, acc telegraf.Accumulator) error {
	// run query
	rows, err := db.Query(slaveStatusQuery)
	if err != nil {
		return err
	}
	defer rows.Close()

	servtag := getDSNTag(serv)

	tags := map[string]string{"server": servtag}
	fields := make(map[string]interface{})

	// to save the column names as a field key
	// scanning keys and values separately
	if rows.Next() {
		// get columns names, and create an array with its length
		cols, err := rows.Columns()
		if err != nil {
			return err
		}
		vals := make([]interface{}, len(cols))
		// fill the array with sql.Rawbytes
		for i := range vals {
			vals[i] = &sql.RawBytes{}
		}
		if err = rows.Scan(vals...); err != nil {
			return err
		}
		// range over columns, and try to parse values
		for i, col := range cols {
			if m.MetricVersion >= 2 {
				col = strings.ToLower(col)
			}
			if value, ok := m.parseValue(*vals[i].(*sql.RawBytes)); ok {
				fields["slave_"+col] = value
			}
		}
		acc.AddFields("mysql", fields, tags)
	}

	return nil
}

// gatherBinaryLogs can be used to collect size and count of all binary files
// binlogs metric requires the MySQL server to turn it on in configuration
func (m *Mysql) gatherBinaryLogs(db *sql.DB, serv string, acc telegraf.Accumulator) error {
	// run query
	rows, err := db.Query(binaryLogsQuery)
	if err != nil {
		return err
	}
	defer rows.Close()

	// parse DSN and save host as a tag
	servtag := getDSNTag(serv)
	tags := map[string]string{"server": servtag}
	var (
		size     uint64 = 0
		count    uint64 = 0
		fileSize uint64
		fileName string
	)

	// iterate over rows and count the size and count of files
	for rows.Next() {
		if err := rows.Scan(&fileName, &fileSize); err != nil {
			return err
		}
		size += fileSize
		count++
	}
	fields := map[string]interface{}{
		"binary_size_bytes":  size,
		"binary_files_count": count,
	}
	acc.AddFields("mysql", fields, tags)
	return nil
}

func getBinaryLogs(db *sql.DB ) ( size int64, count int64, err error) {
	rows, err := db.Query(binaryLogsQuery)
	if err != nil {
		return 0, 0, err
	}
	defer rows.Close()

	var (
		fileSize int64
		fileName string
	)

	// iterate over rows and count the size and count of files
	for rows.Next() {
		if err := rows.Scan(&fileName, &fileSize); err != nil {
			return 0, 0, err
		}
		size += fileSize
		count++
	}

	// convert to MB
	size = size / 1024 / 1024

	return size, count, nil
}

// gatherGlobalStatuses can be used to get MySQL status metrics
// the mappings of actual names and names of each status to be exported
// to output is provided on mappings variable
func (m *Mysql) gatherGlobalStatuses(db *sql.DB ,serv string, acc telegraf.Accumulator) error {
	// run query
	rows, err := db.Query(globalStatusQuery)
	if err != nil {
		return err
	}
	defer rows.Close()


	// parse the DSN and save host name as a tag
	servtag := getDSNTag(serv)
	tags := map[string]string{"server": servtag}
	fields := make(map[string]interface{})
	for rows.Next() {
		var key string
		var val sql.RawBytes

		if err = rows.Scan(&key, &val); err != nil {
			return err
		}

		Megafiles :=[]string{"Com_insert","Com_select","Com_insert_select", "Com_replace","Com_replace_select","Com_update","Com_update_multi", "Com_delete","Com_delete_multi","Com_commit","Com_rollback","Com_stmt_exexute","Com_call_procedure"}
		if m.MetricVersion < 2 {
			//var found bool
			for _, mapped := range v1.Mappings {
				if strings.HasPrefix(key, mapped.OnServer) {
					// convert numeric values to integer
					i, _ := strconv.Atoi(string(val))
					//fields[mapped.InExport+key[len(mapped.OnServer):]] = i

					// get some fileds for easedba
					for _, r := range Megafiles {
						if key == r {
							fields[key] = i
						}
					}
				}
			}
			// Send 20 fields at a time
			if len(fields) >= 20 {
				acc.AddFields("throughput", fields, tags)
				fields = make(map[string]interface{})
			}

		}

	}

	return nil
}




// gatherconnection can be used to get MySQL status metrics
// the mappings of actual names and names of each status to be exported
// to output is provided on mappings variable
func (m *Mysql) gatherConnection(db *sql.DB, serv string, acc telegraf.Accumulator) error {
	// run query
	rows, err := db.Query(globalStatusQuery)
	if err != nil {
		return err
	}
	defer rows.Close()

	// parse the DSN and save host name as a tag
	servtag := getDSNTag(serv)
	tags := map[string]string{"server": servtag}
	fields := make(map[string]interface{})
	for rows.Next() {
		var key string
		var val sql.RawBytes

		if err = rows.Scan(&key, &val); err != nil {
			return err
		}

		Megafiles :=[]string{"Connections","Aborted_clients","Aborted_connects","Locked_connects"}

		if m.MetricVersion < 2 {
			//var found bool
			for _, mapped := range v1.Mappings {
				if strings.HasPrefix(key, mapped.OnServer) {
					// convert numeric values to integer
					i, _ := strconv.Atoi(string(val))
					//fields[mapped.InExport+key[len(mapped.OnServer):]] = i

					// get some fileds for easedba
					for _, r := range Megafiles {
						if key == r {
							fields[key] = i
						}
					}
				}
			}
			// Send 20 fields at a time
			if len(fields) >= 20 {
				acc.AddFields("connection", fields, tags)
				fields = make(map[string]interface{})
			}

		}

	}

	return nil
}




// gathercinnodb can be used to get MySQL status metrics
// the mappings of actual names and names of each status to be exported
// to output is provided on mappings variable
func (m *Mysql) gatherInnodb(db *sql.DB, serv string, acc telegraf.Accumulator) error {
	// run query
	rows, err := db.Query(globalStatusQuery)
	if err != nil {
		return err
	}
	defer rows.Close()

	// parse the DSN and save host name as a tag
	servtag := getDSNTag(serv)
	tags := map[string]string{"server": servtag}
	fields := make(map[string]interface{})
	for rows.Next() {
		var key string
		var val sql.RawBytes

		if err = rows.Scan(&key, &val); err != nil {
			return err
		}

		Megafiles :=[]string{"Innodb_rows_read","Innodb_rows_read_ratio","Innodb_rows_deleted", "Innodb_rows_deleted_ratio","Innodb_rows_inserted","Innodb_rows_inserted_ratio","Innodb_rows_updated", "Innodb_rows_updated_ratio","Innodb_buffer_pool_reads","Innodb_buffer_pool_read_requests", "Innodb_buffer_pool_write_requests","Innodb_buffer_pool_pages_flushed","Innodb_buffer_pool_wait_free", "Innodb_row_lock_current_waits"}

		if m.MetricVersion < 2 {
			//var found bool
			for _, mapped := range v1.Mappings {
				if strings.HasPrefix(key, mapped.OnServer) {
					// convert numeric values to integer
					i, _ := strconv.Atoi(string(val))
					//fields[mapped.InExport+key[len(mapped.OnServer):]] = i

					// get some fileds for easedba
					for _, r := range Megafiles {
						if key == r {
							fields[key] = i
						}
					}
				}
			}
			// Send 20 fields at a time
			if len(fields) >= 20 {
				acc.AddFields("innodb", fields, tags)
				fields = make(map[string]interface{})
			}

		}

	}

	return nil
}





// GatherProcessList can be used to collect metrics on each running command
// and its state with its running count
func (m *Mysql) GatherProcessListStatuses(db *sql.DB, serv string, acc telegraf.Accumulator) error {
	// run query
	rows, err := db.Query(infoSchemaProcessListQuery)
	if err != nil {
		return err
	}
	defer rows.Close()
	var (
		command string
		state   string
		count   uint32
	)

	var servtag string
	fields := make(map[string]interface{})
	servtag = getDSNTag(serv)

	// mapping of state with its counts
	stateCounts := make(map[string]uint32, len(generalThreadStates))
	// set map with keys and default values
	for k, v := range generalThreadStates {
		stateCounts[k] = v
	}

	for rows.Next() {
		err = rows.Scan(&command, &state, &count)
		if err != nil {
			return err
		}
		// each state has its mapping
		foundState := findThreadState(command, state)
		// count each state
		stateCounts[foundState] += count
	}

	tags := map[string]string{"server": servtag}
	for s, c := range stateCounts {
		fields[newNamespace("threads", s)] = c
	}
	if m.MetricVersion < 2 {
		acc.AddFields("mysql_info_schema", fields, tags)
	} else {
		acc.AddFields("mysql_process_list", fields, tags)
	}

	// get count of connections from each user
	conn_rows, err := db.Query("SELECT user, sum(1) AS connections FROM INFORMATION_SCHEMA.PROCESSLIST GROUP BY user")
	if err != nil {
		return err
	}

	for conn_rows.Next() {
		var user string
		var connections int64

		err = conn_rows.Scan(&user, &connections)
		if err != nil {
			return err
		}

		tags := map[string]string{"server": servtag, "user": user}
		fields := make(map[string]interface{})

		fields["connections"] = connections
		acc.AddFields("mysql_users", fields, tags)
	}

	return nil
}

// GatherUserStatistics can be used to collect metrics on each running command
// and its state with its running count
func (m *Mysql) GatherUserStatisticsStatuses(db *sql.DB, serv string, acc telegraf.Accumulator) error {
	// run query
	rows, err := db.Query(infoSchemaUserStatisticsQuery)
	if err != nil {
		// disable collecting if table is not found (mysql specific error)
		// (suppresses repeat errors)
		if strings.Contains(err.Error(), "nknown table 'user_statistics'") {
			m.GatherUserStatistics = false
		}
		return err
	}
	defer rows.Close()

	cols, err := columnsToLower(rows.Columns())
	if err != nil {
		return err
	}

	read, err := getColSlice(len(cols))
	if err != nil {
		return err
	}

	servtag := getDSNTag(serv)
	for rows.Next() {
		err = rows.Scan(read...)
		if err != nil {
			return err
		}

		tags := map[string]string{"server": servtag, "user": *read[0].(*string)}
		fields := map[string]interface{}{}

		for i := range cols {
			if i == 0 {
				continue // skip "user"
			}
			switch v := read[i].(type) {
			case *int64:
				fields[cols[i]] = *v
			case *float64:
				fields[cols[i]] = *v
			case *string:
				fields[cols[i]] = *v
			default:
				return fmt.Errorf("Unknown column type - %T", v)
			}
		}
		acc.AddFields("mysql_user_stats", fields, tags)
	}
	return nil
}

// columnsToLower converts selected column names to lowercase.
func columnsToLower(s []string, e error) ([]string, error) {
	if e != nil {
		return nil, e
	}
	d := make([]string, len(s))

	for i := range s {
		d[i] = strings.ToLower(s[i])
	}
	return d, nil
}

// getColSlice returns an in interface slice that can be used in the row.Scan().
func getColSlice(l int) ([]interface{}, error) {
	// list of all possible column names
	var (
		user                        string
		total_connections           int64
		concurrent_connections      int64
		connected_time              int64
		busy_time                   int64
		cpu_time                    int64
		bytes_received              int64
		bytes_sent                  int64
		binlog_bytes_written        int64
		rows_read                   int64
		rows_sent                   int64
		rows_deleted                int64
		rows_inserted               int64
		rows_updated                int64
		select_commands             int64
		update_commands             int64
		other_commands              int64
		commit_transactions         int64
		rollback_transactions       int64
		denied_connections          int64
		lost_connections            int64
		access_denied               int64
		empty_queries               int64
		total_ssl_connections       int64
		max_statement_time_exceeded int64
		// maria specific
		fbusy_time float64
		fcpu_time  float64
		// percona specific
		rows_fetched    int64
		table_rows_read int64
	)

	switch l {
	case 23: // maria5
		return []interface{}{
			&user,
			&total_connections,
			&concurrent_connections,
			&connected_time,
			&fbusy_time,
			&fcpu_time,
			&bytes_received,
			&bytes_sent,
			&binlog_bytes_written,
			&rows_read,
			&rows_sent,
			&rows_deleted,
			&rows_inserted,
			&rows_updated,
			&select_commands,
			&update_commands,
			&other_commands,
			&commit_transactions,
			&rollback_transactions,
			&denied_connections,
			&lost_connections,
			&access_denied,
			&empty_queries,
		}, nil
	case 25: // maria10
		return []interface{}{
			&user,
			&total_connections,
			&concurrent_connections,
			&connected_time,
			&fbusy_time,
			&fcpu_time,
			&bytes_received,
			&bytes_sent,
			&binlog_bytes_written,
			&rows_read,
			&rows_sent,
			&rows_deleted,
			&rows_inserted,
			&rows_updated,
			&select_commands,
			&update_commands,
			&other_commands,
			&commit_transactions,
			&rollback_transactions,
			&denied_connections,
			&lost_connections,
			&access_denied,
			&empty_queries,
			&total_ssl_connections,
			&max_statement_time_exceeded,
		}, nil
	case 21: // mysql 5.5
		return []interface{}{
			&user,
			&total_connections,
			&concurrent_connections,
			&connected_time,
			&busy_time,
			&cpu_time,
			&bytes_received,
			&bytes_sent,
			&binlog_bytes_written,
			&rows_fetched,
			&rows_updated,
			&table_rows_read,
			&select_commands,
			&update_commands,
			&other_commands,
			&commit_transactions,
			&rollback_transactions,
			&denied_connections,
			&lost_connections,
			&access_denied,
			&empty_queries,
		}, nil
	case 22: // percona
		return []interface{}{
			&user,
			&total_connections,
			&concurrent_connections,
			&connected_time,
			&busy_time,
			&cpu_time,
			&bytes_received,
			&bytes_sent,
			&binlog_bytes_written,
			&rows_fetched,
			&rows_updated,
			&table_rows_read,
			&select_commands,
			&update_commands,
			&other_commands,
			&commit_transactions,
			&rollback_transactions,
			&denied_connections,
			&lost_connections,
			&access_denied,
			&empty_queries,
			&total_ssl_connections,
		}, nil
	}

	return nil, fmt.Errorf("Not Supported - %d columns", l)
}

// gatherPerfTableIOWaits can be used to get total count and time
// of I/O wait event for each table and process
func (m *Mysql) gatherPerfTableIOWaits(db *sql.DB, serv string, acc telegraf.Accumulator) error {
	rows, err := db.Query(perfTableIOWaitsQuery)
	if err != nil {
		return err
	}

	defer rows.Close()
	var (
		objSchema, objName, servtag                       string
		countFetch, countInsert, countUpdate, countDelete float64
		timeFetch, timeInsert, timeUpdate, timeDelete     float64
	)

	servtag = getDSNTag(serv)

	for rows.Next() {
		err = rows.Scan(&objSchema, &objName,
			&countFetch, &countInsert, &countUpdate, &countDelete,
			&timeFetch, &timeInsert, &timeUpdate, &timeDelete,
		)

		if err != nil {
			return err
		}

		tags := map[string]string{
			"server": servtag,
			"schema": objSchema,
			"name":   objName,
		}

		fields := map[string]interface{}{
			"table_io_waits_total_fetch":          countFetch,
			"table_io_waits_total_insert":         countInsert,
			"table_io_waits_total_update":         countUpdate,
			"table_io_waits_total_delete":         countDelete,
			"table_io_waits_seconds_total_fetch":  timeFetch / picoSeconds,
			"table_io_waits_seconds_total_insert": timeInsert / picoSeconds,
			"table_io_waits_seconds_total_update": timeUpdate / picoSeconds,
			"table_io_waits_seconds_total_delete": timeDelete / picoSeconds,
		}

		acc.AddFields("mysql_perf_schema", fields, tags)
	}
	return nil
}

// gatherPerfIndexIOWaits can be used to get total count and time
// of I/O wait event for each index and process
func (m *Mysql) gatherPerfIndexIOWaits(db *sql.DB, serv string, acc telegraf.Accumulator) error {
	rows, err := db.Query(perfIndexIOWaitsQuery)
	if err != nil {
		return err
	}
	defer rows.Close()

	var (
		objSchema, objName, indexName, servtag            string
		countFetch, countInsert, countUpdate, countDelete float64
		timeFetch, timeInsert, timeUpdate, timeDelete     float64
	)

	servtag = getDSNTag(serv)

	for rows.Next() {
		err = rows.Scan(&objSchema, &objName, &indexName,
			&countFetch, &countInsert, &countUpdate, &countDelete,
			&timeFetch, &timeInsert, &timeUpdate, &timeDelete,
		)

		if err != nil {
			return err
		}

		tags := map[string]string{
			"server": servtag,
			"schema": objSchema,
			"name":   objName,
			"index":  indexName,
		}
		fields := map[string]interface{}{
			"index_io_waits_total_fetch":         countFetch,
			"index_io_waits_seconds_total_fetch": timeFetch / picoSeconds,
		}

		// update write columns only when index is NONE
		if indexName == "NONE" {
			fields["index_io_waits_total_insert"] = countInsert
			fields["index_io_waits_total_update"] = countUpdate
			fields["index_io_waits_total_delete"] = countDelete

			fields["index_io_waits_seconds_total_insert"] = timeInsert / picoSeconds
			fields["index_io_waits_seconds_total_update"] = timeUpdate / picoSeconds
			fields["index_io_waits_seconds_total_delete"] = timeDelete / picoSeconds
		}

		acc.AddFields("mysql_perf_schema", fields, tags)
	}
	return nil
}

// gatherInfoSchemaAutoIncStatuses can be used to get auto incremented values of the column
func (m *Mysql) gatherInfoSchemaAutoIncStatuses(db *sql.DB, serv string, acc telegraf.Accumulator) error {
	rows, err := db.Query(infoSchemaAutoIncQuery)
	if err != nil {
		return err
	}
	defer rows.Close()

	var (
		schema, table, column string
		incValue, maxInt      uint64
	)

	servtag := getDSNTag(serv)

	for rows.Next() {
		if err := rows.Scan(&schema, &table, &column, &incValue, &maxInt); err != nil {
			return err
		}
		tags := map[string]string{
			"server": servtag,
			"schema": schema,
			"table":  table,
			"column": column,
		}
		fields := make(map[string]interface{})
		fields["auto_increment_column"] = incValue
		fields["auto_increment_column_max"] = maxInt

		if m.MetricVersion < 2 {
			acc.AddFields("mysql_info_schema", fields, tags)
		} else {
			acc.AddFields("mysql_table_schema", fields, tags)
		}
	}
	return nil
}

// gatherInnoDBMetrics can be used to fetch enabled metrics from
// information_schema.INNODB_METRICS
func (m *Mysql) gatherInnoDBMetrics(db *sql.DB, serv string, acc telegraf.Accumulator) error {
	// run query
	rows, err := db.Query(innoDBMetricsQuery)
	if err != nil {
		return err
	}
	defer rows.Close()

	// parse DSN and save server tag
	servtag := getDSNTag(serv)
	tags := map[string]string{"server": servtag}
	fields := make(map[string]interface{})
	for rows.Next() {
		var key string
		var val sql.RawBytes
		if err := rows.Scan(&key, &val); err != nil {
			return err
		}
		key = strings.ToLower(key)
		if value, ok := m.parseValue(val); ok {
			fields[key] = value
		}
		// Send 20 fields at a time
		if len(fields) >= 20 {
			acc.AddFields("mysql_innodb", fields, tags)
			fields = make(map[string]interface{})
		}
	}
	// Send any remaining fields
	if len(fields) > 0 {
		acc.AddFields("mysql_innodb", fields, tags)
	}
	return nil
}

// gatherPerfTableLockWaits can be used to get
// the total number and time for SQL and external lock wait events
// for each table and operation
// requires the MySQL server to be enabled to save this metric
func (m *Mysql) gatherPerfTableLockWaits(db *sql.DB, serv string, acc telegraf.Accumulator) error {
	// check if table exists,
	// if performance_schema is not enabled, tables do not exist
	// then there is no need to scan them
	var tableName string
	err := db.QueryRow(perfSchemaTablesQuery, "table_lock_waits_summary_by_table").Scan(&tableName)
	switch {
	case err == sql.ErrNoRows:
		return nil
	case err != nil:
		return err
	}

	rows, err := db.Query(perfTableLockWaitsQuery)
	if err != nil {
		return err
	}
	defer rows.Close()

	servtag := getDSNTag(serv)

	var (
		objectSchema               string
		objectName                 string
		countReadNormal            float64
		countReadWithSharedLocks   float64
		countReadHighPriority      float64
		countReadNoInsert          float64
		countReadExternal          float64
		countWriteAllowWrite       float64
		countWriteConcurrentInsert float64
		countWriteLowPriority      float64
		countWriteNormal           float64
		countWriteExternal         float64
		timeReadNormal             float64
		timeReadWithSharedLocks    float64
		timeReadHighPriority       float64
		timeReadNoInsert           float64
		timeReadExternal           float64
		timeWriteAllowWrite        float64
		timeWriteConcurrentInsert  float64
		timeWriteLowPriority       float64
		timeWriteNormal            float64
		timeWriteExternal          float64
	)

	for rows.Next() {
		err = rows.Scan(
			&objectSchema,
			&objectName,
			&countReadNormal,
			&countReadWithSharedLocks,
			&countReadHighPriority,
			&countReadNoInsert,
			&countReadExternal,
			&countWriteAllowWrite,
			&countWriteConcurrentInsert,
			&countWriteLowPriority,
			&countWriteNormal,
			&countWriteExternal,
			&timeReadNormal,
			&timeReadWithSharedLocks,
			&timeReadHighPriority,
			&timeReadNoInsert,
			&timeReadExternal,
			&timeWriteAllowWrite,
			&timeWriteConcurrentInsert,
			&timeWriteLowPriority,
			&timeWriteNormal,
			&timeWriteExternal,
		)

		if err != nil {
			return err
		}
		tags := map[string]string{
			"server": servtag,
			"schema": objectSchema,
			"table":  objectName,
		}

		sqlLWTags := copyTags(tags)
		sqlLWTags["perf_query"] = "sql_lock_waits_total"
		sqlLWFields := map[string]interface{}{
			"read_normal":             countReadNormal,
			"read_with_shared_locks":  countReadWithSharedLocks,
			"read_high_priority":      countReadHighPriority,
			"read_no_insert":          countReadNoInsert,
			"write_normal":            countWriteNormal,
			"write_allow_write":       countWriteAllowWrite,
			"write_concurrent_insert": countWriteConcurrentInsert,
			"write_low_priority":      countWriteLowPriority,
		}
		acc.AddFields("mysql_perf_schema", sqlLWFields, sqlLWTags)

		externalLWTags := copyTags(tags)
		externalLWTags["perf_query"] = "external_lock_waits_total"
		externalLWFields := map[string]interface{}{
			"read":  countReadExternal,
			"write": countWriteExternal,
		}
		acc.AddFields("mysql_perf_schema", externalLWFields, externalLWTags)

		sqlLWSecTotalTags := copyTags(tags)
		sqlLWSecTotalTags["perf_query"] = "sql_lock_waits_seconds_total"
		sqlLWSecTotalFields := map[string]interface{}{
			"read_normal":             timeReadNormal / picoSeconds,
			"read_with_shared_locks":  timeReadWithSharedLocks / picoSeconds,
			"read_high_priority":      timeReadHighPriority / picoSeconds,
			"read_no_insert":          timeReadNoInsert / picoSeconds,
			"write_normal":            timeWriteNormal / picoSeconds,
			"write_allow_write":       timeWriteAllowWrite / picoSeconds,
			"write_concurrent_insert": timeWriteConcurrentInsert / picoSeconds,
			"write_low_priority":      timeWriteLowPriority / picoSeconds,
		}
		acc.AddFields("mysql_perf_schema", sqlLWSecTotalFields, sqlLWSecTotalTags)

		externalLWSecTotalTags := copyTags(tags)
		externalLWSecTotalTags["perf_query"] = "external_lock_waits_seconds_total"
		externalLWSecTotalFields := map[string]interface{}{
			"read":  timeReadExternal / picoSeconds,
			"write": timeWriteExternal / picoSeconds,
		}
		acc.AddFields("mysql_perf_schema", externalLWSecTotalFields, externalLWSecTotalTags)
	}
	return nil
}

// gatherPerfEventWaits can be used to get total time and number of event waits
func (m *Mysql) gatherPerfEventWaits(db *sql.DB, serv string, acc telegraf.Accumulator) error {
	rows, err := db.Query(perfEventWaitsQuery)
	if err != nil {
		return err
	}
	defer rows.Close()

	var (
		event               string
		starCount, timeWait float64
	)

	servtag := getDSNTag(serv)
	tags := map[string]string{
		"server": servtag,
	}
	for rows.Next() {
		if err := rows.Scan(&event, &starCount, &timeWait); err != nil {
			return err
		}
		tags["event_name"] = event
		fields := map[string]interface{}{
			"events_waits_total":         starCount,
			"events_waits_seconds_total": timeWait / picoSeconds,
		}

		acc.AddFields("mysql_perf_schema", fields, tags)
	}
	return nil
}

// gatherPerfFileEvents can be used to get stats on file events
func (m *Mysql) gatherPerfFileEventsStatuses(db *sql.DB, serv string, acc telegraf.Accumulator) error {
	rows, err := db.Query(perfFileEventsQuery)
	if err != nil {
		return err
	}

	defer rows.Close()

	var (
		eventName                                 string
		countRead, countWrite, countMisc          float64
		sumTimerRead, sumTimerWrite, sumTimerMisc float64
		sumNumBytesRead, sumNumBytesWrite         float64
	)

	servtag := getDSNTag(serv)
	tags := map[string]string{
		"server": servtag,
	}
	for rows.Next() {
		err = rows.Scan(
			&eventName,
			&countRead, &sumTimerRead, &sumNumBytesRead,
			&countWrite, &sumTimerWrite, &sumNumBytesWrite,
			&countMisc, &sumTimerMisc,
		)
		if err != nil {
			return err
		}

		tags["event_name"] = eventName
		fields := make(map[string]interface{})

		miscTags := copyTags(tags)
		miscTags["mode"] = "misc"
		fields["file_events_total"] = countWrite
		fields["file_events_seconds_total"] = sumTimerMisc / picoSeconds
		acc.AddFields("mysql_perf_schema", fields, miscTags)

		readTags := copyTags(tags)
		readTags["mode"] = "read"
		fields["file_events_total"] = countRead
		fields["file_events_seconds_total"] = sumTimerRead / picoSeconds
		fields["file_events_bytes_totals"] = sumNumBytesRead
		acc.AddFields("mysql_perf_schema", fields, readTags)

		writeTags := copyTags(tags)
		writeTags["mode"] = "write"
		fields["file_events_total"] = countWrite
		fields["file_events_seconds_total"] = sumTimerWrite / picoSeconds
		fields["file_events_bytes_totals"] = sumNumBytesWrite
		acc.AddFields("mysql_perf_schema", fields, writeTags)

	}
	return nil
}

// gatherPerfEventsStatements can be used to get attributes of each event
func (m *Mysql) gatherPerfEventsStatements(db *sql.DB, serv string, acc telegraf.Accumulator) error {
	query := fmt.Sprintf(
		perfEventsStatementsQuery,
		m.PerfEventsStatementsDigestTextLimit,
		m.PerfEventsStatementsTimeLimit,
		m.PerfEventsStatementsLimit,
	)

	rows, err := db.Query(query)
	if err != nil {
		return err
	}

	defer rows.Close()

	var (
		schemaName, digest, digest_text      string
		count, queryTime, errors, warnings   float64
		rowsAffected, rowsSent, rowsExamined float64
		tmpTables, tmpDiskTables             float64
		sortMergePasses, sortRows            float64
		noIndexUsed                          float64
	)

	servtag := getDSNTag(serv)
	tags := map[string]string{
		"server": servtag,
	}

	for rows.Next() {
		err = rows.Scan(
			&schemaName, &digest, &digest_text,
			&count, &queryTime, &errors, &warnings,
			&rowsAffected, &rowsSent, &rowsExamined,
			&tmpTables, &tmpDiskTables,
			&sortMergePasses, &sortRows,
			&noIndexUsed,
		)

		if err != nil {
			return err
		}
		tags["schema"] = schemaName
		tags["digest"] = digest
		tags["digest_text"] = digest_text

		fields := map[string]interface{}{
			"events_statements_total":                   count,
			"events_statements_seconds_total":           queryTime / picoSeconds,
			"events_statements_errors_total":            errors,
			"events_statements_warnings_total":          warnings,
			"events_statements_rows_affected_total":     rowsAffected,
			"events_statements_rows_sent_total":         rowsSent,
			"events_statements_rows_examined_total":     rowsExamined,
			"events_statements_tmp_tables_total":        tmpTables,
			"events_statements_tmp_disk_tables_total":   tmpDiskTables,
			"events_statements_sort_merge_passes_total": sortMergePasses,
			"events_statements_sort_rows_total":         sortRows,
			"events_statements_no_index_used_total":     noIndexUsed,
		}

		acc.AddFields("mysql_perf_schema", fields, tags)
	}
	return nil
}

// gatherTableSchema can be used to gather stats on each schema
func (m *Mysql) gatherTableSchema(db *sql.DB, serv string, acc telegraf.Accumulator) error {
	var dbList []string
	servtag := getDSNTag(serv)

	// if the list of databases if empty, then get all databases
	if len(m.TableSchemaDatabases) == 0 {
		rows, err := db.Query(dbListQuery)
		if err != nil {
			return err
		}
		defer rows.Close()

		var database string
		for rows.Next() {
			err = rows.Scan(&database)
			if err != nil {
				return err
			}

			dbList = append(dbList, database)
		}
	} else {
		dbList = m.TableSchemaDatabases
	}

	for _, database := range dbList {
		rows, err := db.Query(fmt.Sprintf(tableSchemaQuery, database))
		if err != nil {
			return err
		}
		defer rows.Close()
		var (
			tableSchema   string
			tableName     string
			tableType     string
			engine        string
			version       float64
			rowFormat     string
			tableRows     float64
			dataLength    float64
			indexLength   float64
			dataFree      float64
			createOptions string
		)
		for rows.Next() {
			err = rows.Scan(
				&tableSchema,
				&tableName,
				&tableType,
				&engine,
				&version,
				&rowFormat,
				&tableRows,
				&dataLength,
				&indexLength,
				&dataFree,
				&createOptions,
			)
			if err != nil {
				return err
			}
			tags := map[string]string{"server": servtag}
			tags["schema"] = tableSchema
			tags["table"] = tableName

			if m.MetricVersion < 2 {
				acc.AddFields(newNamespace("info_schema", "table_rows"),
					map[string]interface{}{"value": tableRows}, tags)

				dlTags := copyTags(tags)
				dlTags["component"] = "data_length"
				acc.AddFields(newNamespace("info_schema", "table_size", "data_length"),
					map[string]interface{}{"value": dataLength}, dlTags)

				ilTags := copyTags(tags)
				ilTags["component"] = "index_length"
				acc.AddFields(newNamespace("info_schema", "table_size", "index_length"),
					map[string]interface{}{"value": indexLength}, ilTags)

				dfTags := copyTags(tags)
				dfTags["component"] = "data_free"
				acc.AddFields(newNamespace("info_schema", "table_size", "data_free"),
					map[string]interface{}{"value": dataFree}, dfTags)
			} else {
				acc.AddFields("mysql_table_schema",
					map[string]interface{}{"rows": tableRows}, tags)

				acc.AddFields("mysql_table_schema",
					map[string]interface{}{"data_length": dataLength}, tags)

				acc.AddFields("mysql_table_schema",
					map[string]interface{}{"index_length": indexLength}, tags)

				acc.AddFields("mysql_table_schema",
					map[string]interface{}{"data_free": dataFree}, tags)
			}

			versionTags := copyTags(tags)
			versionTags["type"] = tableType
			versionTags["engine"] = engine
			versionTags["row_format"] = rowFormat
			versionTags["create_options"] = createOptions

			if m.MetricVersion < 2 {
				acc.AddFields(newNamespace("info_schema", "table_version"),
					map[string]interface{}{"value": version}, versionTags)
			} else {
				acc.AddFields("mysql_table_schema_version",
					map[string]interface{}{"table_version": version}, versionTags)
			}
		}
	}
	return nil
}

func (m *Mysql) parseValue(value sql.RawBytes) (interface{}, bool) {
	if m.MetricVersion < 2 {
		return v1.ParseValue(value)
	} else {
		return parseValue(value)
	}
}

func (m *Mysql) gatherDbSizes(db *sql.DB, serv string, accumulator telegraf.Accumulator) error {
	// parse DSN and save host as a tag
	servtag := getDSNTag(serv)
	tags := map[string]string{"server": servtag}

	// binary log size
	binLogSize, binLogCount, err := getBinaryLogs(db)
	if err != nil {
		return fmt.Errorf("error gathering binary log size: %s", err)
	}

	fields := map[string]interface{}{
		"binary_log_size":  binLogSize,
		"binary_log_count": binLogCount,
	}


	// table data and index size
	rows, err := db.Query(tableAndIndexSizeQuery)
	if err != nil {
		return fmt.Errorf("error querying table and index size: %s", err)
	}
	defer rows.Close()

	var (
		table_data_size int64
		table_index_size int64
	)

	for rows.Next() {
		err := rows.Scan(&table_data_size, &table_index_size)
		if err != nil {
			return fmt.Errorf("error scaning table and index size %s", err)
		}
	}

	fields["table_data_size"] = table_data_size
	fields["table_index_size"] = table_index_size

	// dis cache and tmp table size
	var (
		key string
		value int64
		//allFound int = 0
	)

	rows, err = db.Query(globalStatusQuery)
	if err != nil {
		return err
	}
	defer rows.Close()

	for rows.Next() {
		err := rows.Scan(&key, &value)
		if err != nil {
			return fmt.Errorf("error scaning table and index size %s", err)
		}
	}


	accumulator.AddGauge("mysql-dbsize", fields, tags)

	return nil
}

// parseValue can be used to convert values such as "ON","OFF","Yes","No" to 0,1
func parseValue(value sql.RawBytes) (interface{}, bool) {
	if bytes.EqualFold(value, []byte("YES")) || bytes.Compare(value, []byte("ON")) == 0 {
		return 1, true
	}

	if bytes.EqualFold(value, []byte("NO")) || bytes.Compare(value, []byte("OFF")) == 0 {
		return 0, true
	}

	if val, err := strconv.ParseInt(string(value), 10, 64); err == nil {
		return val, true
	}
	if val, err := strconv.ParseFloat(string(value), 64); err == nil {
		return val, true
	}

	if len(string(value)) > 0 {
		return string(value), true
	}
	return nil, false
}

// findThreadState can be used to find thread state by command and plain state
func findThreadState(rawCommand, rawState string) string {
	var (
		// replace '_' symbol with space
		command = strings.Replace(strings.ToLower(rawCommand), "_", " ", -1)
		state   = strings.Replace(strings.ToLower(rawState), "_", " ", -1)
	)
	// if the state is already valid, then return it
	if _, ok := generalThreadStates[state]; ok {
		return state
	}

	// if state is plain, return the mapping
	if mappedState, ok := stateStatusMappings[state]; ok {
		return mappedState
	}
	// if the state is any lock, return the special state
	if strings.Contains(state, "waiting for") && strings.Contains(state, "lock") {
		return "waiting for lock"
	}

	if command == "sleep" && state == "" {
		return "idle"
	}

	if command == "query" {
		return "executing"
	}

	if command == "binlog dump" {
		return "replication master"
	}
	// if no mappings found and state is invalid, then return "other" state
	return "other"
}

// newNamespace can be used to make a namespace
func newNamespace(words ...string) string {
	return strings.Replace(strings.Join(words, "_"), " ", "_", -1)
}

func copyTags(in map[string]string) map[string]string {
	out := make(map[string]string)
	for k, v := range in {
		out[k] = v
	}
	return out
}

func dsnAddTimeout(dsn string) (string, error) {
	conf, err := mysql.ParseDSN(dsn)
	if err != nil {
		return "", err
	}

	if conf.Timeout == 0 {
		conf.Timeout = time.Second * 5
	}

	return conf.FormatDSN(), nil
}

func getDSNTag(dsn string) string {
	conf, err := mysql.ParseDSN(dsn)
	if err != nil {
		return "127.0.0.1:3306"
	}
	return conf.Addr
}

func init() {
	inputs.Add("easedba_mysql", func() telegraf.Input {
		return &Mysql{}
	})
}<|MERGE_RESOLUTION|>--- conflicted
+++ resolved
@@ -37,15 +37,12 @@
 	GatherTableSchema                   bool     `toml:"gather_table_schema"`
 	GatherFileEventsStats               bool     `toml:"gather_file_events_stats"`
 	GatherPerfEventsStatements          bool     `toml:"gather_perf_events_statements"`
-<<<<<<< HEAD
 	GatherDbSizes                       bool     ` toml: "gather_db_sizes"`
 	GatherReplication                   bool     `toml:"gather_replication"`
 	GatherSnapshot                      bool     `toml:"gather_snapshot"`
-=======
 	GatherInnodb                        bool     `toml:"gather_innodb"`
 	GatherGlobalStatuses                bool     `toml:"gather_global_statuses"`
 	GatherConnection                    bool     `toml:"gather_connection_statuses"`
->>>>>>> 8fa9e14d
 	IntervalSlow                        string   `toml:"interval_slow"`
 	MetricVersion                       int      `toml:"metric_version"`
 	tls.ClientConfig
