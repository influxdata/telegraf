--- conflicted
+++ resolved
@@ -25,9 +25,8 @@
 	openCalled    bool
 }
 
-<<<<<<< HEAD
 var MetricTime = time.Date(2018, 5, 28, 12, 0, 0, 0, time.UTC)
-=======
+
 func (m *testCounter) ToCounterValue() *CounterValue {
 	_, inst, _, _ := extractObjectInstanceCounterFromQuery(m.path)
 	if inst == "" {
@@ -35,7 +34,6 @@
 	}
 	return &CounterValue{inst, m.value}
 }
->>>>>>> 76ec90e6
 
 func (m *FakePerformanceQuery) Open() error {
 	if m.openCalled {
@@ -450,6 +448,16 @@
 		"objectname": "O",
 	}
 	acc1.AssertContainsTaggedFields(t, measurement, fields1, tags1)
+
+	m.UseWildcardsExpansion = true
+	m.counters = nil
+	m.lastRefreshed = time.Time{}
+
+	var acc2 testutil.Accumulator
+
+	err = m.Gather(&acc2)
+	require.NoError(t, err)
+	acc1.AssertContainsTaggedFields(t, measurement, fields1, tags1)
 }
 
 func TestSimpleGatherWithTimestamp(t *testing.T) {
@@ -479,21 +487,7 @@
 		"objectname": "O",
 	}
 	acc1.AssertContainsTaggedFields(t, measurement, fields1, tags1)
-<<<<<<< HEAD
 	assert.True(t, acc1.HasTimestamp(measurement, MetricTime))
-=======
-
-	m.UseWildcardsExpansion = true
-	m.counters = nil
-	m.lastRefreshed = time.Time{}
-
-	var acc2 testutil.Accumulator
-
-	err = m.Gather(&acc2)
-	require.NoError(t, err)
-	acc1.AssertContainsTaggedFields(t, measurement, fields1, tags1)
-
->>>>>>> 76ec90e6
 }
 
 func TestGatherInvalidDataIgnore(t *testing.T) {
@@ -636,7 +630,7 @@
 			"\\O(*)\\C1": {cps1[0], cps1[2]},
 			"\\O(*)\\C2": {cps1[1], cps1[3]},
 		},
-		addEnglishSupported: true,
+		vistaAndNewer: true,
 	}
 	m := Win_PerfCounters{PrintValid: false, Object: perfObjects, UseWildcardsExpansion: false, query: fpm, CountersRefreshInterval: internal.Duration{Duration: time.Second * 10}}
 	var acc1 testutil.Accumulator
@@ -672,7 +666,7 @@
 			"\\O(*)\\C1": {cps2[0], cps2[2], cps2[4]},
 			"\\O(*)\\C2": {cps2[1], cps2[3], cps2[5]},
 		},
-		addEnglishSupported: true,
+		vistaAndNewer: true,
 	}
 	m.query = fpm
 	fpm.Open()
@@ -706,7 +700,7 @@
 			"\\O(*)\\C2": {cps3[1], cps3[4]},
 			"\\O(*)\\C3": {cps3[2], cps3[5]},
 		},
-		addEnglishSupported: true,
+		vistaAndNewer: true,
 	}
 	m.query = fpm
 	m.Object = perfObjects
@@ -754,7 +748,7 @@
 			"\\O(*)\\C1": {cps1[0], cps1[2]},
 			"\\O(*)\\C2": {cps1[1], cps1[3]},
 		},
-		addEnglishSupported: true,
+		vistaAndNewer: true,
 	}}
 	var acc1 testutil.Accumulator
 	err = m.Gather(&acc1)
