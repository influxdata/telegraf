--- conflicted
+++ resolved
@@ -23,19 +23,12 @@
   ## agent, it will not be gathered.
   ## Settings:
   # PrintValid = false # Print All matching performance counters
-<<<<<<< HEAD
-<<<<<<< HEAD
   # Whether request a timestamp along with the PerfCounter data or just use current time
   # UsePerfCounterTime=true
-=======
-  # If UseWildcardsExpansion params is set to true, wildcards (partial wildcards in instance names and wildcards in counters names) in configured counter paths will be expanded 
-=======
   # If UseWildcardsExpansion params is set to true, wildcards (partial wildcards in instance names and wildcards in counters names) in configured counter paths will be expanded
->>>>>>> f689463e
   # and in case of localized Windows, counter paths will be also localized. It also returns instance indexes in instance names.
   # If false, wildcards (not partial) in instance names will still be expanded, but instance indexes will not be returned in instance names.
   #UseWildcardsExpansion = false
->>>>>>> master
   # Period after which counters will be reread from configuration and wildcards in counter paths expanded
   CountersRefreshInterval="1m"
 
