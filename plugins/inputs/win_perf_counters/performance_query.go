// Go API over pdh syscalls
// +build windows

package win_perf_counters

import (
	"errors"
	"syscall"
	"time"
	"unsafe"
)

//PerformanceQuery is abstraction for PDH_FMT_COUNTERVALUE_ITEM_DOUBLE
type CounterValue struct {
	InstanceName string
	Value        float64
}

//PerformanceQuery provides wrappers around Windows performance counters API for easy usage in GO
type PerformanceQuery interface {
	Open() error
	Close() error
	AddCounterToQuery(counterPath string) (PDH_HCOUNTER, error)
	AddEnglishCounterToQuery(counterPath string) (PDH_HCOUNTER, error)
	GetCounterPath(counterHandle PDH_HCOUNTER) (string, error)
	ExpandWildCardPath(counterPath string) ([]string, error)
	GetFormattedCounterValueDouble(hCounter PDH_HCOUNTER) (float64, error)
	GetFormattedCounterArrayDouble(hCounter PDH_HCOUNTER) ([]CounterValue, error)
	CollectData() error
	CollectDataWithTime() (time.Time, error)
	IsVistaOrNewer() bool
}

//PdhError represents error returned from Performance Counters API
type PdhError struct {
	ErrorCode uint32
	errorText string
}

func (m *PdhError) Error() string {
	return m.errorText
}

func NewPdhError(code uint32) error {
	return &PdhError{
		ErrorCode: code,
		errorText: PdhFormatError(code),
	}
}

//PerformanceQueryImpl is implementation of PerformanceQuery interface, which calls phd.dll functions
type PerformanceQueryImpl struct {
	query PDH_HQUERY
}

// Open creates a new counterPath that is used to manage the collection of performance data.
// It returns counterPath handle used for subsequent calls for adding counters and querying data
func (m *PerformanceQueryImpl) Open() error {
	if m.query != 0 {
		err := m.Close()
		if err != nil {
			return err
		}
	}
	var handle PDH_HQUERY

	if ret := PdhOpenQuery(0, 0, &handle); ret != ERROR_SUCCESS {
		return NewPdhError(ret)
	}
	m.query = handle
	return nil
}

// Close closes the counterPath, releases associated counter handles and frees resources
func (m *PerformanceQueryImpl) Close() error {
	if m.query == 0 {
		return errors.New("uninitialised query")
	}

	if ret := PdhCloseQuery(m.query); ret != ERROR_SUCCESS {
		return NewPdhError(ret)
	}
	m.query = 0
	return nil
}

func (m *PerformanceQueryImpl) AddCounterToQuery(counterPath string) (PDH_HCOUNTER, error) {
	var counterHandle PDH_HCOUNTER
	if m.query == 0 {
		return 0, errors.New("uninitialised query")
	}

	if ret := PdhAddCounter(m.query, counterPath, 0, &counterHandle); ret != ERROR_SUCCESS {
		return 0, NewPdhError(ret)
	}
	return counterHandle, nil
}

func (m *PerformanceQueryImpl) AddEnglishCounterToQuery(counterPath string) (PDH_HCOUNTER, error) {
	var counterHandle PDH_HCOUNTER
	if m.query == 0 {
		return 0, errors.New("uninitialised query")
	}
	if ret := PdhAddEnglishCounter(m.query, counterPath, 0, &counterHandle); ret != ERROR_SUCCESS {
		return 0, NewPdhError(ret)
	}
	return counterHandle, nil
}

//GetCounterPath return counter information for given handle
func (m *PerformanceQueryImpl) GetCounterPath(counterHandle PDH_HCOUNTER) (string, error) {
	var bufSize uint32
	var buff []byte
	var ret uint32
	if ret = PdhGetCounterInfo(counterHandle, 0, &bufSize, nil); ret == PDH_MORE_DATA {
		buff = make([]byte, bufSize)
		bufSize = uint32(len(buff))
		if ret = PdhGetCounterInfo(counterHandle, 0, &bufSize, &buff[0]); ret == ERROR_SUCCESS {
			ci := (*PDH_COUNTER_INFO)(unsafe.Pointer(&buff[0]))
			return UTF16PtrToString(ci.SzFullPath), nil
		}
	}
	return "", NewPdhError(ret)
}

// ExpandWildCardPath  examines local computer and returns those counter paths that match the given counter path which contains wildcard characters.
func (m *PerformanceQueryImpl) ExpandWildCardPath(counterPath string) ([]string, error) {
	var bufSize uint32
	var buff []uint16
	var ret uint32

	if ret = PdhExpandWildCardPath(counterPath, nil, &bufSize); ret == PDH_MORE_DATA {
		buff = make([]uint16, bufSize)
		bufSize = uint32(len(buff))
		ret = PdhExpandWildCardPath(counterPath, &buff[0], &bufSize)
		if ret == ERROR_SUCCESS {
			list := UTF16ToStringArray(buff)
			return list, nil
		}
	}
	return nil, NewPdhError(ret)
}

//GetFormattedCounterValueDouble computes a displayable value for the specified counter
func (m *PerformanceQueryImpl) GetFormattedCounterValueDouble(hCounter PDH_HCOUNTER) (float64, error) {
	var counterType uint32
	var value PDH_FMT_COUNTERVALUE_DOUBLE
	var ret uint32

	if ret = PdhGetFormattedCounterValueDouble(hCounter, &counterType, &value); ret == ERROR_SUCCESS {
		if value.CStatus == PDH_CSTATUS_VALID_DATA || value.CStatus == PDH_CSTATUS_NEW_DATA {
			return value.DoubleValue, nil
		} else {
			return 0, NewPdhError(value.CStatus)
		}
	} else {
		return 0, NewPdhError(ret)
	}
}

func (m *PerformanceQueryImpl) GetFormattedCounterArrayDouble(hCounter PDH_HCOUNTER) ([]CounterValue, error) {
	var buffSize uint32
	var itemCount uint32
<<<<<<< HEAD
	ret := PdhGetFormattedCounterArrayDouble(hCounter, &buffSize, &itemCount, nil)
	if ret == PDH_MORE_DATA {
		buff := make([]byte, buffSize)
		ret = PdhGetFormattedCounterArrayDouble(hCounter, &buffSize, &itemCount, &buff[0])
		if ret == ERROR_SUCCESS {
=======
	var ret uint32

	if ret = PdhGetFormattedCounterArrayDouble(hCounter, &buffSize, &itemCount, nil); ret == PDH_MORE_DATA {
		buff := make([]byte, buffSize)

		if ret = PdhGetFormattedCounterArrayDouble(hCounter, &buffSize, &itemCount, &buff[0]); ret == ERROR_SUCCESS {
>>>>>>> 54f28eef
			items := (*[1 << 20]PDH_FMT_COUNTERVALUE_ITEM_DOUBLE)(unsafe.Pointer(&buff[0]))[:itemCount]
			values := make([]CounterValue, 0, itemCount)
			for _, item := range items {
				if item.FmtValue.CStatus == PDH_CSTATUS_VALID_DATA || item.FmtValue.CStatus == PDH_CSTATUS_NEW_DATA {
					val := CounterValue{UTF16PtrToString(item.SzName), item.FmtValue.DoubleValue}
					values = append(values, val)
				}
			}
			return values, nil
		}
	}
	return nil, NewPdhError(ret)
}

func (m *PerformanceQueryImpl) CollectData() error {
	var ret uint32
	if m.query == 0 {
		return errors.New("uninitialised query")
	}

	if ret = PdhCollectQueryData(m.query); ret != ERROR_SUCCESS {
		return NewPdhError(ret)
	}
	return nil
}

func (m *PerformanceQueryImpl) CollectDataWithTime() (time.Time, error) {
	if m.query == 0 {
		return time.Now(), errors.New("uninitialised query")
	}
	ret, mtime := PdhCollectQueryDataWithTime(m.query)
	if ret != ERROR_SUCCESS {
		return time.Now(), NewPdhError(ret)
	}
	return mtime, nil
}

func (m *PerformanceQueryImpl) IsVistaOrNewer() bool {
	return PdhAddEnglishCounterSupported()
}

// UTF16PtrToString converts Windows API LPTSTR (pointer to string) to go string
func UTF16PtrToString(s *uint16) string {
	if s == nil {
		return ""
	}
	return syscall.UTF16ToString((*[1 << 29]uint16)(unsafe.Pointer(s))[0:])
}

// UTF16ToStringArray converts list of Windows API NULL terminated strings  to go string array
func UTF16ToStringArray(buf []uint16) []string {
	var strings []string
	nextLineStart := 0
	stringLine := UTF16PtrToString(&buf[0])
	for stringLine != "" {
		strings = append(strings, stringLine)
		nextLineStart += len([]rune(stringLine)) + 1
		remainingBuf := buf[nextLineStart:]
		stringLine = UTF16PtrToString(&remainingBuf[0])
	}
	return strings
}<|MERGE_RESOLUTION|>--- conflicted
+++ resolved
@@ -161,20 +161,12 @@
 func (m *PerformanceQueryImpl) GetFormattedCounterArrayDouble(hCounter PDH_HCOUNTER) ([]CounterValue, error) {
 	var buffSize uint32
 	var itemCount uint32
-<<<<<<< HEAD
-	ret := PdhGetFormattedCounterArrayDouble(hCounter, &buffSize, &itemCount, nil)
-	if ret == PDH_MORE_DATA {
-		buff := make([]byte, buffSize)
-		ret = PdhGetFormattedCounterArrayDouble(hCounter, &buffSize, &itemCount, &buff[0])
-		if ret == ERROR_SUCCESS {
-=======
 	var ret uint32
 
 	if ret = PdhGetFormattedCounterArrayDouble(hCounter, &buffSize, &itemCount, nil); ret == PDH_MORE_DATA {
 		buff := make([]byte, buffSize)
 
 		if ret = PdhGetFormattedCounterArrayDouble(hCounter, &buffSize, &itemCount, &buff[0]); ret == ERROR_SUCCESS {
->>>>>>> 54f28eef
 			items := (*[1 << 20]PDH_FMT_COUNTERVALUE_ITEM_DOUBLE)(unsafe.Pointer(&buff[0]))[:itemCount]
 			values := make([]CounterValue, 0, itemCount)
 			for _, item := range items {
