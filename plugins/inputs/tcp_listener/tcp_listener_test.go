<<<<<<< HEAD
package tcp_listener

import (
	"fmt"
	"io"
	"net"
	"testing"

	"github.com/stretchr/testify/require"

	"github.com/influxdata/telegraf/plugins/parsers"
	"github.com/influxdata/telegraf/plugins/parsers/graphite"
	"github.com/influxdata/telegraf/plugins/parsers/json"
	"github.com/influxdata/telegraf/testutil"
)

const (
	testMsg = "cpu_load_short,host=server01 value=12.0 1422568543702900257\n"

	testMsgs = `
cpu_load_short,host=server02 value=12.0 1422568543702900257
cpu_load_short,host=server03 value=12.0 1422568543702900257
cpu_load_short,host=server04 value=12.0 1422568543702900257
cpu_load_short,host=server05 value=12.0 1422568543702900257
cpu_load_short,host=server06 value=12.0 1422568543702900257
`
)

func newTestTCPListener() (*TCPListener, chan []byte) {
	in := make(chan []byte, 1500)
	listener := &TCPListener{
		Log:                    testutil.Logger{},
		ServiceAddress:         "localhost:8194",
		AllowedPendingMessages: 10000,
		MaxTCPConnections:      250,
		in:                     in,
		done:                   make(chan struct{}),
	}
	return listener, in
}

// benchmark how long it takes to accept & process 100,000 metrics:
func BenchmarkTCP(b *testing.B) {
	listener := TCPListener{
		Log:                    testutil.Logger{},
		ServiceAddress:         "localhost:8198",
		AllowedPendingMessages: 100000,
		MaxTCPConnections:      250,
	}
	var err error
	listener.parser, err = parsers.NewInfluxParser()
	require.NoError(b, err)
	acc := &testutil.Accumulator{Discard: true}

	// send multiple messages to socket
	for n := 0; n < b.N; n++ {
		require.NoError(b, listener.Start(acc))

		conn, err := net.Dial("tcp", "127.0.0.1:8198")
		require.NoError(b, err)
		for i := 0; i < 100000; i++ {
			_, err := fmt.Fprint(conn, testMsg)
			require.NoError(b, err)
		}
		require.NoError(b, conn.(*net.TCPConn).CloseWrite())
		// wait for all 100,000 metrics to be processed
		buf := []byte{0}
		// will EOF when completed
		_, err = conn.Read(buf)
		require.NoError(b, err)
		listener.Stop()
	}
}

func TestHighTrafficTCP(t *testing.T) {
	listener := TCPListener{
		Log:                    testutil.Logger{},
		ServiceAddress:         "localhost:8199",
		AllowedPendingMessages: 100000,
		MaxTCPConnections:      250,
	}
	var err error
	listener.parser, err = parsers.NewInfluxParser()
	require.NoError(t, err)
	acc := &testutil.Accumulator{}

	// send multiple messages to socket
	require.NoError(t, listener.Start(acc))

	conn, err := net.Dial("tcp", "127.0.0.1:8199")
	require.NoError(t, err)
	for i := 0; i < 100000; i++ {
		_, err := fmt.Fprint(conn, testMsg)
		require.NoError(t, err)
	}
	require.NoError(t, conn.(*net.TCPConn).CloseWrite())
	buf := []byte{0}
	_, err = conn.Read(buf)
	require.Equal(t, err, io.EOF)
	listener.Stop()

	require.Equal(t, 100000, int(acc.NMetrics()))
}

func TestConnectTCP(t *testing.T) {
	listener := TCPListener{
		Log:                    testutil.Logger{},
		ServiceAddress:         "localhost:8194",
		AllowedPendingMessages: 10000,
		MaxTCPConnections:      250,
	}
	var err error
	listener.parser, err = parsers.NewInfluxParser()
	require.NoError(t, err)

	acc := &testutil.Accumulator{}
	require.NoError(t, listener.Start(acc))
	defer listener.Stop()

	conn, err := net.Dial("tcp", "127.0.0.1:8194")
	require.NoError(t, err)

	// send single message to socket
	_, err = fmt.Fprint(conn, testMsg)
	require.NoError(t, err)
	acc.Wait(1)
	acc.AssertContainsTaggedFields(t, "cpu_load_short",
		map[string]interface{}{"value": float64(12)},
		map[string]string{"host": "server01"},
	)

	// send multiple messages to socket
	_, err = fmt.Fprint(conn, testMsgs)
	require.NoError(t, err)
	acc.Wait(6)
	hostTags := []string{"server02", "server03",
		"server04", "server05", "server06"}
	for _, hostTag := range hostTags {
		acc.AssertContainsTaggedFields(t, "cpu_load_short",
			map[string]interface{}{"value": float64(12)},
			map[string]string{"host": hostTag},
		)
	}
}

// Test that MaxTCPConnections is respected
func TestConcurrentConns(t *testing.T) {
	listener := TCPListener{
		Log:                    testutil.Logger{},
		ServiceAddress:         "localhost:8195",
		AllowedPendingMessages: 10000,
		MaxTCPConnections:      2,
	}
	var err error
	listener.parser, err = parsers.NewInfluxParser()
	require.NoError(t, err)

	acc := &testutil.Accumulator{}
	require.NoError(t, listener.Start(acc))
	defer listener.Stop()

	_, err = net.Dial("tcp", "127.0.0.1:8195")
	require.NoError(t, err)
	_, err = net.Dial("tcp", "127.0.0.1:8195")
	require.NoError(t, err)

	// Connection over the limit:
	conn, err := net.Dial("tcp", "127.0.0.1:8195")
	require.NoError(t, err)
	_, err = net.Dial("tcp", "127.0.0.1:8195")
	require.NoError(t, err)
	buf := make([]byte, 1500)
	n, err := conn.Read(buf)
	require.NoError(t, err)
	require.Equal(t,
		"Telegraf maximum concurrent TCP connections (2) reached, closing.\n"+
			"You may want to increase max_tcp_connections in"+
			" the Telegraf tcp listener configuration.\n",
		string(buf[:n]))

	_, err = conn.Read(buf)
	require.Equal(t, io.EOF, err)
}

// Test that MaxTCPConnections is respected when max==1
func TestConcurrentConns1(t *testing.T) {
	listener := TCPListener{
		Log:                    testutil.Logger{},
		ServiceAddress:         "localhost:8196",
		AllowedPendingMessages: 10000,
		MaxTCPConnections:      1,
	}
	var err error
	listener.parser, err = parsers.NewInfluxParser()
	require.NoError(t, err)

	acc := &testutil.Accumulator{}
	require.NoError(t, listener.Start(acc))
	defer listener.Stop()

	_, err = net.Dial("tcp", "127.0.0.1:8196")
	require.NoError(t, err)

	// Connection over the limit:
	conn, err := net.Dial("tcp", "127.0.0.1:8196")
	require.NoError(t, err)
	_, err = net.Dial("tcp", "127.0.0.1:8196")
	require.NoError(t, err)
	buf := make([]byte, 1500)
	n, err := conn.Read(buf)
	require.NoError(t, err)
	require.Equal(t,
		"Telegraf maximum concurrent TCP connections (1) reached, closing.\n"+
			"You may want to increase max_tcp_connections in"+
			" the Telegraf tcp listener configuration.\n",
		string(buf[:n]))

	_, err = conn.Read(buf)
	require.Equal(t, io.EOF, err)
}

// Test that MaxTCPConnections is respected
func TestCloseConcurrentConns(t *testing.T) {
	listener := TCPListener{
		Log:                    testutil.Logger{},
		ServiceAddress:         "localhost:8195",
		AllowedPendingMessages: 10000,
		MaxTCPConnections:      2,
	}
	var err error
	listener.parser, err = parsers.NewInfluxParser()
	require.NoError(t, err)

	acc := &testutil.Accumulator{}
	require.NoError(t, listener.Start(acc))

	_, err = net.Dial("tcp", "127.0.0.1:8195")
	require.NoError(t, err)
	_, err = net.Dial("tcp", "127.0.0.1:8195")
	require.NoError(t, err)

	listener.Stop()
}

func TestRunParser(t *testing.T) {
	var testmsg = []byte(testMsg)

	listener, in := newTestTCPListener()
	acc := testutil.Accumulator{}
	listener.acc = &acc
	defer close(listener.done)

	var err error
	listener.parser, err = parsers.NewInfluxParser()
	require.NoError(t, err)
	listener.wg.Add(1)
	go listener.tcpParser()

	in <- testmsg
	require.NoError(t, listener.Gather(&acc))

	acc.Wait(1)
	acc.AssertContainsTaggedFields(t, "cpu_load_short",
		map[string]interface{}{"value": float64(12)},
		map[string]string{"host": "server01"},
	)
}

func TestRunParserInvalidMsg(t *testing.T) {
	var testmsg = []byte("cpu_load_short")

	listener, in := newTestTCPListener()
	listener.Log = &testutil.CaptureLogger{}
	listener.acc = &testutil.Accumulator{}

	var err error
	listener.parser, err = parsers.NewInfluxParser()
	require.NoError(t, err)
	listener.wg.Add(1)

	go listener.tcpParser()
	in <- testmsg

	listener.Stop()
	errmsg := listener.Log.(*testutil.CaptureLogger).LastError
	require.Contains(t, errmsg, "tcp_listener has received 1 malformed packets thus far.")
}

func TestRunParserGraphiteMsg(t *testing.T) {
	var testmsg = []byte("cpu.load.graphite 12 1454780029")

	listener, in := newTestTCPListener()
	acc := testutil.Accumulator{}
	listener.acc = &acc
	defer close(listener.done)

	p := graphite.Parser{Separator: "_", Templates: []string{}}
	require.NoError(t, p.Init())
	listener.parser = &p
	listener.wg.Add(1)
	go listener.tcpParser()

	in <- testmsg
	require.NoError(t, listener.Gather(&acc))

	acc.Wait(1)
	acc.AssertContainsFields(t, "cpu_load_graphite",
		map[string]interface{}{"value": float64(12)})
}

func TestRunParserJSONMsg(t *testing.T) {
	var testmsg = []byte("{\"a\": 5, \"b\": {\"c\": 6}}\n")

	listener, in := newTestTCPListener()
	acc := testutil.Accumulator{}
	listener.acc = &acc
	defer close(listener.done)

	parser := &json.Parser{MetricName: "udp_json_test"}
	require.NoError(t, parser.Init())
	listener.parser = parser

	listener.wg.Add(1)
	go listener.tcpParser()

	in <- testmsg
	require.NoError(t, listener.Gather(&acc))

	acc.Wait(1)
	acc.AssertContainsFields(t, "udp_json_test",
		map[string]interface{}{
			"a":   float64(5),
			"b_c": float64(6),
		})
}
=======
package tcp_listener

import (
	"fmt"
	"io"
	"net"
	"testing"

	"github.com/stretchr/testify/require"

	"github.com/influxdata/telegraf/plugins/parsers"
	"github.com/influxdata/telegraf/testutil"
)

const (
	testMsg = "cpu_load_short,host=server01 value=12.0 1422568543702900257\n"

	testMsgs = `
cpu_load_short,host=server02 value=12.0 1422568543702900257
cpu_load_short,host=server03 value=12.0 1422568543702900257
cpu_load_short,host=server04 value=12.0 1422568543702900257
cpu_load_short,host=server05 value=12.0 1422568543702900257
cpu_load_short,host=server06 value=12.0 1422568543702900257
`
)

func newTestTCPListener() (*TCPListener, chan []byte) {
	in := make(chan []byte, 1500)
	listener := &TCPListener{
		Log:                    testutil.Logger{},
		ServiceAddress:         "localhost:8194",
		AllowedPendingMessages: 10000,
		MaxTCPConnections:      250,
		in:                     in,
		done:                   make(chan struct{}),
	}
	return listener, in
}

// benchmark how long it takes to accept & process 100,000 metrics:
func BenchmarkTCP(b *testing.B) {
	listener := TCPListener{
		Log:                    testutil.Logger{},
		ServiceAddress:         "localhost:8198",
		AllowedPendingMessages: 100000,
		MaxTCPConnections:      250,
	}
	listener.parser, _ = parsers.NewInfluxParser()
	acc := &testutil.Accumulator{Discard: true}

	// send multiple messages to socket
	for n := 0; n < b.N; n++ {
		require.NoError(b, listener.Start(acc))

		conn, err := net.Dial("tcp", "127.0.0.1:8198")
		require.NoError(b, err)
		for i := 0; i < 100000; i++ {
			_, err := fmt.Fprint(conn, testMsg)
			require.NoError(b, err)
		}
		require.NoError(b, conn.(*net.TCPConn).CloseWrite())
		// wait for all 100,000 metrics to be processed
		buf := []byte{0}
		// will EOF when completed
		_, err = conn.Read(buf)
		require.NoError(b, err)
		listener.Stop()
	}
}

func TestHighTrafficTCP(t *testing.T) {
	listener := TCPListener{
		Log:                    testutil.Logger{},
		ServiceAddress:         "localhost:8199",
		AllowedPendingMessages: 100000,
		MaxTCPConnections:      250,
	}
	listener.parser, _ = parsers.NewInfluxParser()
	acc := &testutil.Accumulator{}

	// send multiple messages to socket
	require.NoError(t, listener.Start(acc))

	conn, err := net.Dial("tcp", "127.0.0.1:8199")
	require.NoError(t, err)
	for i := 0; i < 100000; i++ {
		_, err := fmt.Fprint(conn, testMsg)
		require.NoError(t, err)
	}
	require.NoError(t, conn.(*net.TCPConn).CloseWrite())
	buf := []byte{0}
	_, err = conn.Read(buf)
	require.Equal(t, err, io.EOF)
	listener.Stop()

	require.Equal(t, 100000, int(acc.NMetrics()))
}

func TestConnectTCP(t *testing.T) {
	listener := TCPListener{
		Log:                    testutil.Logger{},
		ServiceAddress:         "localhost:8194",
		AllowedPendingMessages: 10000,
		MaxTCPConnections:      250,
	}
	listener.parser, _ = parsers.NewInfluxParser()

	acc := &testutil.Accumulator{}
	require.NoError(t, listener.Start(acc))
	defer listener.Stop()

	conn, err := net.Dial("tcp", "127.0.0.1:8194")
	require.NoError(t, err)

	// send single message to socket
	_, err = fmt.Fprint(conn, testMsg)
	require.NoError(t, err)
	acc.Wait(1)
	acc.AssertContainsTaggedFields(t, "cpu_load_short",
		map[string]interface{}{"value": float64(12)},
		map[string]string{"host": "server01"},
	)

	// send multiple messages to socket
	_, err = fmt.Fprint(conn, testMsgs)
	require.NoError(t, err)
	acc.Wait(6)
	hostTags := []string{"server02", "server03",
		"server04", "server05", "server06"}
	for _, hostTag := range hostTags {
		acc.AssertContainsTaggedFields(t, "cpu_load_short",
			map[string]interface{}{"value": float64(12)},
			map[string]string{"host": hostTag},
		)
	}
}

// Test that MaxTCPConnections is respected
func TestConcurrentConns(t *testing.T) {
	listener := TCPListener{
		Log:                    testutil.Logger{},
		ServiceAddress:         "localhost:8195",
		AllowedPendingMessages: 10000,
		MaxTCPConnections:      2,
	}
	listener.parser, _ = parsers.NewInfluxParser()

	acc := &testutil.Accumulator{}
	require.NoError(t, listener.Start(acc))
	defer listener.Stop()

	_, err := net.Dial("tcp", "127.0.0.1:8195")
	require.NoError(t, err)
	_, err = net.Dial("tcp", "127.0.0.1:8195")
	require.NoError(t, err)

	// Connection over the limit:
	conn, err := net.Dial("tcp", "127.0.0.1:8195")
	require.NoError(t, err)
	_, err = net.Dial("tcp", "127.0.0.1:8195")
	require.NoError(t, err)
	buf := make([]byte, 1500)
	n, err := conn.Read(buf)
	require.NoError(t, err)
	require.Equal(t,
		"Telegraf maximum concurrent TCP connections (2) reached, closing.\n"+
			"You may want to increase max_tcp_connections in"+
			" the Telegraf tcp listener configuration.\n",
		string(buf[:n]))

	_, err = conn.Read(buf)
	require.Equal(t, io.EOF, err)
}

// Test that MaxTCPConnections is respected when max==1
func TestConcurrentConns1(t *testing.T) {
	listener := TCPListener{
		Log:                    testutil.Logger{},
		ServiceAddress:         "localhost:8196",
		AllowedPendingMessages: 10000,
		MaxTCPConnections:      1,
	}
	listener.parser, _ = parsers.NewInfluxParser()

	acc := &testutil.Accumulator{}
	require.NoError(t, listener.Start(acc))
	defer listener.Stop()

	_, err := net.Dial("tcp", "127.0.0.1:8196")
	require.NoError(t, err)

	// Connection over the limit:
	conn, err := net.Dial("tcp", "127.0.0.1:8196")
	require.NoError(t, err)
	_, err = net.Dial("tcp", "127.0.0.1:8196")
	require.NoError(t, err)
	buf := make([]byte, 1500)
	n, err := conn.Read(buf)
	require.NoError(t, err)
	require.Equal(t,
		"Telegraf maximum concurrent TCP connections (1) reached, closing.\n"+
			"You may want to increase max_tcp_connections in"+
			" the Telegraf tcp listener configuration.\n",
		string(buf[:n]))

	_, err = conn.Read(buf)
	require.Equal(t, io.EOF, err)
}

// Test that MaxTCPConnections is respected
func TestCloseConcurrentConns(t *testing.T) {
	listener := TCPListener{
		Log:                    testutil.Logger{},
		ServiceAddress:         "localhost:8195",
		AllowedPendingMessages: 10000,
		MaxTCPConnections:      2,
	}
	listener.parser, _ = parsers.NewInfluxParser()

	acc := &testutil.Accumulator{}
	require.NoError(t, listener.Start(acc))

	_, err := net.Dial("tcp", "127.0.0.1:8195")
	require.NoError(t, err)
	_, err = net.Dial("tcp", "127.0.0.1:8195")
	require.NoError(t, err)

	listener.Stop()
}

func TestRunParser(t *testing.T) {
	var testmsg = []byte(testMsg)

	listener, in := newTestTCPListener()
	acc := testutil.Accumulator{}
	listener.acc = &acc
	defer close(listener.done)

	listener.parser, _ = parsers.NewInfluxParser()
	listener.wg.Add(1)
	go listener.tcpParser()

	in <- testmsg
	require.NoError(t, listener.Gather(&acc))

	acc.Wait(1)
	acc.AssertContainsTaggedFields(t, "cpu_load_short",
		map[string]interface{}{"value": float64(12)},
		map[string]string{"host": "server01"},
	)
}

func TestRunParserInvalidMsg(t *testing.T) {
	var testmsg = []byte("cpu_load_short")

	listener, in := newTestTCPListener()
	listener.Log = &testutil.CaptureLogger{}
	listener.acc = &testutil.Accumulator{}

	listener.parser, _ = parsers.NewInfluxParser()
	listener.wg.Add(1)

	go listener.tcpParser()
	in <- testmsg

	listener.Stop()
	errmsg := listener.Log.(*testutil.CaptureLogger).LastError
	require.Contains(t, errmsg, "tcp_listener has received 1 malformed packets thus far.")
}

func TestRunParserGraphiteMsg(t *testing.T) {
	var testmsg = []byte("cpu.load.graphite 12 1454780029")

	listener, in := newTestTCPListener()
	acc := testutil.Accumulator{}
	listener.acc = &acc
	defer close(listener.done)

	listener.parser, _ = parsers.NewGraphiteParser("_", []string{}, nil)
	listener.wg.Add(1)
	go listener.tcpParser()

	in <- testmsg
	require.NoError(t, listener.Gather(&acc))

	acc.Wait(1)
	acc.AssertContainsFields(t, "cpu_load_graphite",
		map[string]interface{}{"value": float64(12)})
}

func TestRunParserJSONMsg(t *testing.T) {
	var testmsg = []byte("{\"a\": 5, \"b\": {\"c\": 6}}\n")

	listener, in := newTestTCPListener()
	acc := testutil.Accumulator{}
	listener.acc = &acc
	defer close(listener.done)

	listener.parser, _ = parsers.NewParser(&parsers.Config{
		DataFormat: "json",
		MetricName: "udp_json_test",
	})
	listener.wg.Add(1)
	go listener.tcpParser()

	in <- testmsg
	require.NoError(t, listener.Gather(&acc))

	acc.Wait(1)
	acc.AssertContainsFields(t, "udp_json_test",
		map[string]interface{}{
			"a":   float64(5),
			"b_c": float64(6),
		})
}
>>>>>>> 939a9ddb
<|MERGE_RESOLUTION|>--- conflicted
+++ resolved
@@ -1,653 +1,315 @@
-<<<<<<< HEAD
-package tcp_listener
-
-import (
-	"fmt"
-	"io"
-	"net"
-	"testing"
-
-	"github.com/stretchr/testify/require"
-
-	"github.com/influxdata/telegraf/plugins/parsers"
-	"github.com/influxdata/telegraf/plugins/parsers/graphite"
-	"github.com/influxdata/telegraf/plugins/parsers/json"
-	"github.com/influxdata/telegraf/testutil"
-)
-
-const (
-	testMsg = "cpu_load_short,host=server01 value=12.0 1422568543702900257\n"
-
-	testMsgs = `
-cpu_load_short,host=server02 value=12.0 1422568543702900257
-cpu_load_short,host=server03 value=12.0 1422568543702900257
-cpu_load_short,host=server04 value=12.0 1422568543702900257
-cpu_load_short,host=server05 value=12.0 1422568543702900257
-cpu_load_short,host=server06 value=12.0 1422568543702900257
-`
-)
-
-func newTestTCPListener() (*TCPListener, chan []byte) {
-	in := make(chan []byte, 1500)
-	listener := &TCPListener{
-		Log:                    testutil.Logger{},
-		ServiceAddress:         "localhost:8194",
-		AllowedPendingMessages: 10000,
-		MaxTCPConnections:      250,
-		in:                     in,
-		done:                   make(chan struct{}),
-	}
-	return listener, in
-}
-
-// benchmark how long it takes to accept & process 100,000 metrics:
-func BenchmarkTCP(b *testing.B) {
-	listener := TCPListener{
-		Log:                    testutil.Logger{},
-		ServiceAddress:         "localhost:8198",
-		AllowedPendingMessages: 100000,
-		MaxTCPConnections:      250,
-	}
-	var err error
-	listener.parser, err = parsers.NewInfluxParser()
-	require.NoError(b, err)
-	acc := &testutil.Accumulator{Discard: true}
-
-	// send multiple messages to socket
-	for n := 0; n < b.N; n++ {
-		require.NoError(b, listener.Start(acc))
-
-		conn, err := net.Dial("tcp", "127.0.0.1:8198")
-		require.NoError(b, err)
-		for i := 0; i < 100000; i++ {
-			_, err := fmt.Fprint(conn, testMsg)
-			require.NoError(b, err)
-		}
-		require.NoError(b, conn.(*net.TCPConn).CloseWrite())
-		// wait for all 100,000 metrics to be processed
-		buf := []byte{0}
-		// will EOF when completed
-		_, err = conn.Read(buf)
-		require.NoError(b, err)
-		listener.Stop()
-	}
-}
-
-func TestHighTrafficTCP(t *testing.T) {
-	listener := TCPListener{
-		Log:                    testutil.Logger{},
-		ServiceAddress:         "localhost:8199",
-		AllowedPendingMessages: 100000,
-		MaxTCPConnections:      250,
-	}
-	var err error
-	listener.parser, err = parsers.NewInfluxParser()
-	require.NoError(t, err)
-	acc := &testutil.Accumulator{}
-
-	// send multiple messages to socket
-	require.NoError(t, listener.Start(acc))
-
-	conn, err := net.Dial("tcp", "127.0.0.1:8199")
-	require.NoError(t, err)
-	for i := 0; i < 100000; i++ {
-		_, err := fmt.Fprint(conn, testMsg)
-		require.NoError(t, err)
-	}
-	require.NoError(t, conn.(*net.TCPConn).CloseWrite())
-	buf := []byte{0}
-	_, err = conn.Read(buf)
-	require.Equal(t, err, io.EOF)
-	listener.Stop()
-
-	require.Equal(t, 100000, int(acc.NMetrics()))
-}
-
-func TestConnectTCP(t *testing.T) {
-	listener := TCPListener{
-		Log:                    testutil.Logger{},
-		ServiceAddress:         "localhost:8194",
-		AllowedPendingMessages: 10000,
-		MaxTCPConnections:      250,
-	}
-	var err error
-	listener.parser, err = parsers.NewInfluxParser()
-	require.NoError(t, err)
-
-	acc := &testutil.Accumulator{}
-	require.NoError(t, listener.Start(acc))
-	defer listener.Stop()
-
-	conn, err := net.Dial("tcp", "127.0.0.1:8194")
-	require.NoError(t, err)
-
-	// send single message to socket
-	_, err = fmt.Fprint(conn, testMsg)
-	require.NoError(t, err)
-	acc.Wait(1)
-	acc.AssertContainsTaggedFields(t, "cpu_load_short",
-		map[string]interface{}{"value": float64(12)},
-		map[string]string{"host": "server01"},
-	)
-
-	// send multiple messages to socket
-	_, err = fmt.Fprint(conn, testMsgs)
-	require.NoError(t, err)
-	acc.Wait(6)
-	hostTags := []string{"server02", "server03",
-		"server04", "server05", "server06"}
-	for _, hostTag := range hostTags {
-		acc.AssertContainsTaggedFields(t, "cpu_load_short",
-			map[string]interface{}{"value": float64(12)},
-			map[string]string{"host": hostTag},
-		)
-	}
-}
-
-// Test that MaxTCPConnections is respected
-func TestConcurrentConns(t *testing.T) {
-	listener := TCPListener{
-		Log:                    testutil.Logger{},
-		ServiceAddress:         "localhost:8195",
-		AllowedPendingMessages: 10000,
-		MaxTCPConnections:      2,
-	}
-	var err error
-	listener.parser, err = parsers.NewInfluxParser()
-	require.NoError(t, err)
-
-	acc := &testutil.Accumulator{}
-	require.NoError(t, listener.Start(acc))
-	defer listener.Stop()
-
-	_, err = net.Dial("tcp", "127.0.0.1:8195")
-	require.NoError(t, err)
-	_, err = net.Dial("tcp", "127.0.0.1:8195")
-	require.NoError(t, err)
-
-	// Connection over the limit:
-	conn, err := net.Dial("tcp", "127.0.0.1:8195")
-	require.NoError(t, err)
-	_, err = net.Dial("tcp", "127.0.0.1:8195")
-	require.NoError(t, err)
-	buf := make([]byte, 1500)
-	n, err := conn.Read(buf)
-	require.NoError(t, err)
-	require.Equal(t,
-		"Telegraf maximum concurrent TCP connections (2) reached, closing.\n"+
-			"You may want to increase max_tcp_connections in"+
-			" the Telegraf tcp listener configuration.\n",
-		string(buf[:n]))
-
-	_, err = conn.Read(buf)
-	require.Equal(t, io.EOF, err)
-}
-
-// Test that MaxTCPConnections is respected when max==1
-func TestConcurrentConns1(t *testing.T) {
-	listener := TCPListener{
-		Log:                    testutil.Logger{},
-		ServiceAddress:         "localhost:8196",
-		AllowedPendingMessages: 10000,
-		MaxTCPConnections:      1,
-	}
-	var err error
-	listener.parser, err = parsers.NewInfluxParser()
-	require.NoError(t, err)
-
-	acc := &testutil.Accumulator{}
-	require.NoError(t, listener.Start(acc))
-	defer listener.Stop()
-
-	_, err = net.Dial("tcp", "127.0.0.1:8196")
-	require.NoError(t, err)
-
-	// Connection over the limit:
-	conn, err := net.Dial("tcp", "127.0.0.1:8196")
-	require.NoError(t, err)
-	_, err = net.Dial("tcp", "127.0.0.1:8196")
-	require.NoError(t, err)
-	buf := make([]byte, 1500)
-	n, err := conn.Read(buf)
-	require.NoError(t, err)
-	require.Equal(t,
-		"Telegraf maximum concurrent TCP connections (1) reached, closing.\n"+
-			"You may want to increase max_tcp_connections in"+
-			" the Telegraf tcp listener configuration.\n",
-		string(buf[:n]))
-
-	_, err = conn.Read(buf)
-	require.Equal(t, io.EOF, err)
-}
-
-// Test that MaxTCPConnections is respected
-func TestCloseConcurrentConns(t *testing.T) {
-	listener := TCPListener{
-		Log:                    testutil.Logger{},
-		ServiceAddress:         "localhost:8195",
-		AllowedPendingMessages: 10000,
-		MaxTCPConnections:      2,
-	}
-	var err error
-	listener.parser, err = parsers.NewInfluxParser()
-	require.NoError(t, err)
-
-	acc := &testutil.Accumulator{}
-	require.NoError(t, listener.Start(acc))
-
-	_, err = net.Dial("tcp", "127.0.0.1:8195")
-	require.NoError(t, err)
-	_, err = net.Dial("tcp", "127.0.0.1:8195")
-	require.NoError(t, err)
-
-	listener.Stop()
-}
-
-func TestRunParser(t *testing.T) {
-	var testmsg = []byte(testMsg)
-
-	listener, in := newTestTCPListener()
-	acc := testutil.Accumulator{}
-	listener.acc = &acc
-	defer close(listener.done)
-
-	var err error
-	listener.parser, err = parsers.NewInfluxParser()
-	require.NoError(t, err)
-	listener.wg.Add(1)
-	go listener.tcpParser()
-
-	in <- testmsg
-	require.NoError(t, listener.Gather(&acc))
-
-	acc.Wait(1)
-	acc.AssertContainsTaggedFields(t, "cpu_load_short",
-		map[string]interface{}{"value": float64(12)},
-		map[string]string{"host": "server01"},
-	)
-}
-
-func TestRunParserInvalidMsg(t *testing.T) {
-	var testmsg = []byte("cpu_load_short")
-
-	listener, in := newTestTCPListener()
-	listener.Log = &testutil.CaptureLogger{}
-	listener.acc = &testutil.Accumulator{}
-
-	var err error
-	listener.parser, err = parsers.NewInfluxParser()
-	require.NoError(t, err)
-	listener.wg.Add(1)
-
-	go listener.tcpParser()
-	in <- testmsg
-
-	listener.Stop()
-	errmsg := listener.Log.(*testutil.CaptureLogger).LastError
-	require.Contains(t, errmsg, "tcp_listener has received 1 malformed packets thus far.")
-}
-
-func TestRunParserGraphiteMsg(t *testing.T) {
-	var testmsg = []byte("cpu.load.graphite 12 1454780029")
-
-	listener, in := newTestTCPListener()
-	acc := testutil.Accumulator{}
-	listener.acc = &acc
-	defer close(listener.done)
-
-	p := graphite.Parser{Separator: "_", Templates: []string{}}
-	require.NoError(t, p.Init())
-	listener.parser = &p
-	listener.wg.Add(1)
-	go listener.tcpParser()
-
-	in <- testmsg
-	require.NoError(t, listener.Gather(&acc))
-
-	acc.Wait(1)
-	acc.AssertContainsFields(t, "cpu_load_graphite",
-		map[string]interface{}{"value": float64(12)})
-}
-
-func TestRunParserJSONMsg(t *testing.T) {
-	var testmsg = []byte("{\"a\": 5, \"b\": {\"c\": 6}}\n")
-
-	listener, in := newTestTCPListener()
-	acc := testutil.Accumulator{}
-	listener.acc = &acc
-	defer close(listener.done)
-
-	parser := &json.Parser{MetricName: "udp_json_test"}
-	require.NoError(t, parser.Init())
-	listener.parser = parser
-
-	listener.wg.Add(1)
-	go listener.tcpParser()
-
-	in <- testmsg
-	require.NoError(t, listener.Gather(&acc))
-
-	acc.Wait(1)
-	acc.AssertContainsFields(t, "udp_json_test",
-		map[string]interface{}{
-			"a":   float64(5),
-			"b_c": float64(6),
-		})
-}
-=======
-package tcp_listener
-
-import (
-	"fmt"
-	"io"
-	"net"
-	"testing"
-
-	"github.com/stretchr/testify/require"
-
-	"github.com/influxdata/telegraf/plugins/parsers"
-	"github.com/influxdata/telegraf/testutil"
-)
-
-const (
-	testMsg = "cpu_load_short,host=server01 value=12.0 1422568543702900257\n"
-
-	testMsgs = `
-cpu_load_short,host=server02 value=12.0 1422568543702900257
-cpu_load_short,host=server03 value=12.0 1422568543702900257
-cpu_load_short,host=server04 value=12.0 1422568543702900257
-cpu_load_short,host=server05 value=12.0 1422568543702900257
-cpu_load_short,host=server06 value=12.0 1422568543702900257
-`
-)
-
-func newTestTCPListener() (*TCPListener, chan []byte) {
-	in := make(chan []byte, 1500)
-	listener := &TCPListener{
-		Log:                    testutil.Logger{},
-		ServiceAddress:         "localhost:8194",
-		AllowedPendingMessages: 10000,
-		MaxTCPConnections:      250,
-		in:                     in,
-		done:                   make(chan struct{}),
-	}
-	return listener, in
-}
-
-// benchmark how long it takes to accept & process 100,000 metrics:
-func BenchmarkTCP(b *testing.B) {
-	listener := TCPListener{
-		Log:                    testutil.Logger{},
-		ServiceAddress:         "localhost:8198",
-		AllowedPendingMessages: 100000,
-		MaxTCPConnections:      250,
-	}
-	listener.parser, _ = parsers.NewInfluxParser()
-	acc := &testutil.Accumulator{Discard: true}
-
-	// send multiple messages to socket
-	for n := 0; n < b.N; n++ {
-		require.NoError(b, listener.Start(acc))
-
-		conn, err := net.Dial("tcp", "127.0.0.1:8198")
-		require.NoError(b, err)
-		for i := 0; i < 100000; i++ {
-			_, err := fmt.Fprint(conn, testMsg)
-			require.NoError(b, err)
-		}
-		require.NoError(b, conn.(*net.TCPConn).CloseWrite())
-		// wait for all 100,000 metrics to be processed
-		buf := []byte{0}
-		// will EOF when completed
-		_, err = conn.Read(buf)
-		require.NoError(b, err)
-		listener.Stop()
-	}
-}
-
-func TestHighTrafficTCP(t *testing.T) {
-	listener := TCPListener{
-		Log:                    testutil.Logger{},
-		ServiceAddress:         "localhost:8199",
-		AllowedPendingMessages: 100000,
-		MaxTCPConnections:      250,
-	}
-	listener.parser, _ = parsers.NewInfluxParser()
-	acc := &testutil.Accumulator{}
-
-	// send multiple messages to socket
-	require.NoError(t, listener.Start(acc))
-
-	conn, err := net.Dial("tcp", "127.0.0.1:8199")
-	require.NoError(t, err)
-	for i := 0; i < 100000; i++ {
-		_, err := fmt.Fprint(conn, testMsg)
-		require.NoError(t, err)
-	}
-	require.NoError(t, conn.(*net.TCPConn).CloseWrite())
-	buf := []byte{0}
-	_, err = conn.Read(buf)
-	require.Equal(t, err, io.EOF)
-	listener.Stop()
-
-	require.Equal(t, 100000, int(acc.NMetrics()))
-}
-
-func TestConnectTCP(t *testing.T) {
-	listener := TCPListener{
-		Log:                    testutil.Logger{},
-		ServiceAddress:         "localhost:8194",
-		AllowedPendingMessages: 10000,
-		MaxTCPConnections:      250,
-	}
-	listener.parser, _ = parsers.NewInfluxParser()
-
-	acc := &testutil.Accumulator{}
-	require.NoError(t, listener.Start(acc))
-	defer listener.Stop()
-
-	conn, err := net.Dial("tcp", "127.0.0.1:8194")
-	require.NoError(t, err)
-
-	// send single message to socket
-	_, err = fmt.Fprint(conn, testMsg)
-	require.NoError(t, err)
-	acc.Wait(1)
-	acc.AssertContainsTaggedFields(t, "cpu_load_short",
-		map[string]interface{}{"value": float64(12)},
-		map[string]string{"host": "server01"},
-	)
-
-	// send multiple messages to socket
-	_, err = fmt.Fprint(conn, testMsgs)
-	require.NoError(t, err)
-	acc.Wait(6)
-	hostTags := []string{"server02", "server03",
-		"server04", "server05", "server06"}
-	for _, hostTag := range hostTags {
-		acc.AssertContainsTaggedFields(t, "cpu_load_short",
-			map[string]interface{}{"value": float64(12)},
-			map[string]string{"host": hostTag},
-		)
-	}
-}
-
-// Test that MaxTCPConnections is respected
-func TestConcurrentConns(t *testing.T) {
-	listener := TCPListener{
-		Log:                    testutil.Logger{},
-		ServiceAddress:         "localhost:8195",
-		AllowedPendingMessages: 10000,
-		MaxTCPConnections:      2,
-	}
-	listener.parser, _ = parsers.NewInfluxParser()
-
-	acc := &testutil.Accumulator{}
-	require.NoError(t, listener.Start(acc))
-	defer listener.Stop()
-
-	_, err := net.Dial("tcp", "127.0.0.1:8195")
-	require.NoError(t, err)
-	_, err = net.Dial("tcp", "127.0.0.1:8195")
-	require.NoError(t, err)
-
-	// Connection over the limit:
-	conn, err := net.Dial("tcp", "127.0.0.1:8195")
-	require.NoError(t, err)
-	_, err = net.Dial("tcp", "127.0.0.1:8195")
-	require.NoError(t, err)
-	buf := make([]byte, 1500)
-	n, err := conn.Read(buf)
-	require.NoError(t, err)
-	require.Equal(t,
-		"Telegraf maximum concurrent TCP connections (2) reached, closing.\n"+
-			"You may want to increase max_tcp_connections in"+
-			" the Telegraf tcp listener configuration.\n",
-		string(buf[:n]))
-
-	_, err = conn.Read(buf)
-	require.Equal(t, io.EOF, err)
-}
-
-// Test that MaxTCPConnections is respected when max==1
-func TestConcurrentConns1(t *testing.T) {
-	listener := TCPListener{
-		Log:                    testutil.Logger{},
-		ServiceAddress:         "localhost:8196",
-		AllowedPendingMessages: 10000,
-		MaxTCPConnections:      1,
-	}
-	listener.parser, _ = parsers.NewInfluxParser()
-
-	acc := &testutil.Accumulator{}
-	require.NoError(t, listener.Start(acc))
-	defer listener.Stop()
-
-	_, err := net.Dial("tcp", "127.0.0.1:8196")
-	require.NoError(t, err)
-
-	// Connection over the limit:
-	conn, err := net.Dial("tcp", "127.0.0.1:8196")
-	require.NoError(t, err)
-	_, err = net.Dial("tcp", "127.0.0.1:8196")
-	require.NoError(t, err)
-	buf := make([]byte, 1500)
-	n, err := conn.Read(buf)
-	require.NoError(t, err)
-	require.Equal(t,
-		"Telegraf maximum concurrent TCP connections (1) reached, closing.\n"+
-			"You may want to increase max_tcp_connections in"+
-			" the Telegraf tcp listener configuration.\n",
-		string(buf[:n]))
-
-	_, err = conn.Read(buf)
-	require.Equal(t, io.EOF, err)
-}
-
-// Test that MaxTCPConnections is respected
-func TestCloseConcurrentConns(t *testing.T) {
-	listener := TCPListener{
-		Log:                    testutil.Logger{},
-		ServiceAddress:         "localhost:8195",
-		AllowedPendingMessages: 10000,
-		MaxTCPConnections:      2,
-	}
-	listener.parser, _ = parsers.NewInfluxParser()
-
-	acc := &testutil.Accumulator{}
-	require.NoError(t, listener.Start(acc))
-
-	_, err := net.Dial("tcp", "127.0.0.1:8195")
-	require.NoError(t, err)
-	_, err = net.Dial("tcp", "127.0.0.1:8195")
-	require.NoError(t, err)
-
-	listener.Stop()
-}
-
-func TestRunParser(t *testing.T) {
-	var testmsg = []byte(testMsg)
-
-	listener, in := newTestTCPListener()
-	acc := testutil.Accumulator{}
-	listener.acc = &acc
-	defer close(listener.done)
-
-	listener.parser, _ = parsers.NewInfluxParser()
-	listener.wg.Add(1)
-	go listener.tcpParser()
-
-	in <- testmsg
-	require.NoError(t, listener.Gather(&acc))
-
-	acc.Wait(1)
-	acc.AssertContainsTaggedFields(t, "cpu_load_short",
-		map[string]interface{}{"value": float64(12)},
-		map[string]string{"host": "server01"},
-	)
-}
-
-func TestRunParserInvalidMsg(t *testing.T) {
-	var testmsg = []byte("cpu_load_short")
-
-	listener, in := newTestTCPListener()
-	listener.Log = &testutil.CaptureLogger{}
-	listener.acc = &testutil.Accumulator{}
-
-	listener.parser, _ = parsers.NewInfluxParser()
-	listener.wg.Add(1)
-
-	go listener.tcpParser()
-	in <- testmsg
-
-	listener.Stop()
-	errmsg := listener.Log.(*testutil.CaptureLogger).LastError
-	require.Contains(t, errmsg, "tcp_listener has received 1 malformed packets thus far.")
-}
-
-func TestRunParserGraphiteMsg(t *testing.T) {
-	var testmsg = []byte("cpu.load.graphite 12 1454780029")
-
-	listener, in := newTestTCPListener()
-	acc := testutil.Accumulator{}
-	listener.acc = &acc
-	defer close(listener.done)
-
-	listener.parser, _ = parsers.NewGraphiteParser("_", []string{}, nil)
-	listener.wg.Add(1)
-	go listener.tcpParser()
-
-	in <- testmsg
-	require.NoError(t, listener.Gather(&acc))
-
-	acc.Wait(1)
-	acc.AssertContainsFields(t, "cpu_load_graphite",
-		map[string]interface{}{"value": float64(12)})
-}
-
-func TestRunParserJSONMsg(t *testing.T) {
-	var testmsg = []byte("{\"a\": 5, \"b\": {\"c\": 6}}\n")
-
-	listener, in := newTestTCPListener()
-	acc := testutil.Accumulator{}
-	listener.acc = &acc
-	defer close(listener.done)
-
-	listener.parser, _ = parsers.NewParser(&parsers.Config{
-		DataFormat: "json",
-		MetricName: "udp_json_test",
-	})
-	listener.wg.Add(1)
-	go listener.tcpParser()
-
-	in <- testmsg
-	require.NoError(t, listener.Gather(&acc))
-
-	acc.Wait(1)
-	acc.AssertContainsFields(t, "udp_json_test",
-		map[string]interface{}{
-			"a":   float64(5),
-			"b_c": float64(6),
-		})
-}
->>>>>>> 939a9ddb
+package tcp_listener
+
+import (
+	"fmt"
+	"io"
+	"net"
+	"testing"
+
+	"github.com/stretchr/testify/require"
+
+	"github.com/influxdata/telegraf/plugins/parsers"
+	"github.com/influxdata/telegraf/testutil"
+)
+
+const (
+	testMsg = "cpu_load_short,host=server01 value=12.0 1422568543702900257\n"
+
+	testMsgs = `
+cpu_load_short,host=server02 value=12.0 1422568543702900257
+cpu_load_short,host=server03 value=12.0 1422568543702900257
+cpu_load_short,host=server04 value=12.0 1422568543702900257
+cpu_load_short,host=server05 value=12.0 1422568543702900257
+cpu_load_short,host=server06 value=12.0 1422568543702900257
+`
+)
+
+func newTestTCPListener() (*TCPListener, chan []byte) {
+	in := make(chan []byte, 1500)
+	listener := &TCPListener{
+		Log:                    testutil.Logger{},
+		ServiceAddress:         "localhost:8194",
+		AllowedPendingMessages: 10000,
+		MaxTCPConnections:      250,
+		in:                     in,
+		done:                   make(chan struct{}),
+	}
+	return listener, in
+}
+
+// benchmark how long it takes to accept & process 100,000 metrics:
+func BenchmarkTCP(b *testing.B) {
+	listener := TCPListener{
+		Log:                    testutil.Logger{},
+		ServiceAddress:         "localhost:8198",
+		AllowedPendingMessages: 100000,
+		MaxTCPConnections:      250,
+	}
+	listener.parser, _ = parsers.NewInfluxParser()
+	acc := &testutil.Accumulator{Discard: true}
+
+	// send multiple messages to socket
+	for n := 0; n < b.N; n++ {
+		require.NoError(b, listener.Start(acc))
+
+		conn, err := net.Dial("tcp", "127.0.0.1:8198")
+		require.NoError(b, err)
+		for i := 0; i < 100000; i++ {
+			_, err := fmt.Fprint(conn, testMsg)
+			require.NoError(b, err)
+		}
+		require.NoError(b, conn.(*net.TCPConn).CloseWrite())
+		// wait for all 100,000 metrics to be processed
+		buf := []byte{0}
+		// will EOF when completed
+		_, err = conn.Read(buf)
+		require.NoError(b, err)
+		listener.Stop()
+	}
+}
+
+func TestHighTrafficTCP(t *testing.T) {
+	listener := TCPListener{
+		Log:                    testutil.Logger{},
+		ServiceAddress:         "localhost:8199",
+		AllowedPendingMessages: 100000,
+		MaxTCPConnections:      250,
+	}
+	listener.parser, _ = parsers.NewInfluxParser()
+	acc := &testutil.Accumulator{}
+
+	// send multiple messages to socket
+	require.NoError(t, listener.Start(acc))
+
+	conn, err := net.Dial("tcp", "127.0.0.1:8199")
+	require.NoError(t, err)
+	for i := 0; i < 100000; i++ {
+		_, err := fmt.Fprint(conn, testMsg)
+		require.NoError(t, err)
+	}
+	require.NoError(t, conn.(*net.TCPConn).CloseWrite())
+	buf := []byte{0}
+	_, err = conn.Read(buf)
+	require.Equal(t, err, io.EOF)
+	listener.Stop()
+
+	require.Equal(t, 100000, int(acc.NMetrics()))
+}
+
+func TestConnectTCP(t *testing.T) {
+	listener := TCPListener{
+		Log:                    testutil.Logger{},
+		ServiceAddress:         "localhost:8194",
+		AllowedPendingMessages: 10000,
+		MaxTCPConnections:      250,
+	}
+	listener.parser, _ = parsers.NewInfluxParser()
+
+	acc := &testutil.Accumulator{}
+	require.NoError(t, listener.Start(acc))
+	defer listener.Stop()
+
+	conn, err := net.Dial("tcp", "127.0.0.1:8194")
+	require.NoError(t, err)
+
+	// send single message to socket
+	_, err = fmt.Fprint(conn, testMsg)
+	require.NoError(t, err)
+	acc.Wait(1)
+	acc.AssertContainsTaggedFields(t, "cpu_load_short",
+		map[string]interface{}{"value": float64(12)},
+		map[string]string{"host": "server01"},
+	)
+
+	// send multiple messages to socket
+	_, err = fmt.Fprint(conn, testMsgs)
+	require.NoError(t, err)
+	acc.Wait(6)
+	hostTags := []string{"server02", "server03",
+		"server04", "server05", "server06"}
+	for _, hostTag := range hostTags {
+		acc.AssertContainsTaggedFields(t, "cpu_load_short",
+			map[string]interface{}{"value": float64(12)},
+			map[string]string{"host": hostTag},
+		)
+	}
+}
+
+// Test that MaxTCPConnections is respected
+func TestConcurrentConns(t *testing.T) {
+	listener := TCPListener{
+		Log:                    testutil.Logger{},
+		ServiceAddress:         "localhost:8195",
+		AllowedPendingMessages: 10000,
+		MaxTCPConnections:      2,
+	}
+	listener.parser, _ = parsers.NewInfluxParser()
+
+	acc := &testutil.Accumulator{}
+	require.NoError(t, listener.Start(acc))
+	defer listener.Stop()
+
+	_, err := net.Dial("tcp", "127.0.0.1:8195")
+	require.NoError(t, err)
+	_, err = net.Dial("tcp", "127.0.0.1:8195")
+	require.NoError(t, err)
+
+	// Connection over the limit:
+	conn, err := net.Dial("tcp", "127.0.0.1:8195")
+	require.NoError(t, err)
+	_, err = net.Dial("tcp", "127.0.0.1:8195")
+	require.NoError(t, err)
+	buf := make([]byte, 1500)
+	n, err := conn.Read(buf)
+	require.NoError(t, err)
+	require.Equal(t,
+		"Telegraf maximum concurrent TCP connections (2) reached, closing.\n"+
+			"You may want to increase max_tcp_connections in"+
+			" the Telegraf tcp listener configuration.\n",
+		string(buf[:n]))
+
+	_, err = conn.Read(buf)
+	require.Equal(t, io.EOF, err)
+}
+
+// Test that MaxTCPConnections is respected when max==1
+func TestConcurrentConns1(t *testing.T) {
+	listener := TCPListener{
+		Log:                    testutil.Logger{},
+		ServiceAddress:         "localhost:8196",
+		AllowedPendingMessages: 10000,
+		MaxTCPConnections:      1,
+	}
+	listener.parser, _ = parsers.NewInfluxParser()
+
+	acc := &testutil.Accumulator{}
+	require.NoError(t, listener.Start(acc))
+	defer listener.Stop()
+
+	_, err := net.Dial("tcp", "127.0.0.1:8196")
+	require.NoError(t, err)
+
+	// Connection over the limit:
+	conn, err := net.Dial("tcp", "127.0.0.1:8196")
+	require.NoError(t, err)
+	_, err = net.Dial("tcp", "127.0.0.1:8196")
+	require.NoError(t, err)
+	buf := make([]byte, 1500)
+	n, err := conn.Read(buf)
+	require.NoError(t, err)
+	require.Equal(t,
+		"Telegraf maximum concurrent TCP connections (1) reached, closing.\n"+
+			"You may want to increase max_tcp_connections in"+
+			" the Telegraf tcp listener configuration.\n",
+		string(buf[:n]))
+
+	_, err = conn.Read(buf)
+	require.Equal(t, io.EOF, err)
+}
+
+// Test that MaxTCPConnections is respected
+func TestCloseConcurrentConns(t *testing.T) {
+	listener := TCPListener{
+		Log:                    testutil.Logger{},
+		ServiceAddress:         "localhost:8195",
+		AllowedPendingMessages: 10000,
+		MaxTCPConnections:      2,
+	}
+	listener.parser, _ = parsers.NewInfluxParser()
+
+	acc := &testutil.Accumulator{}
+	require.NoError(t, listener.Start(acc))
+
+	_, err := net.Dial("tcp", "127.0.0.1:8195")
+	require.NoError(t, err)
+	_, err = net.Dial("tcp", "127.0.0.1:8195")
+	require.NoError(t, err)
+
+	listener.Stop()
+}
+
+func TestRunParser(t *testing.T) {
+	var testmsg = []byte(testMsg)
+
+	listener, in := newTestTCPListener()
+	acc := testutil.Accumulator{}
+	listener.acc = &acc
+	defer close(listener.done)
+
+	listener.parser, _ = parsers.NewInfluxParser()
+	listener.wg.Add(1)
+	go listener.tcpParser()
+
+	in <- testmsg
+	require.NoError(t, listener.Gather(&acc))
+
+	acc.Wait(1)
+	acc.AssertContainsTaggedFields(t, "cpu_load_short",
+		map[string]interface{}{"value": float64(12)},
+		map[string]string{"host": "server01"},
+	)
+}
+
+func TestRunParserInvalidMsg(t *testing.T) {
+	var testmsg = []byte("cpu_load_short")
+
+	listener, in := newTestTCPListener()
+	listener.Log = &testutil.CaptureLogger{}
+	listener.acc = &testutil.Accumulator{}
+
+	listener.parser, _ = parsers.NewInfluxParser()
+	listener.wg.Add(1)
+
+	go listener.tcpParser()
+	in <- testmsg
+
+	listener.Stop()
+	errmsg := listener.Log.(*testutil.CaptureLogger).LastError
+	require.Contains(t, errmsg, "tcp_listener has received 1 malformed packets thus far.")
+}
+
+func TestRunParserGraphiteMsg(t *testing.T) {
+	var testmsg = []byte("cpu.load.graphite 12 1454780029")
+
+	listener, in := newTestTCPListener()
+	acc := testutil.Accumulator{}
+	listener.acc = &acc
+	defer close(listener.done)
+
+	listener.parser, _ = parsers.NewGraphiteParser("_", []string{}, nil)
+	listener.wg.Add(1)
+	go listener.tcpParser()
+
+	in <- testmsg
+	require.NoError(t, listener.Gather(&acc))
+
+	acc.Wait(1)
+	acc.AssertContainsFields(t, "cpu_load_graphite",
+		map[string]interface{}{"value": float64(12)})
+}
+
+func TestRunParserJSONMsg(t *testing.T) {
+	var testmsg = []byte("{\"a\": 5, \"b\": {\"c\": 6}}\n")
+
+	listener, in := newTestTCPListener()
+	acc := testutil.Accumulator{}
+	listener.acc = &acc
+	defer close(listener.done)
+
+	listener.parser, _ = parsers.NewParser(&parsers.Config{
+		DataFormat: "json",
+		MetricName: "udp_json_test",
+	})
+	listener.wg.Add(1)
+	go listener.tcpParser()
+
+	in <- testmsg
+	require.NoError(t, listener.Gather(&acc))
+
+	acc.Wait(1)
+	acc.AssertContainsFields(t, "udp_json_test",
+		map[string]interface{}{
+			"a":   float64(5),
+			"b_c": float64(6),
+		})
+}