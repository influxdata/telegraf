--- conflicted
+++ resolved
@@ -36,7 +36,6 @@
   - failures
   - status
   - count
-<<<<<<< HEAD
   - actor_churned (for LACP bonds)
   - partner_churned (for LACP bonds)
   - total_churned (for LACP bonds)
@@ -61,7 +60,6 @@
   - number of times remote end of LACP bond flapped
 - total_churned
   - full count of all churn events
-=======
 
 ## Description
 
@@ -78,7 +76,6 @@
 count
   Number of slaves attached to bond
 ```
->>>>>>> a57aaddb
 
 ## Tags
 
@@ -89,13 +86,10 @@
   - bond
   - interface
 
-<<<<<<< HEAD
 - bond_sys
   - bond
   - mode
 
-=======
->>>>>>> a57aaddb
 ## Example output
 
 Configuration:
@@ -114,21 +108,15 @@
 
 Run:
 
-<<<<<<< HEAD
 ```bash
-=======
 ```shell
->>>>>>> a57aaddb
 telegraf --config telegraf.conf --input-filter bond --test
 ```
 
 Output:
 
-<<<<<<< HEAD
 ```bash
-=======
 ```shell
->>>>>>> a57aaddb
 * Plugin: inputs.bond, Collection 1
 > bond,bond=bond1,host=local active_slave="eth0",status=1i 1509704525000000000
 > bond_slave,bond=bond1,interface=eth0,host=local status=1i,failures=0i 1509704525000000000
