--- conflicted
+++ resolved
@@ -482,30 +482,6 @@
 		{"connection strategy startup", "startup"},
 		{"connection strategy defer", "defer"},
 	}
-<<<<<<< HEAD
-	err = zookeeper.Start()
-	require.NoError(t, err, "failed to start container")
-	defer zookeeper.Terminate()
-
-	t.Logf("rt: starting broker")
-	topic := "Test"
-	container := testutil.Container{
-		Name:         "telegraf-test-kafka-consumer",
-		Image:        "wurstmeister/kafka",
-		ExposedPorts: []string{"9092:9092"},
-		Env: map[string]string{
-			"KAFKA_ADVERTISED_HOST_NAME": "localhost",
-			"KAFKA_ADVERTISED_PORT":      "9092",
-			"KAFKA_ZOOKEEPER_CONNECT":    fmt.Sprintf("%s:%s", zookeeperName, zookeeper.Ports["2181"]),
-			"KAFKA_CREATE_TOPICS":        fmt.Sprintf("%s:1:1", topic),
-		},
-		Networks:   []string{networkName},
-		WaitingFor: wait.ForLog("Log loaded for partition Test-0 with initial high watermark 0"),
-	}
-	err = container.Start()
-	require.NoError(t, err, "failed to start container")
-	defer container.Terminate()
-=======
 
 	for _, tt := range tests {
 		t.Run(tt.name, func(t *testing.T) {
@@ -557,7 +533,6 @@
 			defer func() {
 				require.NoError(t, container.Terminate(), "terminating container failed")
 			}()
->>>>>>> 140c7334
 
 			brokers := []string{
 				fmt.Sprintf("%s:%s", container.Address, container.Ports["9092"]),
@@ -620,19 +595,11 @@
 	backoff := 10 * time.Millisecond
 	max := 3
 
-<<<<<<< HEAD
-	s := serializers.NewInfluxSerializer()
-	output.SetSerializer(s)
-	output.Brokers = brokers
-	output.Topic = topic
-	output.Log = testutil.Logger{}
-=======
 	// get an unused port by listening on next available port, then closing it
 	listener, err := net.Listen("tcp", ":0")
 	require.NoError(t, err)
 	port := listener.Addr().(*net.TCPAddr).Port
 	require.NoError(t, listener.Close())
->>>>>>> 140c7334
 
 	// try to connect to kafka on that unused port
 	brokers := []string{
