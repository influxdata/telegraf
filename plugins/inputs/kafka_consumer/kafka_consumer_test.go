package kafka_consumer

import (
	"context"
	"testing"
	"time"

	"github.com/Shopify/sarama"
	"github.com/stretchr/testify/require"

	"github.com/influxdata/telegraf"
	"github.com/influxdata/telegraf/config"
	"github.com/influxdata/telegraf/plugins/common/kafka"
	"github.com/influxdata/telegraf/plugins/common/tls"
	"github.com/influxdata/telegraf/plugins/parsers/value"
	"github.com/influxdata/telegraf/testutil"
)

type FakeConsumerGroup struct {
	brokers []string
	group   string
	config  *sarama.Config

	handler sarama.ConsumerGroupHandler
	errors  chan error
}

func (g *FakeConsumerGroup) Consume(_ context.Context, _ []string, handler sarama.ConsumerGroupHandler) error {
	g.handler = handler
	return g.handler.Setup(nil)
}

func (g *FakeConsumerGroup) Errors() <-chan error {
	return g.errors
}

func (g *FakeConsumerGroup) Close() error {
	close(g.errors)
	return nil
}

type FakeCreator struct {
	ConsumerGroup *FakeConsumerGroup
}

func (c *FakeCreator) Create(brokers []string, group string, cfg *sarama.Config) (ConsumerGroup, error) {
	c.ConsumerGroup.brokers = brokers
	c.ConsumerGroup.group = group
	c.ConsumerGroup.config = cfg
	return c.ConsumerGroup, nil
}

func TestInit(t *testing.T) {
	tests := []struct {
		name      string
		plugin    *KafkaConsumer
		initError bool
		check     func(t *testing.T, plugin *KafkaConsumer)
	}{
		{
			name:   "default config",
			plugin: &KafkaConsumer{},
			check: func(t *testing.T, plugin *KafkaConsumer) {
				require.Equal(t, plugin.ConsumerGroup, defaultConsumerGroup)
				require.Equal(t, plugin.MaxUndeliveredMessages, defaultMaxUndeliveredMessages)
				require.Equal(t, plugin.config.ClientID, "Telegraf")
				require.Equal(t, plugin.config.Consumer.Offsets.Initial, sarama.OffsetOldest)
				require.Equal(t, plugin.config.Consumer.MaxProcessingTime, 100*time.Millisecond)
			},
		},
		{
			name: "parses valid version string",
			plugin: &KafkaConsumer{
				ReadConfig: kafka.ReadConfig{
					Config: kafka.Config{
						Version: "1.0.0",
					},
				},
				Log: testutil.Logger{},
			},
			check: func(t *testing.T, plugin *KafkaConsumer) {
				require.Equal(t, plugin.config.Version, sarama.V1_0_0_0)
			},
		},
		{
			name: "invalid version string",
			plugin: &KafkaConsumer{
				ReadConfig: kafka.ReadConfig{
					Config: kafka.Config{
						Version: "100",
					},
				},
				Log: testutil.Logger{},
			},
			initError: true,
		},
		{
			name: "custom client_id",
			plugin: &KafkaConsumer{
				ReadConfig: kafka.ReadConfig{
					Config: kafka.Config{
						ClientID: "custom",
					},
				},
				Log: testutil.Logger{},
			},
			check: func(t *testing.T, plugin *KafkaConsumer) {
				require.Equal(t, plugin.config.ClientID, "custom")
			},
		},
		{
			name: "custom offset",
			plugin: &KafkaConsumer{
				Offset: "newest",
				Log:    testutil.Logger{},
			},
			check: func(t *testing.T, plugin *KafkaConsumer) {
				require.Equal(t, plugin.config.Consumer.Offsets.Initial, sarama.OffsetNewest)
			},
		},
		{
			name: "invalid offset",
			plugin: &KafkaConsumer{
				Offset: "middle",
				Log:    testutil.Logger{},
			},
			initError: true,
		},
		{
			name: "default tls without tls config",
			plugin: &KafkaConsumer{
				Log: testutil.Logger{},
			},
			check: func(t *testing.T, plugin *KafkaConsumer) {
				require.False(t, plugin.config.Net.TLS.Enable)
			},
		},
		{
			name: "default tls with a tls config",
			plugin: &KafkaConsumer{
				ReadConfig: kafka.ReadConfig{
					Config: kafka.Config{
						ClientConfig: tls.ClientConfig{
							InsecureSkipVerify: true,
						},
					},
				},
				Log: testutil.Logger{},
			},
			check: func(t *testing.T, plugin *KafkaConsumer) {
				require.True(t, plugin.config.Net.TLS.Enable)
			},
		},
		{
			name: "Insecure tls",
			plugin: &KafkaConsumer{
				ReadConfig: kafka.ReadConfig{
					Config: kafka.Config{
						ClientConfig: tls.ClientConfig{
							InsecureSkipVerify: true,
						},
					},
				},
				Log: testutil.Logger{},
			},
			check: func(t *testing.T, plugin *KafkaConsumer) {
				require.True(t, plugin.config.Net.TLS.Enable)
			},
		},
		{
			name: "custom max_processing_time",
			plugin: &KafkaConsumer{
				MaxProcessingTime: config.Duration(1000 * time.Millisecond),
				Log:               testutil.Logger{},
			},
			check: func(t *testing.T, plugin *KafkaConsumer) {
				require.Equal(t, plugin.config.Consumer.MaxProcessingTime, 1000*time.Millisecond)
			},
		},
	}
	for _, tt := range tests {
		t.Run(tt.name, func(t *testing.T) {
			cg := &FakeConsumerGroup{}
			tt.plugin.ConsumerCreator = &FakeCreator{ConsumerGroup: cg}
			err := tt.plugin.Init()
			if tt.initError {
				require.Error(t, err)
				return
			}
			// No error path
			require.NoError(t, err)

			tt.check(t, tt.plugin)
		})
	}
}

func TestStartStop(t *testing.T) {
	cg := &FakeConsumerGroup{errors: make(chan error)}
	plugin := &KafkaConsumer{
		ConsumerCreator: &FakeCreator{ConsumerGroup: cg},
		Log:             testutil.Logger{},
	}
	err := plugin.Init()
	require.NoError(t, err)

	var acc testutil.Accumulator
	err = plugin.Start(&acc)
	require.NoError(t, err)

	plugin.Stop()
}

type FakeConsumerGroupSession struct {
	ctx context.Context
}

func (s *FakeConsumerGroupSession) Claims() map[string][]int32 {
	panic("not implemented")
}

func (s *FakeConsumerGroupSession) MemberID() string {
	panic("not implemented")
}

func (s *FakeConsumerGroupSession) GenerationID() int32 {
	panic("not implemented")
}

func (s *FakeConsumerGroupSession) MarkOffset(_ string, _ int32, _ int64, _ string) {
	panic("not implemented")
}

func (s *FakeConsumerGroupSession) ResetOffset(_ string, _ int32, _ int64, _ string) {
	panic("not implemented")
}

func (s *FakeConsumerGroupSession) MarkMessage(_ *sarama.ConsumerMessage, _ string) {
}

func (s *FakeConsumerGroupSession) Context() context.Context {
	return s.ctx
}

func (s *FakeConsumerGroupSession) Commit() {
}

type FakeConsumerGroupClaim struct {
	messages chan *sarama.ConsumerMessage
}

func (c *FakeConsumerGroupClaim) Topic() string {
	panic("not implemented")
}

func (c *FakeConsumerGroupClaim) Partition() int32 {
	panic("not implemented")
}

func (c *FakeConsumerGroupClaim) InitialOffset() int64 {
	panic("not implemented")
}

func (c *FakeConsumerGroupClaim) HighWaterMarkOffset() int64 {
	panic("not implemented")
}

func (c *FakeConsumerGroupClaim) Messages() <-chan *sarama.ConsumerMessage {
	return c.messages
}

func TestConsumerGroupHandler_Lifecycle(t *testing.T) {
	acc := &testutil.Accumulator{}
<<<<<<< HEAD
	parser := value.Parser{
		MetricName: "cpu",
		DataType:   "int",
	}
	require.NoError(t, parser.Init())
	cg := NewConsumerGroupHandler(acc, 1, &parser, testutil.Logger{})
=======
	parser := value.NewValueParser("cpu", "int", "", nil)
	cg := NewConsumerGroupHandler(acc, 1, parser, testutil.Logger{})
>>>>>>> 939a9ddb

	ctx, cancel := context.WithCancel(context.Background())
	defer cancel()

	session := &FakeConsumerGroupSession{
		ctx: ctx,
	}
	var claim FakeConsumerGroupClaim
	var err error

	err = cg.Setup(session)
	require.NoError(t, err)

	cancel()
	// This produces a flappy testcase probably due to a race between context cancellation and consumption.
	// Furthermore, it is not clear what the outcome of this test should be...
	// err = cg.ConsumeClaim(session, &claim)
	//require.NoError(t, err)
	// So stick with the line below for now.
<<<<<<< HEAD
	//nolint:errcheck
	cg.ConsumeClaim(session, &claim)
=======
	_ = cg.ConsumeClaim(session, &claim)
>>>>>>> 939a9ddb

	err = cg.Cleanup(session)
	require.NoError(t, err)
}

func TestConsumerGroupHandler_ConsumeClaim(t *testing.T) {
	acc := &testutil.Accumulator{}
<<<<<<< HEAD
	parser := value.Parser{
		MetricName: "cpu",
		DataType:   "int",
	}
	require.NoError(t, parser.Init())
	cg := NewConsumerGroupHandler(acc, 1, &parser, testutil.Logger{})
=======
	parser := value.NewValueParser("cpu", "int", "", nil)
	cg := NewConsumerGroupHandler(acc, 1, parser, testutil.Logger{})
>>>>>>> 939a9ddb

	ctx, cancel := context.WithCancel(context.Background())
	defer cancel()

	session := &FakeConsumerGroupSession{ctx: ctx}
	claim := &FakeConsumerGroupClaim{
		messages: make(chan *sarama.ConsumerMessage, 1),
	}

	err := cg.Setup(session)
	require.NoError(t, err)

	claim.messages <- &sarama.ConsumerMessage{
		Topic: "telegraf",
		Value: []byte("42"),
	}

	go func() {
		err := cg.ConsumeClaim(session, claim)
		require.Error(t, err)
		require.EqualValues(t, "context canceled", err.Error())
	}()

	acc.Wait(1)
	cancel()

	err = cg.Cleanup(session)
	require.NoError(t, err)

	expected := []telegraf.Metric{
		testutil.MustMetric(
			"cpu",
			map[string]string{},
			map[string]interface{}{
				"value": 42,
			},
			time.Now(),
		),
	}

	testutil.RequireMetricsEqual(t, expected, acc.GetTelegrafMetrics(), testutil.IgnoreTime())
}

func TestConsumerGroupHandler_Handle(t *testing.T) {
	tests := []struct {
		name                string
		maxMessageLen       int
		topicTag            string
		msg                 *sarama.ConsumerMessage
		expected            []telegraf.Metric
		expectedHandleError string
	}{
		{
			name: "happy path",
			msg: &sarama.ConsumerMessage{
				Topic: "telegraf",
				Value: []byte("42"),
			},
			expected: []telegraf.Metric{
				testutil.MustMetric(
					"cpu",
					map[string]string{},
					map[string]interface{}{
						"value": 42,
					},
					time.Now(),
				),
			},
		},
		{
			name:          "message to long",
			maxMessageLen: 4,
			msg: &sarama.ConsumerMessage{
				Topic: "telegraf",
				Value: []byte("12345"),
			},
			expected:            []telegraf.Metric{},
			expectedHandleError: "message exceeds max_message_len (actual 5, max 4)",
		},
		{
			name: "parse error",
			msg: &sarama.ConsumerMessage{
				Topic: "telegraf",
				Value: []byte("not an integer"),
			},
			expected:            []telegraf.Metric{},
			expectedHandleError: "strconv.Atoi: parsing \"integer\": invalid syntax",
		},
		{
			name:     "add topic tag",
			topicTag: "topic",
			msg: &sarama.ConsumerMessage{
				Topic: "telegraf",
				Value: []byte("42"),
			},
			expected: []telegraf.Metric{
				testutil.MustMetric(
					"cpu",
					map[string]string{
						"topic": "telegraf",
					},
					map[string]interface{}{
						"value": 42,
					},
					time.Now(),
				),
			},
		},
	}
	for _, tt := range tests {
		t.Run(tt.name, func(t *testing.T) {
			acc := &testutil.Accumulator{}
<<<<<<< HEAD
			parser := value.Parser{
				MetricName: "cpu",
				DataType:   "int",
			}
			require.NoError(t, parser.Init())
			cg := NewConsumerGroupHandler(acc, 1, &parser, testutil.Logger{})
=======
			parser := value.NewValueParser("cpu", "int", "", nil)
			cg := NewConsumerGroupHandler(acc, 1, parser, testutil.Logger{})
>>>>>>> 939a9ddb
			cg.MaxMessageLen = tt.maxMessageLen
			cg.TopicTag = tt.topicTag

			ctx := context.Background()
			session := &FakeConsumerGroupSession{ctx: ctx}

			require.NoError(t, cg.Reserve(ctx))
			err := cg.Handle(session, tt.msg)
			if tt.expectedHandleError != "" {
				require.Error(t, err)
				require.EqualValues(t, tt.expectedHandleError, err.Error())
			} else {
				require.NoError(t, err)
			}

			testutil.RequireMetricsEqual(t, tt.expected, acc.GetTelegrafMetrics(), testutil.IgnoreTime())
		})
	}
}<|MERGE_RESOLUTION|>--- conflicted
+++ resolved
@@ -271,17 +271,8 @@
 
 func TestConsumerGroupHandler_Lifecycle(t *testing.T) {
 	acc := &testutil.Accumulator{}
-<<<<<<< HEAD
-	parser := value.Parser{
-		MetricName: "cpu",
-		DataType:   "int",
-	}
-	require.NoError(t, parser.Init())
-	cg := NewConsumerGroupHandler(acc, 1, &parser, testutil.Logger{})
-=======
 	parser := value.NewValueParser("cpu", "int", "", nil)
 	cg := NewConsumerGroupHandler(acc, 1, parser, testutil.Logger{})
->>>>>>> 939a9ddb
 
 	ctx, cancel := context.WithCancel(context.Background())
 	defer cancel()
@@ -301,12 +292,7 @@
 	// err = cg.ConsumeClaim(session, &claim)
 	//require.NoError(t, err)
 	// So stick with the line below for now.
-<<<<<<< HEAD
-	//nolint:errcheck
-	cg.ConsumeClaim(session, &claim)
-=======
 	_ = cg.ConsumeClaim(session, &claim)
->>>>>>> 939a9ddb
 
 	err = cg.Cleanup(session)
 	require.NoError(t, err)
@@ -314,17 +300,8 @@
 
 func TestConsumerGroupHandler_ConsumeClaim(t *testing.T) {
 	acc := &testutil.Accumulator{}
-<<<<<<< HEAD
-	parser := value.Parser{
-		MetricName: "cpu",
-		DataType:   "int",
-	}
-	require.NoError(t, parser.Init())
-	cg := NewConsumerGroupHandler(acc, 1, &parser, testutil.Logger{})
-=======
 	parser := value.NewValueParser("cpu", "int", "", nil)
 	cg := NewConsumerGroupHandler(acc, 1, parser, testutil.Logger{})
->>>>>>> 939a9ddb
 
 	ctx, cancel := context.WithCancel(context.Background())
 	defer cancel()
@@ -437,17 +414,8 @@
 	for _, tt := range tests {
 		t.Run(tt.name, func(t *testing.T) {
 			acc := &testutil.Accumulator{}
-<<<<<<< HEAD
-			parser := value.Parser{
-				MetricName: "cpu",
-				DataType:   "int",
-			}
-			require.NoError(t, parser.Init())
-			cg := NewConsumerGroupHandler(acc, 1, &parser, testutil.Logger{})
-=======
 			parser := value.NewValueParser("cpu", "int", "", nil)
 			cg := NewConsumerGroupHandler(acc, 1, parser, testutil.Logger{})
->>>>>>> 939a9ddb
 			cg.MaxMessageLen = tt.maxMessageLen
 			cg.TopicTag = tt.topicTag
 
