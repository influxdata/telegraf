--- conflicted
+++ resolved
@@ -142,7 +142,6 @@
 	if time.Duration(c.Redial).Nanoseconds() <= 0 {
 		return fmt.Errorf("redial duration must be positive")
 	}
-<<<<<<< HEAD
 
 	go func() {
 		for {
@@ -160,20 +159,6 @@
 				var request []gnmiLib.SubscribeRequest
 				if request, err = c.newSubscribeRequest(cvdevs); err != nil {
 					fmt.Println(err)
-=======
-	// Start the request for gNMI interface on CVP.
-	c.wg.Add(len(cvdevsslice))
-	cvpAddr := c.Cvpaddress
-	for i := range request {
-		// Loop through the requests for targets.
-		thisReq := make([]gnmiLib.SubscribeRequest, 1)
-		copy(thisReq, request[i:(i+1)])
-		go func(cvpAddr string) {
-			defer c.wg.Done()
-			for ctx.Err() == nil {
-				if err := c.subscribeGNMI(ctx, cvpAddr, tlscfg, &thisReq[0]); err != nil && ctx.Err() == nil {
-					acc.AddError(err)
->>>>>>> 6381579f
 				}
 
 				// Start the request for gNMI interface on CVP.
@@ -198,15 +183,9 @@
 					}(CvpAddr)
 				}
 			}
-<<<<<<< HEAD
 			time.Sleep(1000 * 1000 * 1000 * 15)
 		}
 	}()
-=======
-		}(cvpAddr)
-	}
->>>>>>> 6381579f
-
 	return nil
 }
 
