--- conflicted
+++ resolved
@@ -199,16 +199,11 @@
 				_ = client.SetReadDeadline(time.Now().Add(time.Second))
 				buf := []byte{1}
 				_, err = client.Read(buf)
-<<<<<<< HEAD
 				require.Equal(t, err, io.EOF)
 			}
 
 			require.Empty(t, logger.Errors())
 			require.Empty(t, logger.Warnings())
-=======
-				assert.Equal(t, err, io.EOF)
-			}
->>>>>>> afab3455
 		})
 	}
 }
