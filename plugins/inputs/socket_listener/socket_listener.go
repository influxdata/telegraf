--- conflicted
+++ resolved
@@ -148,17 +148,11 @@
 }
 
 type SocketListener struct {
-<<<<<<< HEAD
 	ServiceAddress string
 	MaxConnections int
 	ReadBufferSize int
 	ReadTimeout    internal.Duration
-=======
-	ServiceAddress  string
-	MaxConnections  int
-	ReadBufferSize  int
 	KeepAlivePeriod *internal.Duration
->>>>>>> ca72df58
 
 	parsers.Parser
 	telegraf.Accumulator
