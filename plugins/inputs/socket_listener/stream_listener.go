package socket_listener

import (
	"bufio"
	"crypto/tls"
	"errors"
	"fmt"
	"net"
	"net/url"
	"os"
	"strconv"
	"sync"
	"time"

	"github.com/influxdata/telegraf"
	"github.com/influxdata/telegraf/config"
	"github.com/influxdata/telegraf/internal"
)

type hasSetReadBuffer interface {
	SetReadBuffer(bytes int) error
}

type streamListener struct {
	Encoding        string
	ReadBufferSize  int
	MaxConnections  int
	ReadTimeout     config.Duration
	KeepAlivePeriod *config.Duration
	Splitter        bufio.SplitFunc
	Parser          telegraf.Parser
	Log             telegraf.Logger

	listener    net.Listener
	connections map[net.Conn]struct{}
	path        string

	wg sync.WaitGroup
	sync.Mutex
}

func (l *streamListener) setupTCP(u *url.URL, tlsCfg *tls.Config) error {
	var err error
	if tlsCfg == nil {
		l.listener, err = net.Listen(u.Scheme, u.Host)
	} else {
		l.listener, err = tls.Listen(u.Scheme, u.Host, tlsCfg)
	}
	return err
}

func (l *streamListener) setupUnix(u *url.URL, tlsCfg *tls.Config, socketMode string) error {
	err := os.Remove(u.Path)
	if err != nil && !errors.Is(err, os.ErrNotExist) {
		return fmt.Errorf("removing socket failed: %w", err)
	}

	if tlsCfg == nil {
		l.listener, err = net.Listen(u.Scheme, u.Path)
	} else {
		l.listener, err = tls.Listen(u.Scheme, u.Path, tlsCfg)
	}
	if err != nil {
		return err
	}
	l.path = u.Path

	// Set permissions on socket
	if socketMode != "" {
		// Convert from octal in string to int
		i, err := strconv.ParseUint(socketMode, 8, 32)
		if err != nil {
			return fmt.Errorf("converting socket mode failed: %w", err)
		}

		perm := os.FileMode(uint32(i))
		if err := os.Chmod(u.Path, perm); err != nil {
			return fmt.Errorf("changing socket permissions failed: %w", err)
		}
	}
	return nil
}

func (l *streamListener) setupConnection(conn net.Conn) error {
<<<<<<< HEAD
	addr := conn.RemoteAddr().String()
	l.Lock()
	if l.MaxConnections > 0 && len(l.connections) >= l.MaxConnections {
		l.Unlock()
		// Ignore the returned error as we cannot do anything about it anyway
		_ = conn.Close()
		return fmt.Errorf("unable to accept connection from %q: too many connections", addr)
	}
	l.connections[addr] = conn
	l.Unlock()
=======
	if c, ok := conn.(*tls.Conn); ok {
		conn = c.NetConn()
	}
>>>>>>> afab3455

	if l.ReadBufferSize > 0 {
		if rb, ok := conn.(hasSetReadBuffer); ok {
			if err := rb.SetReadBuffer(l.ReadBufferSize); err != nil {
				l.Log.Warnf("Setting read buffer on socket failed: %v", err)
			}
		} else {
			l.Log.Warn("Cannot set read buffer on socket of this type")
		}
	}

	// Set keep alive handlings
	if l.KeepAlivePeriod != nil {
		tcpConn, ok := conn.(*net.TCPConn)
		if !ok {
<<<<<<< HEAD
			l.Log.Warnf("connection not a TCP connection (%T)", conn)
=======
			return fmt.Errorf("cannot set keep-alive: not a TCP connection (%T)", conn)
>>>>>>> afab3455
		}
		if *l.KeepAlivePeriod == 0 {
			if err := tcpConn.SetKeepAlive(false); err != nil {
				l.Log.Warnf("Cannot set keep-alive: %w", err)
			}
		} else {
			if err := tcpConn.SetKeepAlive(true); err != nil {
				l.Log.Warnf("Cannot set keep-alive: %w", err)
			}
			err := tcpConn.SetKeepAlivePeriod(time.Duration(*l.KeepAlivePeriod))
			if err != nil {
				l.Log.Warnf("Cannot set keep-alive period: %w", err)
			}
		}
	}

<<<<<<< HEAD
=======
	// Store the connection mapped to its address
	l.Lock()
	l.connections[conn] = struct{}{}
	l.Unlock()

>>>>>>> afab3455
	return nil
}

func (l *streamListener) closeConnection(conn net.Conn) {
	addr := conn.RemoteAddr().String()
	if err := conn.Close(); err != nil {
		l.Log.Warnf("Cannot close connection to %q: %v", addr, err)
	}
	delete(l.connections, conn)
}

func (l *streamListener) addr() net.Addr {
	return l.listener.Addr()
}

func (l *streamListener) close() error {
	if err := l.listener.Close(); err != nil {
		return err
	}

	l.Lock()
	for conn := range l.connections {
		l.closeConnection(conn)
	}
	l.Unlock()
	l.wg.Wait()

	if l.path != "" {
		err := os.Remove(l.path)
		if err != nil && !errors.Is(err, os.ErrNotExist) {
			// Ignore file-not-exists errors when removing the socket
			return err
		}
	}
	return nil
}

func (l *streamListener) listen(acc telegraf.Accumulator) {
	l.connections = make(map[net.Conn]struct{})

	l.wg.Add(1)
	defer l.wg.Done()

	var wg sync.WaitGroup
	for {
		conn, err := l.listener.Accept()
		if err != nil {
			if !errors.Is(err, net.ErrClosed) {
				acc.AddError(err)
			}
			break
		}

		if err := l.setupConnection(conn); err != nil {
			acc.AddError(err)
			continue
		}

		wg.Add(1)
		go func(c net.Conn) {
			defer wg.Done()
			if err := l.read(acc, c); err != nil {
				acc.AddError(err)
			}
			l.Lock()
			l.closeConnection(conn)
			l.Unlock()
		}(conn)
	}
	wg.Wait()
}

func (l *streamListener) read(acc telegraf.Accumulator, conn net.Conn) error {
	decoder, err := internal.NewStreamContentDecoder(l.Encoding, conn)
	if err != nil {
		return fmt.Errorf("creating decoder failed: %w", err)
	}

	timeout := time.Duration(l.ReadTimeout)

	scanner := bufio.NewScanner(decoder)
	scanner.Split(l.Splitter)
	for {
		// Set the read deadline, if any, then start reading. The read
		// will accept the deadline and return if no or insufficient data
		// arrived in time. We need to set the deadline in every cycle as
		// it is an ABSOLUTE time and not a timeout.
		if timeout > 0 {
			deadline := time.Now().Add(timeout)
			if err := conn.SetReadDeadline(deadline); err != nil {
				return fmt.Errorf("setting read deadline failed: %w", err)
			}
		}
		if !scanner.Scan() {
			// Exit if no data arrived e.g. due to timeout or closed connection
			break
		}

		data := scanner.Bytes()
		metrics, err := l.Parser.Parse(data)
		if err != nil {
			acc.AddError(fmt.Errorf("parsing error: %w", err))
			l.Log.Debugf("invalid data for parser: %v", data)
			continue
		}
		for _, m := range metrics {
			acc.AddMetric(m)
		}
	}

	if err := scanner.Err(); err != nil {
		if errors.Is(err, os.ErrDeadlineExceeded) {
			// Ignore the timeout and silently close the connection
			l.Log.Debug(err)
			return nil
		}
		if errors.Is(err, net.ErrClosed) {
			// Ignore the connection closing of the remote side
			return nil
		}
		return err
	}
	return nil
}<|MERGE_RESOLUTION|>--- conflicted
+++ resolved
@@ -82,8 +82,11 @@
 }
 
 func (l *streamListener) setupConnection(conn net.Conn) error {
-<<<<<<< HEAD
-	addr := conn.RemoteAddr().String()
+	if c, ok := conn.(*tls.Conn); ok {
+		conn = c.NetConn()
+	}
+
+  addr := conn.RemoteAddr().String()
 	l.Lock()
 	if l.MaxConnections > 0 && len(l.connections) >= l.MaxConnections {
 		l.Unlock()
@@ -93,11 +96,6 @@
 	}
 	l.connections[addr] = conn
 	l.Unlock()
-=======
-	if c, ok := conn.(*tls.Conn); ok {
-		conn = c.NetConn()
-	}
->>>>>>> afab3455
 
 	if l.ReadBufferSize > 0 {
 		if rb, ok := conn.(hasSetReadBuffer); ok {
@@ -113,11 +111,7 @@
 	if l.KeepAlivePeriod != nil {
 		tcpConn, ok := conn.(*net.TCPConn)
 		if !ok {
-<<<<<<< HEAD
 			l.Log.Warnf("connection not a TCP connection (%T)", conn)
-=======
-			return fmt.Errorf("cannot set keep-alive: not a TCP connection (%T)", conn)
->>>>>>> afab3455
 		}
 		if *l.KeepAlivePeriod == 0 {
 			if err := tcpConn.SetKeepAlive(false); err != nil {
@@ -134,14 +128,6 @@
 		}
 	}
 
-<<<<<<< HEAD
-=======
-	// Store the connection mapped to its address
-	l.Lock()
-	l.connections[conn] = struct{}{}
-	l.Unlock()
-
->>>>>>> afab3455
 	return nil
 }
 
