//go:generate ../../../tools/readme_config_includer/generator
package dovecot

import (
	"bytes"
	_ "embed"
	"errors"
	"fmt"
	"io"
	"net"
	"strconv"
	"strings"
	"sync"
	"time"

	"github.com/influxdata/telegraf"
	"github.com/influxdata/telegraf/plugins/inputs"
)

//go:embed sample.conf
var sampleConfig string

type Dovecot struct {
	Type    string
	Filters []string
	Servers []string
}

var defaultTimeout = time.Second * time.Duration(5)

var validQuery = map[string]bool{
	"user": true, "domain": true, "global": true, "ip": true,
}

func (*Dovecot) SampleConfig() string {
	return sampleConfig
}

// Reads stats from all configured servers.
func (d *Dovecot) Gather(acc telegraf.Accumulator) error {
	if !validQuery[d.Type] {
		return fmt.Errorf("error: %s is not a valid query type", d.Type)
	}

	if len(d.Servers) == 0 {
		d.Servers = append(d.Servers, "127.0.0.1:24242")
	}

	if len(d.Filters) <= 0 {
		d.Filters = append(d.Filters, "")
	}

	var wg sync.WaitGroup
	for _, server := range d.Servers {
		for _, filter := range d.Filters {
			wg.Add(1)
			go func(s string, f string) {
				defer wg.Done()
				acc.AddError(d.gatherServer(s, acc, d.Type, f))
			}(server, filter)
		}
	}

	wg.Wait()
	return nil
}

func (d *Dovecot) gatherServer(addr string, acc telegraf.Accumulator, qtype string, filter string) error {
	var proto string

	if strings.HasPrefix(addr, "/") {
		proto = "unix"
	} else {
		proto = "tcp"

		_, _, err := net.SplitHostPort(addr)
		if err != nil {
			return fmt.Errorf("%w on url %q", err, addr)
		}
	}

	c, err := net.DialTimeout(proto, addr, defaultTimeout)
	if err != nil {
		return fmt.Errorf("unable to connect to dovecot server %q: %w", addr, err)
	}
	defer c.Close()

	// Extend connection
	if err := c.SetDeadline(time.Now().Add(defaultTimeout)); err != nil {
		return fmt.Errorf("setting deadline failed for dovecot server %q: %w", addr, err)
	}

	msg := fmt.Sprintf("EXPORT\t%s", qtype)
	if len(filter) > 0 {
		msg += fmt.Sprintf("\t%s=%s", qtype, filter)
	}
	msg += "\n"

	if _, err := c.Write([]byte(msg)); err != nil {
		return fmt.Errorf("writing message %q failed for dovecot server %q: %w", msg, addr, err)
	}
	var buf bytes.Buffer
	if _, err := io.Copy(&buf, c); err != nil {
		// We need to accept the timeout here as reading from the connection will only terminate on EOF
		// or on a timeout to happen. As EOF for TCP connections will only be sent on connection closing,
		// the only way to get the whole message is to wait for the timeout to happen.
<<<<<<< HEAD
		if nerr, ok := err.(net.Error); !ok || !nerr.Timeout() {
=======
		var nerr net.Error
		if !errors.As(err, &nerr) || !nerr.Timeout() {
>>>>>>> 245705cf
			return fmt.Errorf("copying message failed for dovecot server %q: %w", addr, err)
		}
	}

	var host string
	if strings.HasPrefix(addr, "/") {
		host = addr
	} else {
		host, _, _ = net.SplitHostPort(addr)
	}

	return gatherStats(&buf, acc, host, qtype)
}

func gatherStats(buf *bytes.Buffer, acc telegraf.Accumulator, host string, qtype string) error {
	lines := strings.Split(buf.String(), "\n")
	head := strings.Split(lines[0], "\t")
	vals := lines[1:]

	for i := range vals {
		if vals[i] == "" {
			continue
		}
		val := strings.Split(vals[i], "\t")

		fields := make(map[string]interface{})
		tags := map[string]string{"server": host, "type": qtype}

		if qtype != "global" {
			tags[qtype] = val[0]
		}

		for n := range val {
			switch head[n] {
			case qtype:
				continue
			case "user_cpu", "sys_cpu", "clock_time":
				fields[head[n]] = secParser(val[n])
			case "reset_timestamp", "last_update":
				fields[head[n]] = timeParser(val[n])
			default:
				ival, _ := splitSec(val[n])
				fields[head[n]] = ival
			}
		}

		acc.AddFields("dovecot", fields, tags)
	}

	return nil
}

func splitSec(tm string) (sec int64, msec int64) {
	var err error
	ss := strings.Split(tm, ".")

	sec, err = strconv.ParseInt(ss[0], 10, 64)
	if err != nil {
		sec = 0
	}
	if len(ss) > 1 {
		msec, err = strconv.ParseInt(ss[1], 10, 64)
		if err != nil {
			msec = 0
		}
	} else {
		msec = 0
	}

	return sec, msec
}

func timeParser(tm string) time.Time {
	sec, msec := splitSec(tm)
	return time.Unix(sec, msec)
}

func secParser(tm string) float64 {
	sec, msec := splitSec(tm)
	return float64(sec) + (float64(msec) / 1000000.0)
}

func init() {
	inputs.Add("dovecot", func() telegraf.Input {
		return &Dovecot{}
	})
}<|MERGE_RESOLUTION|>--- conflicted
+++ resolved
@@ -104,12 +104,8 @@
 		// We need to accept the timeout here as reading from the connection will only terminate on EOF
 		// or on a timeout to happen. As EOF for TCP connections will only be sent on connection closing,
 		// the only way to get the whole message is to wait for the timeout to happen.
-<<<<<<< HEAD
-		if nerr, ok := err.(net.Error); !ok || !nerr.Timeout() {
-=======
 		var nerr net.Error
 		if !errors.As(err, &nerr) || !nerr.Timeout() {
->>>>>>> 245705cf
 			return fmt.Errorf("copying message failed for dovecot server %q: %w", addr, err)
 		}
 	}
