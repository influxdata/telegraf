--- conflicted
+++ resolved
@@ -14,7 +14,6 @@
 )
 
 func TestNoFilters(t *testing.T) {
-<<<<<<< HEAD
 	fc := getNoFilterFileCount()
 	matches := []string{"foo", "bar", "baz", "qux",
 		"subdir/", "subdir/quux", "subdir/quuz",
@@ -33,117 +32,53 @@
 
 	require.True(t, acc.HasPoint("filecount", tags, "count", int64(len(matches))))
 	require.True(t, acc.HasPoint("filecount", tags, "size", int64(446)))
-=======
-	fc := getNoFilterFileCount("*")
-	matches := []string{"foo", "bar", "baz", "qux", "subdir/", "subdir/quux", "subdir/quuz"}
-
-	acc := testutil.Accumulator{}
-	acc.GatherError(fc.Gather)
-
-	require.True(t, assertFileCount(&acc, "testdata", len(matches)))
-}
-
-func TestNoFiltersOnChildDir(t *testing.T) {
-	fc := getNoFilterFileCount("testdata/*")
-	matches := []string{"subdir/quux", "subdir/quuz"}
-
-	acc := testutil.Accumulator{}
-	acc.GatherError(fc.Gather)
-
-	require.True(t, assertFileCount(&acc, "testdata/subdir", len(matches)))
->>>>>>> 3579d1d1
 }
 
 func TestNameFilter(t *testing.T) {
-	fc := getNoFilterFileCount("testdata")
+	fc := getNoFilterFileCount()
 	fc.Name = "ba*"
 	matches := []string{"bar", "baz"}
-<<<<<<< HEAD
 	fileCountEquals(t, fc, len(matches), 0)
-=======
-
-	acc := testutil.Accumulator{}
-	acc.GatherError(fc.Gather)
-
-	require.True(t, assertFileCount(&acc, "testdata", len(matches)))
->>>>>>> 3579d1d1
 }
 
 func TestNonRecursive(t *testing.T) {
-	fc := getNoFilterFileCount("testdata")
+	fc := getNoFilterFileCount()
 	fc.Recursive = false
 	matches := []string{"foo", "bar", "baz", "qux", "subdir"}
-<<<<<<< HEAD
 	fileCountEquals(t, fc, len(matches), 4542)
-=======
-
-	acc := testutil.Accumulator{}
-	acc.GatherError(fc.Gather)
-
-	require.True(t, assertFileCount(&acc, "testdata", len(matches)))
->>>>>>> 3579d1d1
 }
 
 func TestRegularOnlyFilter(t *testing.T) {
-	fc := getNoFilterFileCount("testdata")
+	fc := getNoFilterFileCount()
 	fc.RegularOnly = true
 	matches := []string{
 		"foo", "bar", "baz", "qux", "subdir/quux", "subdir/quuz",
-<<<<<<< HEAD
 		"subdir/qux"}
 	fileCountEquals(t, fc, len(matches), 892)
 }
 
 func TestSizeFilter(t *testing.T) {
 	fc := getNoFilterFileCount()
-	fc.Size = "-100B"
+	fc.Size = -100
 	matches := []string{"foo", "bar", "baz",
 		"subdir/quux", "subdir/quuz"}
 	fileCountEquals(t, fc, len(matches), 0)
 
-	fc.Size = "100B"
+	fc.Size = 100
 	matches = []string{"qux", "subdir/qux"}
 	fileCountEquals(t, fc, len(matches), 892)
-=======
-	}
-
-	acc := testutil.Accumulator{}
-	acc.GatherError(fc.Gather)
-
-	require.True(t, assertFileCount(&acc, "testdata", len(matches)))
-}
-
-func TestSizeFilter(t *testing.T) {
-	fc := getNoFilterFileCount("testdata")
-	fc.Size = -100
-	matches := []string{"foo", "bar", "baz", "subdir/quux", "subdir/quuz"}
-
-	acc := testutil.Accumulator{}
-	acc.GatherError(fc.Gather)
-
-	require.True(t, assertFileCount(&acc, "testdata", len(matches)))
-
-	fc.Size = 100
-	matches = []string{"qux"}
-
-	acc = testutil.Accumulator{}
-	acc.GatherError(fc.Gather)
-
-	require.True(t, assertFileCount(&acc, "testdata", len(matches)))
->>>>>>> 3579d1d1
 }
 
 func TestMTimeFilter(t *testing.T) {
-	oldFile := filepath.Join(getTestdataDir("testdata"), "baz")
+	oldFile := filepath.Join(getTestdataDir(), "baz")
 	mtime := time.Date(1979, time.December, 14, 18, 25, 5, 0, time.UTC)
 	if err := os.Chtimes(oldFile, mtime, mtime); err != nil {
 		t.Skip("skipping mtime filter test.")
 	}
 	fileAge := time.Since(mtime) - (60 * time.Second)
 
-	fc := getNoFilterFileCount("testdata")
+	fc := getNoFilterFileCount()
 	fc.MTime = internal.Duration{Duration: -fileAge}
-<<<<<<< HEAD
 	matches := []string{"foo", "bar", "qux",
 		"subdir/", "subdir/quux", "subdir/quuz",
 		"subdir/qux"}
@@ -152,51 +87,22 @@
 	fc.MTime = internal.Duration{Duration: fileAge}
 	matches = []string{"baz"}
 	fileCountEquals(t, fc, len(matches), 0)
-=======
-	matches := []string{"foo", "bar", "qux", "subdir/", "subdir/quux", "subdir/quuz"}
-
-	acc := testutil.Accumulator{}
-	acc.GatherError(fc.Gather)
-
-	require.True(t, assertFileCount(&acc, "testdata", len(matches)))
-
-	fc.MTime = internal.Duration{Duration: fileAge}
-	matches = []string{"baz"}
-
-	acc = testutil.Accumulator{}
-	acc.GatherError(fc.Gather)
-
-	require.True(t, assertFileCount(&acc, "testdata", len(matches)))
->>>>>>> 3579d1d1
 }
 
-func getNoFilterFileCount(dir string) FileCount {
+func getNoFilterFileCount() FileCount {
 	return FileCount{
-<<<<<<< HEAD
-		Directories:        []string{getTestdataDir() + "/"},
-		CountSize:          true,
-		Name:               "*",
-		Recursive:          true,
-		RegularOnly:        false,
-		Size:               "0B",
-		MTime:              internal.Duration{Duration: 0},
-		RecursivePrintSize: "0B",
-		fileFilters:        nil,
-=======
-		Directories: []string{getTestdataDir(dir)},
+		Directories: []string{getTestdataDir() + "/"},
 		Name:        "*",
 		Recursive:   true,
 		RegularOnly: false,
 		Size:        0,
 		MTime:       internal.Duration{Duration: 0},
 		fileFilters: nil,
->>>>>>> 3579d1d1
 	}
 }
 
-func getTestdataDir(dir string) string {
+func getTestdataDir() string {
 	_, filename, _, _ := runtime.Caller(1)
-<<<<<<< HEAD
 	return strings.Replace(filename, "filecount_test.go", "testdata", 1)
 }
 
@@ -206,12 +112,4 @@
 	acc.GatherError(fc.Gather)
 	require.True(t, acc.HasPoint("filecount", tags, "count", int64(expectedCount)))
 	require.True(t, acc.HasPoint("filecount", tags, "size", int64(expectedSize)))
-=======
-	return strings.Replace(filename, "filecount_test.go", dir, 1)
 }
-
-func assertFileCount(acc *testutil.Accumulator, expectedDir string, expectedCount int) bool {
-	tags := map[string]string{"directory": getTestdataDir(expectedDir)}
-	return acc.HasPoint("filecount", tags, "count", int64(expectedCount))
->>>>>>> 3579d1d1
-}