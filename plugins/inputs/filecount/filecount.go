package filecount

import (
	"fmt"
	"os"
	"path/filepath"
	"time"

	"github.com/alecthomas/units"
	"github.com/influxdata/telegraf"
	"github.com/influxdata/telegraf/internal"
	"github.com/influxdata/telegraf/internal/globpath"
	"github.com/influxdata/telegraf/plugins/inputs"
)

const sampleConfig = `
  ## Directory to gather stats about.
  ##   deprecated in 1.9; use the directories option
  directory = "/var/cache/apt/archives"

  ## Directories to gather stats about.
  ## This accept standard unit glob matching rules, but with the addition of
  ## ** as a "super asterisk". ie:
  ##   /var/log/**    -> recursively find all directories in /var/log and count files in each directories
  ##   /var/log/*/*   -> find all directories with a parent dir in /var/log and count files in each directories
  ##   /var/log       -> count all files in /var/log and all of its subdirectories
  directories = ["/var/cache/apt/archives"]

<<<<<<< HEAD
  ## Also compute total size of matched elements. Defaults to false.
  count_size = false

=======
>>>>>>> 3579d1d1
  ## Only count files that match the name pattern. Defaults to "*".
  name = "*.deb"

  ## Count files in subdirectories. Defaults to true.
  recursive = false

  ## Only count regular files. Defaults to true.
  regular_only = true

  ## Only count files that are at least this size. If size is a 
  ## negative number, only count files that are smaller than the
  ## absolute value of size. Defaults to "0B".
  ## For available units, see :
  ## https://godoc.org/github.com/alecthomas/units#pkg-constants
  size = "0B"

  ## Only count files that have not been touched for at least this
  ## duration. If mtime is negative, only count files that have been
  ## touched in this duration. Defaults to "0s".
  mtime = "0s"

  ## Only output directories whose sub elements weighs more than this
  ## size. Defaults to "0B".
  recursive_print_size = "0B"
`

type FileCount struct {
<<<<<<< HEAD
	Directory           string // Deprecated in 1.9
	Directories         []string
	CountSize           bool
	Name                string
	Recursive           bool
	RegularOnly         bool
	Size                string
	SizeB               int64
	MTime               internal.Duration `toml:"mtime"`
	RecursivePrintSize  string
	RecursivePrintSizeB int64
	fileFilters         []fileFilterFunc
}

=======
	Directory   string // deprecated in 1.9
	Directories []string
	Name        string
	Recursive   bool
	RegularOnly bool
	Size        int64
	MTime       internal.Duration `toml:"mtime"`
	fileFilters []fileFilterFunc
}

type fileFilterFunc func(os.FileInfo) (bool, error)

>>>>>>> 3579d1d1
func (_ *FileCount) Description() string {
	return "Count files in a directory"
}

func (_ *FileCount) SampleConfig() string { return sampleConfig }

type fileFilterFunc func(os.FileInfo) (bool, error)

func rejectNilFilters(filters []fileFilterFunc) []fileFilterFunc {
	filtered := make([]fileFilterFunc, 0, len(filters))
	for _, f := range filters {
		if f != nil {
			filtered = append(filtered, f)
		}
	}
	return filtered
}

func (fc *FileCount) nameFilter() fileFilterFunc {
	if fc.Name == "*" {
		return nil
	}

	return func(f os.FileInfo) (bool, error) {
		match, err := filepath.Match(fc.Name, f.Name())
		if err != nil {
			return false, err
		}
		return match, nil
	}
}

func (fc *FileCount) regularOnlyFilter() fileFilterFunc {
	if !fc.RegularOnly {
		return nil
	}

	return func(f os.FileInfo) (bool, error) {
		return f.Mode().IsRegular(), nil
	}
}

func (fc *FileCount) sizeFilter() fileFilterFunc {
	if fc.SizeB == 0 {
		return nil
	}

	return func(f os.FileInfo) (bool, error) {
		if !f.Mode().IsRegular() {
			return false, nil
		}
		if fc.SizeB < 0 {
			return f.Size() < -fc.SizeB, nil
		}
		return f.Size() >= fc.SizeB, nil
	}
}

func (fc *FileCount) mtimeFilter() fileFilterFunc {
	if fc.MTime.Duration == 0 {
		return nil
	}

	return func(f os.FileInfo) (bool, error) {
		age := absDuration(fc.MTime.Duration)
		mtime := time.Now().Add(-age)
		if fc.MTime.Duration < 0 {
			return f.ModTime().After(mtime), nil
		}
		return f.ModTime().Before(mtime), nil
	}
}

func absDuration(x time.Duration) time.Duration {
	if x < 0 {
		return -x
	}
	return x
}

<<<<<<< HEAD
=======
func (fc *FileCount) count(acc telegraf.Accumulator, basedir string, recursive bool) {
	numFiles := int64(0)
	walkFn := func(path string, file os.FileInfo, err error) error {
		if path == basedir {
			return nil
		}
		match, err := fc.filter(file)
		if err != nil {
			acc.AddError(err)
			return nil
		}
		if match {
			numFiles++
		}
		if !recursive && file.IsDir() {
			return filepath.SkipDir
		}
		return nil
	}

	err := filepath.Walk(basedir, walkFn)
	if err != nil {
		acc.AddError(err)
		return
	}

	acc.AddFields("filecount",
		map[string]interface{}{
			"count": numFiles,
		},
		map[string]string{
			"directory": basedir,
		},
	)
}

>>>>>>> 3579d1d1
func (fc *FileCount) initFileFilters() {
	filters := []fileFilterFunc{
		fc.nameFilter(),
		fc.regularOnlyFilter(),
		fc.sizeFilter(),
		fc.mtimeFilter(),
	}
	fc.fileFilters = rejectNilFilters(filters)
}

func (fc *FileCount) count(acc telegraf.Accumulator, basedir string, glob *globpath.GlobPath) (int64, int64) {
	numFiles, totalSize, nf, ts := int64(0), int64(0), int64(0), int64(0)

	directory, err := os.Open(basedir)
	if err != nil {
		acc.AddError(err)
		return numFiles, totalSize
	}
	files, err := directory.Readdir(0)
	directory.Close()
	if err != nil {
		acc.AddError(err)
		return numFiles, totalSize
	}
	for _, file := range files {
		if fc.Recursive && file.IsDir() {
			nf, ts = fc.count(acc, basedir+string(os.PathSeparator)+file.Name(), glob)
			numFiles += nf
			totalSize += ts
		}
		matches, err := fc.filter(file)
		if err != nil {
			acc.AddError(err)
		}
		if matches {
			numFiles++
			totalSize += file.Size()
		}
	}

	if glob.MatchString(basedir) && totalSize >= fc.RecursivePrintSizeB {
		gauge := map[string]interface{}{
			"count": numFiles,
		}
		if fc.CountSize {
			gauge["size"] = totalSize
		}
		acc.AddGauge("filecount", gauge,
			map[string]string{
				"directory": basedir,
			})
	}

	return numFiles, totalSize
}

func (fc *FileCount) filter(file os.FileInfo) (bool, error) {
	if fc.fileFilters == nil {
		fc.initFileFilters()
	}

	for _, fileFilter := range fc.fileFilters {
		match, err := fileFilter(file)
		if err != nil {
			return false, err
		}
		if !match {
			return false, nil
		}
	}

	return true, nil
}

func (fc *FileCount) Gather(acc telegraf.Accumulator) error {
<<<<<<< HEAD
	var err error

	if fc.Size != "" {
		fc.SizeB, err = units.ParseStrictBytes(fc.Size)
	}
	if err != nil {
		return err
	}
	if fc.RecursivePrintSize != "" {
		fc.RecursivePrintSizeB, err = units.ParseStrictBytes(fc.RecursivePrintSize)
	}
	if err != nil {
		return err
	}

	for _, globDir := range fc.getDirs() {
		glob, err := globpath.Compile(globDir)
		if err != nil {
			acc.AddError(err)
		} else {
			fc.count(acc, glob.GetRootDir(), glob)
		}
	}

	return nil
}

func (fc *FileCount) getDirs() []string {
	dirs := make([]string, len(fc.Directories))
	for i, dir := range fc.Directories {
		dirs[i] = dir
	}

	if fc.Directory != "" {
		dirs = append(dirs, fc.Directory)
=======
	globDirs := fc.getDirs()
	dirs, err := getCompiledDirs(globDirs)
	if err != nil {
		return err
	}

	for _, dir := range dirs {
		fc.count(acc, dir, fc.Recursive)
>>>>>>> 3579d1d1
	}

	return dirs
}

func (fc *FileCount) getDirs() []string {
	dirs := make([]string, len(fc.Directories))
	for i, dir := range fc.Directories {
		dirs[i] = dir
	}

	if fc.Directory != "" {
		dirs = append(dirs, fc.Directory)
	}

	return dirs
}

func getCompiledDirs(dirs []string) ([]string, error) {
	compiledDirs := []string{}
	for _, dir := range dirs {
		g, err := globpath.Compile(dir)
		if err != nil {
			return nil, fmt.Errorf("could not compile glob %v: %v", dir, err)
		}

		for path, file := range g.Match() {
			if file.IsDir() {
				compiledDirs = append(compiledDirs, path)
			}
		}
	}
	return compiledDirs, nil
}

func NewFileCount() *FileCount {
	return &FileCount{
<<<<<<< HEAD
		Directory:           "",
		CountSize:           false,
		Name:                "*",
		Recursive:           true,
		RegularOnly:         true,
		Size:                "",
		SizeB:               int64(0),
		MTime:               internal.Duration{Duration: 0},
		RecursivePrintSize:  "",
		RecursivePrintSizeB: int64(0),
		fileFilters:         nil,
=======
		Directory:   "",
		Directories: []string{},
		Name:        "*",
		Recursive:   true,
		RegularOnly: true,
		Size:        0,
		MTime:       internal.Duration{Duration: 0},
		fileFilters: nil,
>>>>>>> 3579d1d1
	}
}

func init() {
	inputs.Add("filecount", func() telegraf.Input {
		return NewFileCount()
	})
}<|MERGE_RESOLUTION|>--- conflicted
+++ resolved
@@ -1,12 +1,10 @@
 package filecount
 
 import (
-	"fmt"
 	"os"
 	"path/filepath"
 	"time"
 
-	"github.com/alecthomas/units"
 	"github.com/influxdata/telegraf"
 	"github.com/influxdata/telegraf/internal"
 	"github.com/influxdata/telegraf/internal/globpath"
@@ -26,12 +24,6 @@
   ##   /var/log       -> count all files in /var/log and all of its subdirectories
   directories = ["/var/cache/apt/archives"]
 
-<<<<<<< HEAD
-  ## Also compute total size of matched elements. Defaults to false.
-  count_size = false
-
-=======
->>>>>>> 3579d1d1
   ## Only count files that match the name pattern. Defaults to "*".
   name = "*.deb"
 
@@ -41,40 +33,18 @@
   ## Only count regular files. Defaults to true.
   regular_only = true
 
-  ## Only count files that are at least this size. If size is a 
-  ## negative number, only count files that are smaller than the
-  ## absolute value of size. Defaults to "0B".
-  ## For available units, see :
-  ## https://godoc.org/github.com/alecthomas/units#pkg-constants
-  size = "0B"
+  ## Only count files that are at least this size in bytes. If size is
+  ## a negative number, only count files that are smaller than the
+  ## absolute value of size. Defaults to 0.
+  size = 0
 
   ## Only count files that have not been touched for at least this
   ## duration. If mtime is negative, only count files that have been
   ## touched in this duration. Defaults to "0s".
   mtime = "0s"
-
-  ## Only output directories whose sub elements weighs more than this
-  ## size. Defaults to "0B".
-  recursive_print_size = "0B"
 `
 
 type FileCount struct {
-<<<<<<< HEAD
-	Directory           string // Deprecated in 1.9
-	Directories         []string
-	CountSize           bool
-	Name                string
-	Recursive           bool
-	RegularOnly         bool
-	Size                string
-	SizeB               int64
-	MTime               internal.Duration `toml:"mtime"`
-	RecursivePrintSize  string
-	RecursivePrintSizeB int64
-	fileFilters         []fileFilterFunc
-}
-
-=======
 	Directory   string // deprecated in 1.9
 	Directories []string
 	Name        string
@@ -85,9 +55,6 @@
 	fileFilters []fileFilterFunc
 }
 
-type fileFilterFunc func(os.FileInfo) (bool, error)
-
->>>>>>> 3579d1d1
 func (_ *FileCount) Description() string {
 	return "Count files in a directory"
 }
@@ -131,7 +98,7 @@
 }
 
 func (fc *FileCount) sizeFilter() fileFilterFunc {
-	if fc.SizeB == 0 {
+	if fc.Size == 0 {
 		return nil
 	}
 
@@ -139,10 +106,10 @@
 		if !f.Mode().IsRegular() {
 			return false, nil
 		}
-		if fc.SizeB < 0 {
-			return f.Size() < -fc.SizeB, nil
-		}
-		return f.Size() >= fc.SizeB, nil
+		if fc.Size < 0 {
+			return f.Size() < -fc.Size, nil
+		}
+		return f.Size() >= fc.Size, nil
 	}
 }
 
@@ -168,45 +135,6 @@
 	return x
 }
 
-<<<<<<< HEAD
-=======
-func (fc *FileCount) count(acc telegraf.Accumulator, basedir string, recursive bool) {
-	numFiles := int64(0)
-	walkFn := func(path string, file os.FileInfo, err error) error {
-		if path == basedir {
-			return nil
-		}
-		match, err := fc.filter(file)
-		if err != nil {
-			acc.AddError(err)
-			return nil
-		}
-		if match {
-			numFiles++
-		}
-		if !recursive && file.IsDir() {
-			return filepath.SkipDir
-		}
-		return nil
-	}
-
-	err := filepath.Walk(basedir, walkFn)
-	if err != nil {
-		acc.AddError(err)
-		return
-	}
-
-	acc.AddFields("filecount",
-		map[string]interface{}{
-			"count": numFiles,
-		},
-		map[string]string{
-			"directory": basedir,
-		},
-	)
-}
-
->>>>>>> 3579d1d1
 func (fc *FileCount) initFileFilters() {
 	filters := []fileFilterFunc{
 		fc.nameFilter(),
@@ -237,22 +165,20 @@
 			numFiles += nf
 			totalSize += ts
 		}
-		matches, err := fc.filter(file)
+		match, err := fc.filter(file)
 		if err != nil {
 			acc.AddError(err)
 		}
-		if matches {
+		if match {
 			numFiles++
 			totalSize += file.Size()
 		}
 	}
 
-	if glob.MatchString(basedir) && totalSize >= fc.RecursivePrintSizeB {
+	if glob.MatchString(basedir) {
 		gauge := map[string]interface{}{
 			"count": numFiles,
-		}
-		if fc.CountSize {
-			gauge["size"] = totalSize
+			"size": totalSize,
 		}
 		acc.AddGauge("filecount", gauge,
 			map[string]string{
@@ -282,21 +208,6 @@
 }
 
 func (fc *FileCount) Gather(acc telegraf.Accumulator) error {
-<<<<<<< HEAD
-	var err error
-
-	if fc.Size != "" {
-		fc.SizeB, err = units.ParseStrictBytes(fc.Size)
-	}
-	if err != nil {
-		return err
-	}
-	if fc.RecursivePrintSize != "" {
-		fc.RecursivePrintSizeB, err = units.ParseStrictBytes(fc.RecursivePrintSize)
-	}
-	if err != nil {
-		return err
-	}
 
 	for _, globDir := range fc.getDirs() {
 		glob, err := globpath.Compile(globDir)
@@ -318,66 +229,13 @@
 
 	if fc.Directory != "" {
 		dirs = append(dirs, fc.Directory)
-=======
-	globDirs := fc.getDirs()
-	dirs, err := getCompiledDirs(globDirs)
-	if err != nil {
-		return err
-	}
-
-	for _, dir := range dirs {
-		fc.count(acc, dir, fc.Recursive)
->>>>>>> 3579d1d1
 	}
 
 	return dirs
-}
-
-func (fc *FileCount) getDirs() []string {
-	dirs := make([]string, len(fc.Directories))
-	for i, dir := range fc.Directories {
-		dirs[i] = dir
-	}
-
-	if fc.Directory != "" {
-		dirs = append(dirs, fc.Directory)
-	}
-
-	return dirs
-}
-
-func getCompiledDirs(dirs []string) ([]string, error) {
-	compiledDirs := []string{}
-	for _, dir := range dirs {
-		g, err := globpath.Compile(dir)
-		if err != nil {
-			return nil, fmt.Errorf("could not compile glob %v: %v", dir, err)
-		}
-
-		for path, file := range g.Match() {
-			if file.IsDir() {
-				compiledDirs = append(compiledDirs, path)
-			}
-		}
-	}
-	return compiledDirs, nil
 }
 
 func NewFileCount() *FileCount {
 	return &FileCount{
-<<<<<<< HEAD
-		Directory:           "",
-		CountSize:           false,
-		Name:                "*",
-		Recursive:           true,
-		RegularOnly:         true,
-		Size:                "",
-		SizeB:               int64(0),
-		MTime:               internal.Duration{Duration: 0},
-		RecursivePrintSize:  "",
-		RecursivePrintSizeB: int64(0),
-		fileFilters:         nil,
-=======
 		Directory:   "",
 		Directories: []string{},
 		Name:        "*",
@@ -386,7 +244,6 @@
 		Size:        0,
 		MTime:       internal.Duration{Duration: 0},
 		fileFilters: nil,
->>>>>>> 3579d1d1
 	}
 }
 
