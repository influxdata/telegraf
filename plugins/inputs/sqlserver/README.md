--- conflicted
+++ resolved
@@ -66,7 +66,7 @@
   # include_query = []
 
   ## A list of queries to explicitly ignore.
-  # exclude_query = []
+  # exclude_query = ["AzureSQLDBQueryStoreRuntimeStatistics", "AzureSQLDBQueryStoreWaitStatistics"]
 
   ## Queries enabled by default for database_type = "AzureSQLManagedInstance" are - 
   ## AzureSQLMIResourceStats, AzureSQLMIResourceGovernance, AzureSQLMIDatabaseIO, AzureSQLMIServerProperties, AzureSQLMIOsWaitstats, 
@@ -76,7 +76,7 @@
 
   # include_query = []
 
-  # exclude_query = []
+  # exclude_query = ["AzureSQLMIQueryStoreRuntimeStatistics", "AzureSQLMIQueryStoreWaitStatistics"]
 
   ## Queries enabled by default for database_type = "SQLServer" are - 
   ## SQLServerPerformanceCounters, SQLServerWaitStatsCategorized, SQLServerDatabaseIO, SQLServerProperties, SQLServerMemoryClerks, 
@@ -115,34 +115,6 @@
   ## - AzureSQLDBPerformanceCounters
   ## - AzureSQLDBRequests
   ## - AzureSQLDBSchedulers
-<<<<<<< HEAD
-  ## - AzureSQLDBQueryStoreRuntimeStatistics
-  ## - AzureSQLDBQueryStoreWaitStatistics
-
-  ## database_type =  AzureSQLManagedInstance by default collects the following queries
-  ## - AzureSQLMIResourceStats 
-  ## - AzureSQLMIResourceGovernance 
-  ## - AzureSQLMIDatabaseIO 
-  ## - AzureSQLMIServerProperties 
-  ## - AzureSQLMIOsWaitstats 
-  ## - AzureSQLMIMemoryClerks
-  ## - AzureSQLMIPerformanceCounters
-  ## - AzureSQLMIRequests
-  ## - AzureSQLMISchedulers
-  ## - AzureSQLMIQueryStoreRuntimeStatistics
-  ## - AzureSQLMIQueryStoreWaitStatistics
-
-  ## database_type =  SQLServer by default collects the following queries
-  ## - SQLServerPerformanceCounters 
-  ## - SQLServerWaitStatsCategorized 
-  ## - SQLServerDatabaseIO 
-  ## - SQLServerProperties 
-  ## - SQLServerMemoryClerks 
-  ## - SQLServerSchedulers
-  ## - SQLServerRequests
-  ## - SQLServerVolumeSpace
-  ## - SQLServerCpu
-=======
 
    ## database_type =  AzureSQLManagedInstance by default collects the following queries
    ## - AzureSQLMIResourceStats 
@@ -168,7 +140,6 @@
    ## and following as optional (if mentioned in the include_query list)
    ## - SQLServerAvailabilityReplicaStates
    ## - SQLServerDatabaseReplicaStates
->>>>>>> 3d30fd85
 
   ## Version 2 by default collects the following queries
   ## Version 2 is being deprecated, please consider using database_type.
@@ -197,16 +168,6 @@
 
 
 
-<<<<<<< HEAD
-  ## A list of queries to include. If not specified, all the above listed queries are used.
-  # include_query = []
-
-  ## A list of queries to explicitly ignore.
-  exclude_query = [ 'Schedulers', 'SqlRequests', 'AzureSQLDBSchedulers', 'AzureSQLDBRequests', 'AzureSQLDBQueryStoreRuntimeStatistics', 'AzureSQLDBQueryStoreWaitStatistics', 'AzureSQLMISchedulers', 'AzureSQLMIRequests', 'AzureSQLMIQueryStoreRuntimeStatistics', 'AzureSQLMIQueryStoreWaitStatistics', 'SQLServerSchedulers', 'SQLServerRequests']
-
-
-=======
->>>>>>> 3d30fd85
 
 ```
 
