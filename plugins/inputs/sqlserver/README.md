--- conflicted
+++ resolved
@@ -1,4 +1,3 @@
-<<<<<<< HEAD
 # SQL Server Input Plugin
 
 The `sqlserver` plugin provides metrics for your SQL Server instance.
@@ -104,122 +103,120 @@
 ## Configuration
 
 ```toml @sample.conf
-=======
-# SQL Server Input Plugin
-
-The `sqlserver` plugin provides metrics for your SQL Server instance.
-Recorded metrics are lightweight and use Dynamic Management Views
-supplied by SQL Server.
-
-## The SQL Server plugin supports the following editions/versions of SQL Server
-
-- SQL Server
-  - 2012 or newer (Plugin support aligned with the [official Microsoft SQL Server support](https://docs.microsoft.com/en-us/sql/sql-server/end-of-support/sql-server-end-of-life-overview?view=sql-server-ver15#lifecycle-dates))
-  - End-of-life SQL Server versions are not guaranteed to be supported by Telegraf. Any issues with the SQL Server plugin for these EOL versions will need to be addressed by the community.
-- Azure SQL Database (Single)
-- Azure SQL Managed Instance
-- Azure SQL Elastic Pool
-
-## Additional Setup
-
-You have to create a login on every SQL Server instance or Azure SQL
-Managed instance you want to monitor, with following script:
-
-```sql
-USE master;
-GO
-CREATE LOGIN [telegraf] WITH PASSWORD = N'mystrongpassword';
-GO
-GRANT VIEW SERVER STATE TO [telegraf];
-GO
-GRANT VIEW ANY DEFINITION TO [telegraf];
-GO
-```
-
-For Azure SQL Database, you require the View Database State permission
-and can create a user with a password directly in the database.
-
-```sql
-CREATE USER [telegraf] WITH PASSWORD = N'mystrongpassword';
-GO
-GRANT VIEW DATABASE STATE TO [telegraf];
-GO
-```
-
-For Azure SQL Elastic Pool, please follow the following instructions
-to collect metrics.
-
-On master logical database, create an SQL login 'telegraf' and assign
-it to the server-level role ##MS_ServerStateReader##.
-
-```sql
-CREATE LOGIN [telegraf] WITH PASSWORD = N'mystrongpassword';
-GO
-ALTER SERVER ROLE ##MS_ServerStateReader##
-  ADD MEMBER [telegraf];
-GO
-```
-
-Elastic pool metrics can be collected from any database in the pool if a user
-for the `telegraf` login is created in that database. For collection to work,
-this database must remain in the pool, and must not be renamed. If you plan
-to add/remove databases from this pool, create a separate database for
-monitoring purposes that will remain in the pool.
-
-> Note: To avoid duplicate monitoring data, do not collect elastic pool metrics
-from more than one database in the same pool.
-
-```sql
-GO
-CREATE USER [telegraf] FOR LOGIN telegraf;
-```
-
-For Service SID authentication to SQL Server (Windows service installations
-only).
-
-- [More information about using service SIDs to grant permissions in SQL Server](https://docs.microsoft.com/en-us/sql/relational-databases/security/using-service-sids-to-grant-permissions-to-services-in-sql-server)
-
-In an administrative command prompt configure the telegraf service for use
-with a service SID
-
-```Batchfile
-sc.exe sidtype "telegraf" unrestricted
-```
-
-To create the login for the telegraf service run the following script:
-
-```sql
-USE master;
-GO
-CREATE LOGIN [NT SERVICE\telegraf] FROM WINDOWS;
-GO
-GRANT VIEW SERVER STATE TO [NT SERVICE\telegraf];
-GO
-GRANT VIEW ANY DEFINITION TO [NT SERVICE\telegraf];
-GO
-```
-
-Remove User Id and Password keywords from the connection string in your
-config file to use windows authentication.
-
-```toml
-[[inputs.sqlserver]]
-  servers = ["Server=192.168.1.10;Port=1433;app name=telegraf;log=1;",]
-```
-
-To set up a configurable timeout, add timeout to the connections string
-in your config file.
-
-```toml
-servers = [
-  "Server=192.168.1.10;Port=1433;User Id=<user>;Password=<pw>;app name=telegraf;log=1;dial timeout=30",
-]
-```
-
-## Configuration
-
-```toml @sample.conf
->>>>>>> 939a9ddb
+# SQL Server Input Plugin
+
+The `sqlserver` plugin provides metrics for your SQL Server instance.
+Recorded metrics are lightweight and use Dynamic Management Views
+supplied by SQL Server.
+
+## The SQL Server plugin supports the following editions/versions of SQL Server
+
+- SQL Server
+  - 2012 or newer (Plugin support aligned with the [official Microsoft SQL Server support](https://docs.microsoft.com/en-us/sql/sql-server/end-of-support/sql-server-end-of-life-overview?view=sql-server-ver15#lifecycle-dates))
+  - End-of-life SQL Server versions are not guaranteed to be supported by Telegraf. Any issues with the SQL Server plugin for these EOL versions will need to be addressed by the community.
+- Azure SQL Database (Single)
+- Azure SQL Managed Instance
+- Azure SQL Elastic Pool
+
+## Additional Setup
+
+You have to create a login on every SQL Server instance or Azure SQL
+Managed instance you want to monitor, with following script:
+
+```sql
+USE master;
+GO
+CREATE LOGIN [telegraf] WITH PASSWORD = N'mystrongpassword';
+GO
+GRANT VIEW SERVER STATE TO [telegraf];
+GO
+GRANT VIEW ANY DEFINITION TO [telegraf];
+GO
+```
+
+For Azure SQL Database, you require the View Database State permission
+and can create a user with a password directly in the database.
+
+```sql
+CREATE USER [telegraf] WITH PASSWORD = N'mystrongpassword';
+GO
+GRANT VIEW DATABASE STATE TO [telegraf];
+GO
+```
+
+For Azure SQL Elastic Pool, please follow the following instructions
+to collect metrics.
+
+On master logical database, create an SQL login 'telegraf' and assign
+it to the server-level role ##MS_ServerStateReader##.
+
+```sql
+CREATE LOGIN [telegraf] WITH PASSWORD = N'mystrongpassword';
+GO
+ALTER SERVER ROLE ##MS_ServerStateReader##
+  ADD MEMBER [telegraf];
+GO
+```
+
+Elastic pool metrics can be collected from any database in the pool if a user
+for the `telegraf` login is created in that database. For collection to work,
+this database must remain in the pool, and must not be renamed. If you plan
+to add/remove databases from this pool, create a separate database for
+monitoring purposes that will remain in the pool.
+
+> Note: To avoid duplicate monitoring data, do not collect elastic pool metrics
+from more than one database in the same pool.
+
+```sql
+GO
+CREATE USER [telegraf] FOR LOGIN telegraf;
+```
+
+For Service SID authentication to SQL Server (Windows service installations
+only).
+
+- [More information about using service SIDs to grant permissions in SQL Server](https://docs.microsoft.com/en-us/sql/relational-databases/security/using-service-sids-to-grant-permissions-to-services-in-sql-server)
+
+In an administrative command prompt configure the telegraf service for use
+with a service SID
+
+```Batchfile
+sc.exe sidtype "telegraf" unrestricted
+```
+
+To create the login for the telegraf service run the following script:
+
+```sql
+USE master;
+GO
+CREATE LOGIN [NT SERVICE\telegraf] FROM WINDOWS;
+GO
+GRANT VIEW SERVER STATE TO [NT SERVICE\telegraf];
+GO
+GRANT VIEW ANY DEFINITION TO [NT SERVICE\telegraf];
+GO
+```
+
+Remove User Id and Password keywords from the connection string in your
+config file to use windows authentication.
+
+```toml
+[[inputs.sqlserver]]
+  servers = ["Server=192.168.1.10;Port=1433;app name=telegraf;log=1;",]
+```
+
+To set up a configurable timeout, add timeout to the connections string
+in your config file.
+
+```toml
+servers = [
+  "Server=192.168.1.10;Port=1433;User Id=<user>;Password=<pw>;app name=telegraf;log=1;dial timeout=30",
+]
+```
+
+## Configuration
+
+```toml @sample.conf
 # Read metrics from Microsoft SQL Server
 [[inputs.sqlserver]]
   ## Specify instances to monitor with a list of connection strings.
@@ -359,7 +356,6 @@
   ## - MemoryClerk
   ## - VolumeSpace
   ## - PerformanceMetrics
-<<<<<<< HEAD
 ```
 
 ## Support for Azure Active Directory (AAD) authentication using [Managed Identity](https://docs.microsoft.com/en-us/azure/active-directory/managed-identities-azure-resources/overview)
@@ -626,271 +622,269 @@
 sqlserver_cpu_other_process_cpu{host="servername",measurement_db_type="SQLServer",sql_instance="SERVERNAME:INST"} 9
 sqlserver_performance{counter="Log File(s) Size (KB)",counter_type="65792",host="servername",instance="instance_name",measurement_db_type="SQLServer",object="MSSQL$INSTANCE_NAME:Databases",sql_instance="SERVERNAME:INSTANCE_NAME"} 1.048568e+06
 ```
-=======
-```
-
-## Support for Azure Active Directory (AAD) authentication using [Managed Identity](https://docs.microsoft.com/en-us/azure/active-directory/managed-identities-azure-resources/overview)
-
-- Azure SQL Database supports 2 main methods of authentication: [SQL authentication and AAD authentication](https://docs.microsoft.com/en-us/azure/azure-sql/database/security-overview#authentication).
-- The recommended practice is to [use AAD authentication when possible](https://docs.microsoft.com/en-us/azure/azure-sql/database/authentication-aad-overview).
-
-AAD is a more modern authentication protocol, allows for easier
-credential/role management, and can eliminate the need to include passwords
-in a connection string.
-
-To enable support for AAD authentication, we leverage the existing AAD
-authentication support.
-
-- Please see [SQL Server driver for Go](https://github.com/denisenkom/go-mssqldb#azure-active-directory-authentication---preview)
-
-### How to use AAD Auth with MSI
-
-- Please note AAD based auth is currently only supported for Azure SQL Database and Azure SQL Managed Instance (but not for SQL Server), as described [here](https://docs.microsoft.com/en-us/azure/azure-sql/database/security-overview#authentication).
-
-- Configure "system-assigned managed identity" for Azure resources on the Monitoring VM (the VM that'd connect to the SQL server/database) [using the Azure portal](https://docs.microsoft.com/en-us/azure/active-directory/managed-identities-azure-resources/qs-configure-portal-windows-vm).
-- On the database being monitored, create/update a USER with the name of the Monitoring VM as the principal using the below script. This might require allow-listing the client machine's IP address (from where the below SQL script is being run) on the SQL Server resource.
-
-```sql
-EXECUTE ('IF EXISTS(SELECT * FROM sys.database_principals WHERE name = ''<Monitoring_VM_Name>'')
-    BEGIN
-        DROP USER [<Monitoring_VM_Name>]
-    END')
-EXECUTE ('CREATE USER [<Monitoring_VM_Name>] FROM EXTERNAL PROVIDER')
-EXECUTE ('GRANT VIEW DATABASE STATE TO [<Monitoring_VM_Name>]')
-```
-
-- On the SQL Server resource of the database(s) being monitored, go to "Firewalls and Virtual Networks" tab and allowlist the monitoring VM IP address.
-- On the Monitoring VM, update the telegraf config file with the database connection string in the following format. The connection string only provides the server and database name, but no password (since the VM's system-assigned managed identity would be used for authentication). The auth method must be set to "AAD"
-
-```toml
-  servers = [
-    "Server=<Azure_SQL_Server_Name>.database.windows.net;Port=1433;Database=<Azure_SQL_Database_Name>;app name=telegraf;log=1;",
-  ]
-  auth_method = "AAD"
-```
-
-## Metrics
-
-To provide backwards compatibility, this plugin support two versions of
-metrics queries.
-
-**Note**: Version 2 queries are not backwards compatible with the old queries.
-Any dashboards or queries based on the old query format will not work with
-the new format. The version 2 queries only report raw metrics, no math has
-been done to calculate deltas. To graph this data you must calculate deltas
-in your dashboarding software.
-
-### Version 1 (query_version=1): This is Deprecated in 1.6, all future development will be under configuration option database_type
-
-The original metrics queries provide:
-
-- *Performance counters*: 1000+ metrics from `sys.dm_os_performance_counters`
-- *Performance metrics*: special performance and ratio metrics
-- *Wait stats*: wait tasks categorized from `sys.dm_os_wait_stats`
-- *Memory clerk*: memory breakdown from `sys.dm_os_memory_clerks`
-- *Database size*: databases size trend from `sys.dm_io_virtual_file_stats`
-- *Database IO*: databases I/O from `sys.dm_io_virtual_file_stats`
-- *Database latency*: databases latency from `sys.dm_io_virtual_file_stats`
-- *Database properties*: databases properties, state and recovery model, from `sys.databases`
-- *OS Volume*: available, used and total space from `sys.dm_os_volume_stats`
-- *CPU*: cpu usage from `sys.dm_os_ring_buffers`
-
-If you are using the original queries all stats have the following tags:
-
-- `servername`:  hostname:instance
-- `type`: type of stats to easily filter measurements
-
-### Version 2 (query_version=2): Being deprecated, All future development will be under configuration option database_type
-
-The new (version 2) metrics provide:
-
-- *Database IO*: IO stats from `sys.dm_io_virtual_file_stats`.
-- *Memory Clerk*: Memory clerk breakdown from `sys.dm_os_memory_clerks`, most clerks have been given a friendly name.
-- *Performance Counters*: A select list of performance counters from `sys.dm_os_performance_counters`. Some of the important metrics included:
-  - *Activity*: Transactions/sec/database, Batch requests/sec, blocked processes, + more
-  - *Availability Groups*: Bytes sent to replica, Bytes received from replica, Log bytes received, Log send queue, transaction delay, + more
-  - *Log activity*: Log bytes flushed/sec, Log flushes/sec, Log Flush Wait Time
-  - *Memory*: PLE, Page reads/sec, Page writes/sec, + more
-  - *TempDB*: Free space, Version store usage, Active temp tables, temp table creation rate, + more
-  - *Resource Governor*: CPU Usage, Requests/sec, Queued Requests, and Blocked tasks per workload group + more
-- *Server properties*: Number of databases in all possible states (online, offline, suspect, etc.), cpu count, physical memory, SQL Server service uptime, SQL Server SPID, and SQL Server version. In the case of Azure SQL relevant properties such as Tier, #Vcores, Memory etc.
-- *Wait stats*: Wait time in ms, number of waiting tasks, resource wait time, signal wait time, max wait time in ms, wait type, and wait category. The waits are categorized using the same categories used in Query Store.
-- *Schedulers* - This captures `sys.dm_os_schedulers`.
-- *SqlRequests* - This captures a snapshot of `sys.dm_exec_requests` and `sys.dm_exec_sessions` that gives you running requests as well as wait types and
-  blocking sessions.
-- *VolumeSpace* - uses `sys.dm_os_volume_stats` to get total, used and occupied space on every disk that contains a data or log file. (Note that even if enabled it won't get any data from Azure SQL Database or SQL Managed Instance). It is pointless to run this with high frequency (ie: every 10s), but it won't cause any problem.
-- *Cpu* - uses the buffer ring (`sys.dm_os_ring_buffers`) to get CPU data, the table is updated once per minute. (Note that even if enabled it won't get any data from Azure SQL Database or SQL Managed Instance).
-
-  In order to allow tracking on a per statement basis this query produces a
-  unique tag for each query.  Depending on the database workload, this may
-  result in a high cardinality series.  Reference the FAQ for tips on
-  [managing series cardinality][cardinality].
-
-- *Azure Managed Instances*
-  - Stats from `sys.server_resource_stats`
-  - Resource governance stats from `sys.dm_instance_resource_governance`
-- *Azure SQL Database* in addition to other stats
-  - Stats from `sys.dm_db_wait_stats`
-  - Resource governance stats from `sys.dm_user_db_resource_governance`
-  - Stats from `sys.dm_db_resource_stats`
-
-### database_type = "AzureSQLDB"
-
-These are metrics for Azure SQL Database (single database) and are very
-similar to version 2 but split out for maintenance reasons, better ability
-to test,differences in DMVs:
-
-- *AzureSQLDBDatabaseIO*: IO stats from `sys.dm_io_virtual_file_stats` including resource governance time, RBPEX, IO for Hyperscale.
-- *AzureSQLDBMemoryClerks*: Memory clerk breakdown from `sys.dm_os_memory_clerks`.
-- *AzureSQLDBResourceGovernance*: Relevant properties indicatign resource limits from `sys.dm_user_db_resource_governance`
-- *AzureSQLDBPerformanceCounters*: A select list of performance counters from `sys.dm_os_performance_counters` including cloud specific counters for SQL Hyperscale.
-- *AzureSQLDBServerProperties*: Relevant Azure SQL relevant properties from  such as Tier, #Vcores, Memory etc, storage, etc.
-- *AzureSQLDBWaitstats*: Wait time in ms from `sys.dm_db_wait_stats`, number of waiting tasks, resource wait time, signal wait time, max wait time in ms, wait type, and wait category. The waits are categorized using the same categories used in Query Store. These waits are collected only as of the end of the a statement. and for a specific database only.
-- *AzureSQLOsWaitstats*: Wait time in ms from `sys.dm_os_wait_stats`, number of waiting tasks, resource wait time, signal wait time, max wait time in ms, wait type, and wait category. The waits are categorized using the same categories used in Query Store. These waits are collected as they occur and instance wide
-- *AzureSQLDBRequests: Requests which are blocked or have a wait type from `sys.dm_exec_sessions` and `sys.dm_exec_requests`
-- *AzureSQLDBSchedulers* - This captures `sys.dm_os_schedulers` snapshots.
-
-### database_type = "AzureSQLManagedInstance"
-
-These are metrics for Azure SQL Managed instance, are very similar to version
-2 but split out for maintenance reasons, better ability to test, differences
-in DMVs:
-
-- *AzureSQLMIDatabaseIO*: IO stats from `sys.dm_io_virtual_file_stats` including resource governance time, RBPEX, IO for Hyperscale.
-- *AzureSQLMIMemoryClerks*: Memory clerk breakdown from `sys.dm_os_memory_clerks`.
-- *AzureSQLMIResourceGovernance*: Relevant properties indicatign resource limits from `sys.dm_instance_resource_governance`
-- *AzureSQLMIPerformanceCounters*: A select list of performance counters from `sys.dm_os_performance_counters` including cloud specific counters for SQL Hyperscale.
-- *AzureSQLMIServerProperties*: Relevant Azure SQL relevant properties such as Tier, #Vcores, Memory etc, storage, etc.
-- *AzureSQLMIOsWaitstats*: Wait time in ms from `sys.dm_os_wait_stats`, number of waiting tasks, resource wait time, signal wait time, max wait time in ms, wait type, and wait category. The waits are categorized using the same categories used in Query Store. These waits are collected as they occur and instance wide
-- *AzureSQLMIRequests*: Requests which are blocked or have a wait type from `sys.dm_exec_sessions` and `sys.dm_exec_requests`
-- *AzureSQLMISchedulers*: This captures `sys.dm_os_schedulers` snapshots.
-
-### database_type = "AzureSQLPool"
-
-These are metrics for Azure SQL to monitor resources usage at Elastic Pool
-level. These metrics require additional permissions to be collected, please
-ensure to check additional setup section in this documentation.
-
-- *AzureSQLPoolResourceStats*: Returns resource usage statistics for the current elastic pool in a SQL Database server. Queried from `sys.dm_resource_governor_resource_pools_history_ex`.
-- *AzureSQLPoolResourceGovernance*: Returns actual configuration and capacity settings used by resource governance mechanisms in the current elastic pool. Queried from `sys.dm_user_db_resource_governance`.
-- *AzureSQLPoolDatabaseIO*: Returns I/O statistics for data and log files for each database in the pool. Queried from `sys.dm_io_virtual_file_stats`.
-- *AzureSQLPoolOsWaitStats*: Returns information about all the waits encountered by threads that executed. Queried from `sys.dm_os_wait_stats`.
-- *AzureSQLPoolMemoryClerks*: Memory clerk breakdown from `sys.dm_os_memory_clerks`.
-- *AzureSQLPoolPerformanceCounters*: A selected list of performance counters from `sys.dm_os_performance_counters`. Note: Performance counters where the cntr_type column value is 537003264 are already returned with a percentage format between 0 and 100. For other counters, please check [sys.dm_os_performance_counters](https://docs.microsoft.com/en-us/sql/relational-databases/system-dynamic-management-views/sys-dm-os-performance-counters-transact-sql?view=azuresqldb-current) documentation.
-- *AzureSQLPoolSchedulers*: This captures `sys.dm_os_schedulers` snapshots.
-
-### database_type = "SQLServer"
-
-- *SQLServerDatabaseIO*: IO stats from `sys.dm_io_virtual_file_stats`
-- *SQLServerMemoryClerks*: Memory clerk breakdown from `sys.dm_os_memory_clerks`, most clerks have been given a friendly name.
-- *SQLServerPerformanceCounters*: A select list of performance counters from `sys.dm_os_performance_counters`. Some of the important metrics included:
-  - *Activity*: Transactions/sec/database, Batch requests/sec, blocked processes, + more
-  - *Availability Groups*: Bytes sent to replica, Bytes received from replica, Log bytes received, Log send queue, transaction delay, + more
-  - *Log activity*: Log bytes flushed/sec, Log flushes/sec, Log Flush Wait Time
-  - *Memory*: PLE, Page reads/sec, Page writes/sec, + more
-  - *TempDB*: Free space, Version store usage, Active temp tables, temp table creation rate, + more
-  - *Resource Governor*: CPU Usage, Requests/sec, Queued Requests, and Blocked tasks per workload group + more
-- *SQLServerProperties*: Number of databases in all possible states (online, offline, suspect, etc.), cpu count, physical memory, SQL Server service uptime, SQL Server SPID and SQL Server version. In the case of Azure SQL relevant properties such as Tier, #Vcores, Memory etc.
-- *SQLServerWaitStatsCategorized*: Wait time in ms, number of waiting tasks, resource wait time, signal wait time, max wait time in ms, wait type, and wait category. The waits are categorized using the same categories used in Query Store.
-- *SQLServerSchedulers*: This captures `sys.dm_os_schedulers`.
-- *SQLServerRequests*: This captures a snapshot of `sys.dm_exec_requests` and `sys.dm_exec_sessions` that gives you running requests as well as wait types and
-  blocking sessions.
-- *SQLServerVolumeSpace*: Uses `sys.dm_os_volume_stats` to get total, used and occupied space on every disk that contains a data or log file. (Note that even if enabled it won't get any data from Azure SQL Database or SQL Managed Instance). It is pointless to run this with high frequency (ie: every 10s), but it won't cause any problem.
-- SQLServerCpu: Uses the buffer ring (`sys.dm_os_ring_buffers`) to get CPU data, the table is updated once per minute. (Note that even if enabled it won't get any data from Azure SQL Database or SQL Managed Instance).
-- SQLServerAvailabilityReplicaStates: Collects availability replica state information from `sys.dm_hadr_availability_replica_states` for a High Availability / Disaster Recovery (HADR) setup
-- SQLServerDatabaseReplicaStates: Collects database replica state information from `sys.dm_hadr_database_replica_states` for a High Availability / Disaster Recovery (HADR) setup
-- SQLServerRecentBackups: Collects latest full, differential and transaction log backup date and size from `msdb.dbo.backupset`
-
-### Output Measures
-
-The guiding principal is that all data collected from the same primary DMV ends
-up in the same measure irrespective of database_type.
-
-- `sqlserver_database_io` - Used by  AzureSQLDBDatabaseIO, AzureSQLMIDatabaseIO, SQLServerDatabaseIO, DatabaseIO given the data is from `sys.dm_io_virtual_file_stats`
-- `sqlserver_waitstats` - Used by  WaitStatsCategorized,AzureSQLDBOsWaitstats,AzureSQLMIOsWaitstats
-- `sqlserver_server_properties` - Used by  SQLServerProperties, AzureSQLDBServerProperties , AzureSQLMIServerProperties,ServerProperties
-- `sqlserver_memory_clerks` - Used by SQLServerMemoryClerks, AzureSQLDBMemoryClerks, AzureSQLMIMemoryClerks,MemoryClerk
-- `sqlserver_performance` - Used by  SQLServerPerformanceCounters, AzureSQLDBPerformanceCounters, AzureSQLMIPerformanceCounters,PerformanceCounters
-- `sys.dm_os_schedulers`  - Used by SQLServerSchedulers,AzureSQLDBServerSchedulers, AzureSQLMIServerSchedulers
-
-The following Performance counter metrics can be used directly, with no delta
-calculations:
-
-- SQLServer:Buffer Manager\Buffer cache hit ratio
-- SQLServer:Buffer Manager\Page life expectancy
-- SQLServer:Buffer Node\Page life expectancy
-- SQLServer:Database Replica\Log Apply Pending Queue
-- SQLServer:Database Replica\Log Apply Ready Queue
-- SQLServer:Database Replica\Log Send Queue
-- SQLServer:Database Replica\Recovery Queue
-- SQLServer:Databases\Data File(s) Size (KB)
-- SQLServer:Databases\Log File(s) Size (KB)
-- SQLServer:Databases\Log File(s) Used Size (KB)
-- SQLServer:Databases\XTP Memory Used (KB)
-- SQLServer:General Statistics\Active Temp Tables
-- SQLServer:General Statistics\Processes blocked
-- SQLServer:General Statistics\Temp Tables For Destruction
-- SQLServer:General Statistics\User Connections
-- SQLServer:Memory Broker Clerks\Memory broker clerk size
-- SQLServer:Memory Manager\Memory Grants Pending
-- SQLServer:Memory Manager\Target Server Memory (KB)
-- SQLServer:Memory Manager\Total Server Memory (KB)
-- SQLServer:Resource Pool Stats\Active memory grant amount (KB)
-- SQLServer:Resource Pool Stats\Disk Read Bytes/sec
-- SQLServer:Resource Pool Stats\Disk Read IO Throttled/sec
-- SQLServer:Resource Pool Stats\Disk Read IO/sec
-- SQLServer:Resource Pool Stats\Disk Write Bytes/sec
-- SQLServer:Resource Pool Stats\Disk Write IO Throttled/sec
-- SQLServer:Resource Pool Stats\Disk Write IO/sec
-- SQLServer:Resource Pool Stats\Used memory (KB)
-- SQLServer:Transactions\Free Space in tempdb (KB)
-- SQLServer:Transactions\Version Store Size (KB)
-- SQLServer:User Settable\Query
-- SQLServer:Workload Group Stats\Blocked tasks
-- SQLServer:Workload Group Stats\CPU usage %
-- SQLServer:Workload Group Stats\Queued requests
-- SQLServer:Workload Group Stats\Requests completed/sec
-
-Version 2 queries have the following tags:
-
-- `sql_instance`: Physical host and instance name (hostname:instance)
-- `database_name`:  For Azure SQLDB, database_name denotes the name of the Azure SQL Database as server name is a logical construct.
-
-### Health Metric
-
-All collection versions (version 1, version 2, and database_type) support an
-optional plugin health metric called `sqlserver_telegraf_health`. This metric
-tracks if connections to SQL Server are succeeding or failing. Users can
-leverage this metric to detect if their SQL Server monitoring is not working
-as intended.
-
-In the configuration file, toggling `health_metric` to `true` will enable
-collection of this metric. By default, this value is set to `false` and
-the metric is not collected. The health metric emits one record for each
-connection specified by `servers` in the configuration file.
-
-The health metric emits the following tags:
-
-- `sql_instance` - Name of the server specified in the connection string. This value is emitted as-is in the connection string. If the server could not be parsed from the connection string, a constant placeholder value is emitted
-- `database_name` -  Name of the database or (initial catalog) specified in the connection string. This value is emitted as-is in the connection string. If the database could not be parsed from the connection string, a constant placeholder value is emitted
-
-The health metric emits the following fields:
-
-- `attempted_queries` - Number of queries that were attempted for this connection
-- `successful_queries` - Number of queries that completed successfully for this connection
-- `database_type` - Type of database as specified by `database_type`. If `database_type` is empty, the `QueryVersion` and `AzureDB` fields are concatenated instead
-
-If `attempted_queries` and `successful_queries` are not equal for
-a given connection, some metrics were not successfully gathered for
-that connection. If `successful_queries` is 0, no metrics were successfully
-gathered.
-
-[cardinality]: /docs/FAQ.md#user-content-q-how-can-i-manage-series-cardinality
-
-## Example Output
-
-```shell
-sqlserver_cpu_other_process_cpu{host="servername",measurement_db_type="SQLServer",sql_instance="SERVERNAME:INST"} 9
-sqlserver_performance{counter="Log File(s) Size (KB)",counter_type="65792",host="servername",instance="instance_name",measurement_db_type="SQLServer",object="MSSQL$INSTANCE_NAME:Databases",sql_instance="SERVERNAME:INSTANCE_NAME"} 1.048568e+06
-```
->>>>>>> 939a9ddb
+```
+
+## Support for Azure Active Directory (AAD) authentication using [Managed Identity](https://docs.microsoft.com/en-us/azure/active-directory/managed-identities-azure-resources/overview)
+
+- Azure SQL Database supports 2 main methods of authentication: [SQL authentication and AAD authentication](https://docs.microsoft.com/en-us/azure/azure-sql/database/security-overview#authentication).
+- The recommended practice is to [use AAD authentication when possible](https://docs.microsoft.com/en-us/azure/azure-sql/database/authentication-aad-overview).
+
+AAD is a more modern authentication protocol, allows for easier
+credential/role management, and can eliminate the need to include passwords
+in a connection string.
+
+To enable support for AAD authentication, we leverage the existing AAD
+authentication support.
+
+- Please see [SQL Server driver for Go](https://github.com/denisenkom/go-mssqldb#azure-active-directory-authentication---preview)
+
+### How to use AAD Auth with MSI
+
+- Please note AAD based auth is currently only supported for Azure SQL Database and Azure SQL Managed Instance (but not for SQL Server), as described [here](https://docs.microsoft.com/en-us/azure/azure-sql/database/security-overview#authentication).
+
+- Configure "system-assigned managed identity" for Azure resources on the Monitoring VM (the VM that'd connect to the SQL server/database) [using the Azure portal](https://docs.microsoft.com/en-us/azure/active-directory/managed-identities-azure-resources/qs-configure-portal-windows-vm).
+- On the database being monitored, create/update a USER with the name of the Monitoring VM as the principal using the below script. This might require allow-listing the client machine's IP address (from where the below SQL script is being run) on the SQL Server resource.
+
+```sql
+EXECUTE ('IF EXISTS(SELECT * FROM sys.database_principals WHERE name = ''<Monitoring_VM_Name>'')
+    BEGIN
+        DROP USER [<Monitoring_VM_Name>]
+    END')
+EXECUTE ('CREATE USER [<Monitoring_VM_Name>] FROM EXTERNAL PROVIDER')
+EXECUTE ('GRANT VIEW DATABASE STATE TO [<Monitoring_VM_Name>]')
+```
+
+- On the SQL Server resource of the database(s) being monitored, go to "Firewalls and Virtual Networks" tab and allowlist the monitoring VM IP address.
+- On the Monitoring VM, update the telegraf config file with the database connection string in the following format. The connection string only provides the server and database name, but no password (since the VM's system-assigned managed identity would be used for authentication). The auth method must be set to "AAD"
+
+```toml
+  servers = [
+    "Server=<Azure_SQL_Server_Name>.database.windows.net;Port=1433;Database=<Azure_SQL_Database_Name>;app name=telegraf;log=1;",
+  ]
+  auth_method = "AAD"
+```
+
+## Metrics
+
+To provide backwards compatibility, this plugin support two versions of
+metrics queries.
+
+**Note**: Version 2 queries are not backwards compatible with the old queries.
+Any dashboards or queries based on the old query format will not work with
+the new format. The version 2 queries only report raw metrics, no math has
+been done to calculate deltas. To graph this data you must calculate deltas
+in your dashboarding software.
+
+### Version 1 (query_version=1): This is Deprecated in 1.6, all future development will be under configuration option database_type
+
+The original metrics queries provide:
+
+- *Performance counters*: 1000+ metrics from `sys.dm_os_performance_counters`
+- *Performance metrics*: special performance and ratio metrics
+- *Wait stats*: wait tasks categorized from `sys.dm_os_wait_stats`
+- *Memory clerk*: memory breakdown from `sys.dm_os_memory_clerks`
+- *Database size*: databases size trend from `sys.dm_io_virtual_file_stats`
+- *Database IO*: databases I/O from `sys.dm_io_virtual_file_stats`
+- *Database latency*: databases latency from `sys.dm_io_virtual_file_stats`
+- *Database properties*: databases properties, state and recovery model, from `sys.databases`
+- *OS Volume*: available, used and total space from `sys.dm_os_volume_stats`
+- *CPU*: cpu usage from `sys.dm_os_ring_buffers`
+
+If you are using the original queries all stats have the following tags:
+
+- `servername`:  hostname:instance
+- `type`: type of stats to easily filter measurements
+
+### Version 2 (query_version=2): Being deprecated, All future development will be under configuration option database_type
+
+The new (version 2) metrics provide:
+
+- *Database IO*: IO stats from `sys.dm_io_virtual_file_stats`.
+- *Memory Clerk*: Memory clerk breakdown from `sys.dm_os_memory_clerks`, most clerks have been given a friendly name.
+- *Performance Counters*: A select list of performance counters from `sys.dm_os_performance_counters`. Some of the important metrics included:
+  - *Activity*: Transactions/sec/database, Batch requests/sec, blocked processes, + more
+  - *Availability Groups*: Bytes sent to replica, Bytes received from replica, Log bytes received, Log send queue, transaction delay, + more
+  - *Log activity*: Log bytes flushed/sec, Log flushes/sec, Log Flush Wait Time
+  - *Memory*: PLE, Page reads/sec, Page writes/sec, + more
+  - *TempDB*: Free space, Version store usage, Active temp tables, temp table creation rate, + more
+  - *Resource Governor*: CPU Usage, Requests/sec, Queued Requests, and Blocked tasks per workload group + more
+- *Server properties*: Number of databases in all possible states (online, offline, suspect, etc.), cpu count, physical memory, SQL Server service uptime, SQL Server SPID, and SQL Server version. In the case of Azure SQL relevant properties such as Tier, #Vcores, Memory etc.
+- *Wait stats*: Wait time in ms, number of waiting tasks, resource wait time, signal wait time, max wait time in ms, wait type, and wait category. The waits are categorized using the same categories used in Query Store.
+- *Schedulers* - This captures `sys.dm_os_schedulers`.
+- *SqlRequests* - This captures a snapshot of `sys.dm_exec_requests` and `sys.dm_exec_sessions` that gives you running requests as well as wait types and
+  blocking sessions.
+- *VolumeSpace* - uses `sys.dm_os_volume_stats` to get total, used and occupied space on every disk that contains a data or log file. (Note that even if enabled it won't get any data from Azure SQL Database or SQL Managed Instance). It is pointless to run this with high frequency (ie: every 10s), but it won't cause any problem.
+- *Cpu* - uses the buffer ring (`sys.dm_os_ring_buffers`) to get CPU data, the table is updated once per minute. (Note that even if enabled it won't get any data from Azure SQL Database or SQL Managed Instance).
+
+  In order to allow tracking on a per statement basis this query produces a
+  unique tag for each query.  Depending on the database workload, this may
+  result in a high cardinality series.  Reference the FAQ for tips on
+  [managing series cardinality][cardinality].
+
+- *Azure Managed Instances*
+  - Stats from `sys.server_resource_stats`
+  - Resource governance stats from `sys.dm_instance_resource_governance`
+- *Azure SQL Database* in addition to other stats
+  - Stats from `sys.dm_db_wait_stats`
+  - Resource governance stats from `sys.dm_user_db_resource_governance`
+  - Stats from `sys.dm_db_resource_stats`
+
+### database_type = "AzureSQLDB"
+
+These are metrics for Azure SQL Database (single database) and are very
+similar to version 2 but split out for maintenance reasons, better ability
+to test,differences in DMVs:
+
+- *AzureSQLDBDatabaseIO*: IO stats from `sys.dm_io_virtual_file_stats` including resource governance time, RBPEX, IO for Hyperscale.
+- *AzureSQLDBMemoryClerks*: Memory clerk breakdown from `sys.dm_os_memory_clerks`.
+- *AzureSQLDBResourceGovernance*: Relevant properties indicatign resource limits from `sys.dm_user_db_resource_governance`
+- *AzureSQLDBPerformanceCounters*: A select list of performance counters from `sys.dm_os_performance_counters` including cloud specific counters for SQL Hyperscale.
+- *AzureSQLDBServerProperties*: Relevant Azure SQL relevant properties from  such as Tier, #Vcores, Memory etc, storage, etc.
+- *AzureSQLDBWaitstats*: Wait time in ms from `sys.dm_db_wait_stats`, number of waiting tasks, resource wait time, signal wait time, max wait time in ms, wait type, and wait category. The waits are categorized using the same categories used in Query Store. These waits are collected only as of the end of the a statement. and for a specific database only.
+- *AzureSQLOsWaitstats*: Wait time in ms from `sys.dm_os_wait_stats`, number of waiting tasks, resource wait time, signal wait time, max wait time in ms, wait type, and wait category. The waits are categorized using the same categories used in Query Store. These waits are collected as they occur and instance wide
+- *AzureSQLDBRequests: Requests which are blocked or have a wait type from `sys.dm_exec_sessions` and `sys.dm_exec_requests`
+- *AzureSQLDBSchedulers* - This captures `sys.dm_os_schedulers` snapshots.
+
+### database_type = "AzureSQLManagedInstance"
+
+These are metrics for Azure SQL Managed instance, are very similar to version
+2 but split out for maintenance reasons, better ability to test, differences
+in DMVs:
+
+- *AzureSQLMIDatabaseIO*: IO stats from `sys.dm_io_virtual_file_stats` including resource governance time, RBPEX, IO for Hyperscale.
+- *AzureSQLMIMemoryClerks*: Memory clerk breakdown from `sys.dm_os_memory_clerks`.
+- *AzureSQLMIResourceGovernance*: Relevant properties indicatign resource limits from `sys.dm_instance_resource_governance`
+- *AzureSQLMIPerformanceCounters*: A select list of performance counters from `sys.dm_os_performance_counters` including cloud specific counters for SQL Hyperscale.
+- *AzureSQLMIServerProperties*: Relevant Azure SQL relevant properties such as Tier, #Vcores, Memory etc, storage, etc.
+- *AzureSQLMIOsWaitstats*: Wait time in ms from `sys.dm_os_wait_stats`, number of waiting tasks, resource wait time, signal wait time, max wait time in ms, wait type, and wait category. The waits are categorized using the same categories used in Query Store. These waits are collected as they occur and instance wide
+- *AzureSQLMIRequests*: Requests which are blocked or have a wait type from `sys.dm_exec_sessions` and `sys.dm_exec_requests`
+- *AzureSQLMISchedulers*: This captures `sys.dm_os_schedulers` snapshots.
+
+### database_type = "AzureSQLPool"
+
+These are metrics for Azure SQL to monitor resources usage at Elastic Pool
+level. These metrics require additional permissions to be collected, please
+ensure to check additional setup section in this documentation.
+
+- *AzureSQLPoolResourceStats*: Returns resource usage statistics for the current elastic pool in a SQL Database server. Queried from `sys.dm_resource_governor_resource_pools_history_ex`.
+- *AzureSQLPoolResourceGovernance*: Returns actual configuration and capacity settings used by resource governance mechanisms in the current elastic pool. Queried from `sys.dm_user_db_resource_governance`.
+- *AzureSQLPoolDatabaseIO*: Returns I/O statistics for data and log files for each database in the pool. Queried from `sys.dm_io_virtual_file_stats`.
+- *AzureSQLPoolOsWaitStats*: Returns information about all the waits encountered by threads that executed. Queried from `sys.dm_os_wait_stats`.
+- *AzureSQLPoolMemoryClerks*: Memory clerk breakdown from `sys.dm_os_memory_clerks`.
+- *AzureSQLPoolPerformanceCounters*: A selected list of performance counters from `sys.dm_os_performance_counters`. Note: Performance counters where the cntr_type column value is 537003264 are already returned with a percentage format between 0 and 100. For other counters, please check [sys.dm_os_performance_counters](https://docs.microsoft.com/en-us/sql/relational-databases/system-dynamic-management-views/sys-dm-os-performance-counters-transact-sql?view=azuresqldb-current) documentation.
+- *AzureSQLPoolSchedulers*: This captures `sys.dm_os_schedulers` snapshots.
+
+### database_type = "SQLServer"
+
+- *SQLServerDatabaseIO*: IO stats from `sys.dm_io_virtual_file_stats`
+- *SQLServerMemoryClerks*: Memory clerk breakdown from `sys.dm_os_memory_clerks`, most clerks have been given a friendly name.
+- *SQLServerPerformanceCounters*: A select list of performance counters from `sys.dm_os_performance_counters`. Some of the important metrics included:
+  - *Activity*: Transactions/sec/database, Batch requests/sec, blocked processes, + more
+  - *Availability Groups*: Bytes sent to replica, Bytes received from replica, Log bytes received, Log send queue, transaction delay, + more
+  - *Log activity*: Log bytes flushed/sec, Log flushes/sec, Log Flush Wait Time
+  - *Memory*: PLE, Page reads/sec, Page writes/sec, + more
+  - *TempDB*: Free space, Version store usage, Active temp tables, temp table creation rate, + more
+  - *Resource Governor*: CPU Usage, Requests/sec, Queued Requests, and Blocked tasks per workload group + more
+- *SQLServerProperties*: Number of databases in all possible states (online, offline, suspect, etc.), cpu count, physical memory, SQL Server service uptime, SQL Server SPID and SQL Server version. In the case of Azure SQL relevant properties such as Tier, #Vcores, Memory etc.
+- *SQLServerWaitStatsCategorized*: Wait time in ms, number of waiting tasks, resource wait time, signal wait time, max wait time in ms, wait type, and wait category. The waits are categorized using the same categories used in Query Store.
+- *SQLServerSchedulers*: This captures `sys.dm_os_schedulers`.
+- *SQLServerRequests*: This captures a snapshot of `sys.dm_exec_requests` and `sys.dm_exec_sessions` that gives you running requests as well as wait types and
+  blocking sessions.
+- *SQLServerVolumeSpace*: Uses `sys.dm_os_volume_stats` to get total, used and occupied space on every disk that contains a data or log file. (Note that even if enabled it won't get any data from Azure SQL Database or SQL Managed Instance). It is pointless to run this with high frequency (ie: every 10s), but it won't cause any problem.
+- SQLServerCpu: Uses the buffer ring (`sys.dm_os_ring_buffers`) to get CPU data, the table is updated once per minute. (Note that even if enabled it won't get any data from Azure SQL Database or SQL Managed Instance).
+- SQLServerAvailabilityReplicaStates: Collects availability replica state information from `sys.dm_hadr_availability_replica_states` for a High Availability / Disaster Recovery (HADR) setup
+- SQLServerDatabaseReplicaStates: Collects database replica state information from `sys.dm_hadr_database_replica_states` for a High Availability / Disaster Recovery (HADR) setup
+- SQLServerRecentBackups: Collects latest full, differential and transaction log backup date and size from `msdb.dbo.backupset`
+
+### Output Measures
+
+The guiding principal is that all data collected from the same primary DMV ends
+up in the same measure irrespective of database_type.
+
+- `sqlserver_database_io` - Used by  AzureSQLDBDatabaseIO, AzureSQLMIDatabaseIO, SQLServerDatabaseIO, DatabaseIO given the data is from `sys.dm_io_virtual_file_stats`
+- `sqlserver_waitstats` - Used by  WaitStatsCategorized,AzureSQLDBOsWaitstats,AzureSQLMIOsWaitstats
+- `sqlserver_server_properties` - Used by  SQLServerProperties, AzureSQLDBServerProperties , AzureSQLMIServerProperties,ServerProperties
+- `sqlserver_memory_clerks` - Used by SQLServerMemoryClerks, AzureSQLDBMemoryClerks, AzureSQLMIMemoryClerks,MemoryClerk
+- `sqlserver_performance` - Used by  SQLServerPerformanceCounters, AzureSQLDBPerformanceCounters, AzureSQLMIPerformanceCounters,PerformanceCounters
+- `sys.dm_os_schedulers`  - Used by SQLServerSchedulers,AzureSQLDBServerSchedulers, AzureSQLMIServerSchedulers
+
+The following Performance counter metrics can be used directly, with no delta
+calculations:
+
+- SQLServer:Buffer Manager\Buffer cache hit ratio
+- SQLServer:Buffer Manager\Page life expectancy
+- SQLServer:Buffer Node\Page life expectancy
+- SQLServer:Database Replica\Log Apply Pending Queue
+- SQLServer:Database Replica\Log Apply Ready Queue
+- SQLServer:Database Replica\Log Send Queue
+- SQLServer:Database Replica\Recovery Queue
+- SQLServer:Databases\Data File(s) Size (KB)
+- SQLServer:Databases\Log File(s) Size (KB)
+- SQLServer:Databases\Log File(s) Used Size (KB)
+- SQLServer:Databases\XTP Memory Used (KB)
+- SQLServer:General Statistics\Active Temp Tables
+- SQLServer:General Statistics\Processes blocked
+- SQLServer:General Statistics\Temp Tables For Destruction
+- SQLServer:General Statistics\User Connections
+- SQLServer:Memory Broker Clerks\Memory broker clerk size
+- SQLServer:Memory Manager\Memory Grants Pending
+- SQLServer:Memory Manager\Target Server Memory (KB)
+- SQLServer:Memory Manager\Total Server Memory (KB)
+- SQLServer:Resource Pool Stats\Active memory grant amount (KB)
+- SQLServer:Resource Pool Stats\Disk Read Bytes/sec
+- SQLServer:Resource Pool Stats\Disk Read IO Throttled/sec
+- SQLServer:Resource Pool Stats\Disk Read IO/sec
+- SQLServer:Resource Pool Stats\Disk Write Bytes/sec
+- SQLServer:Resource Pool Stats\Disk Write IO Throttled/sec
+- SQLServer:Resource Pool Stats\Disk Write IO/sec
+- SQLServer:Resource Pool Stats\Used memory (KB)
+- SQLServer:Transactions\Free Space in tempdb (KB)
+- SQLServer:Transactions\Version Store Size (KB)
+- SQLServer:User Settable\Query
+- SQLServer:Workload Group Stats\Blocked tasks
+- SQLServer:Workload Group Stats\CPU usage %
+- SQLServer:Workload Group Stats\Queued requests
+- SQLServer:Workload Group Stats\Requests completed/sec
+
+Version 2 queries have the following tags:
+
+- `sql_instance`: Physical host and instance name (hostname:instance)
+- `database_name`:  For Azure SQLDB, database_name denotes the name of the Azure SQL Database as server name is a logical construct.
+
+### Health Metric
+
+All collection versions (version 1, version 2, and database_type) support an
+optional plugin health metric called `sqlserver_telegraf_health`. This metric
+tracks if connections to SQL Server are succeeding or failing. Users can
+leverage this metric to detect if their SQL Server monitoring is not working
+as intended.
+
+In the configuration file, toggling `health_metric` to `true` will enable
+collection of this metric. By default, this value is set to `false` and
+the metric is not collected. The health metric emits one record for each
+connection specified by `servers` in the configuration file.
+
+The health metric emits the following tags:
+
+- `sql_instance` - Name of the server specified in the connection string. This value is emitted as-is in the connection string. If the server could not be parsed from the connection string, a constant placeholder value is emitted
+- `database_name` -  Name of the database or (initial catalog) specified in the connection string. This value is emitted as-is in the connection string. If the database could not be parsed from the connection string, a constant placeholder value is emitted
+
+The health metric emits the following fields:
+
+- `attempted_queries` - Number of queries that were attempted for this connection
+- `successful_queries` - Number of queries that completed successfully for this connection
+- `database_type` - Type of database as specified by `database_type`. If `database_type` is empty, the `QueryVersion` and `AzureDB` fields are concatenated instead
+
+If `attempted_queries` and `successful_queries` are not equal for
+a given connection, some metrics were not successfully gathered for
+that connection. If `successful_queries` is 0, no metrics were successfully
+gathered.
+
+[cardinality]: /docs/FAQ.md#user-content-q-how-can-i-manage-series-cardinality
+
+## Example Output
+
+```shell
+sqlserver_cpu_other_process_cpu{host="servername",measurement_db_type="SQLServer",sql_instance="SERVERNAME:INST"} 9
+sqlserver_performance{counter="Log File(s) Size (KB)",counter_type="65792",host="servername",instance="instance_name",measurement_db_type="SQLServer",object="MSSQL$INSTANCE_NAME:Databases",sql_instance="SERVERNAME:INSTANCE_NAME"} 1.048568e+06
+```