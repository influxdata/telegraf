--- conflicted
+++ resolved
@@ -360,7 +360,6 @@
 	return nil
 }
 
-<<<<<<< HEAD
 // gatherHealth stores info about any query errors in the healthMetrics map
 func (s *SQLServer) gatherHealth(healthMetrics map[string]*HealthMetric, serv string, queryError error) {
 	if healthMetrics[serv] == nil {
@@ -399,14 +398,14 @@
 		logname += "-AzureDB"
 	}
 	return logname
-=======
+}
+
 func (s *SQLServer) Init() error {
 	if len(s.Servers) == 0 {
 		log.Println("W! Warning: Server list is empty.")
 	}
 
 	return nil
->>>>>>> 60081682
 }
 
 func init() {
