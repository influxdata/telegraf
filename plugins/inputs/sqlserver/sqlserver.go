--- conflicted
+++ resolved
@@ -401,7 +401,7 @@
 
 IF OBJECT_ID('master.sys.dm_os_sys_info') IS NOT NULL
 BEGIN
- 
+
 	IF SERVERPROPERTY('EngineEdition') = 8  -- Managed Instance
 		INSERT INTO @sys_info ( cpu_count, server_memory, sku, engine_edition, hardware_type, total_storage_mb, available_storage_mb, uptime )
 		SELECT 	TOP(1)
@@ -409,8 +409,8 @@
 				(SELECT process_memory_limit_mb FROM sys.dm_os_job_object) AS server_memory,
 				sku,
 				cast(SERVERPROPERTY('EngineEdition') as smallint) AS engine_edition,
-				hardware_generation AS hardware_type, 
-				reserved_storage_mb AS total_storage_mb, 
+				hardware_generation AS hardware_type,
+				reserved_storage_mb AS total_storage_mb,
 				(reserved_storage_mb - storage_space_used_mb) AS available_storage_mb,
 				(select DATEDIFF(MINUTE,sqlserver_start_time,GETDATE()) from sys.dm_os_sys_info) as uptime
 		FROM	sys.server_resource_stats
@@ -422,12 +422,12 @@
 				@available_space_mb BIGINT
 
 		SELECT	@total_disk_size_mb = sum(total_disk_size_mb),
-				@available_space_mb = sum(free_disk_space_mb) 
+				@available_space_mb = sum(free_disk_space_mb)
 		FROM	(
 					SELECT	distinct logical_volume_name AS LogicalName,
-							total_bytes/(1024*1024)as total_disk_size_mb, 
+							total_bytes/(1024*1024)as total_disk_size_mb,
 							available_bytes /(1024*1024) free_disk_space_mb
-					FROM	sys.master_files AS f  
+					FROM	sys.master_files AS f
 							CROSS APPLY sys.dm_os_volume_stats(f.database_id, f.file_id)
 				) as osVolumes
 
@@ -446,29 +446,7 @@
 		FROM	sys.dm_os_sys_info
 	END
 END
-<<<<<<< HEAD
-
-SELECT
-'sqlserver_server_properties' As [measurement],
-REPLACE(@@SERVERNAME,'\',':') AS [sql_instance],
-SUM( CASE WHEN state = 0 THEN 1 ELSE 0 END ) AS db_online,
-SUM( CASE WHEN state = 1 THEN 1 ELSE 0 END ) AS db_restoring,
-SUM( CASE WHEN state = 2 THEN 1 ELSE 0 END ) AS db_recovering,
-SUM( CASE WHEN state = 3 THEN 1 ELSE 0 END ) AS db_recoveryPending,
-SUM( CASE WHEN state = 4 THEN 1 ELSE 0 END ) AS db_suspect,
-SUM( CASE WHEN state = 6 or state = 10 THEN 1 ELSE 0 END ) AS db_offline,
-MAX( sinfo.cpu_count ) AS cpu_count,
-MAX( sinfo.server_memory ) AS server_memory,
-MAX( sinfo.uptime ) AS uptime,
-SERVERPROPERTY('ProductVersion') AS sql_version
-FROM	sys.databases
-CROSS APPLY (
-	SELECT	*
-	FROM	@sys_info
-) AS sinfo
-OPTION( RECOMPILE );
-=======
-	
+
 SELECT	'sqlserver_server_properties' AS [measurement],
 		REPLACE(@@SERVERNAME,'\',':') AS [sql_instance],
 		s.cpu_count,
@@ -491,7 +469,7 @@
 					SUM( CASE WHEN state = 2 THEN 1 ELSE 0 END ) AS db_recovering,
 					SUM( CASE WHEN state = 3 THEN 1 ELSE 0 END ) AS db_recoveryPending,
 					SUM( CASE WHEN state = 4 THEN 1 ELSE 0 END ) AS db_suspect,
-					SUM( CASE WHEN state = 10 THEN 1 ELSE 0 END ) AS db_offline
+					SUM( CASE WHEN state = 6 state = 10 THEN 1 ELSE 0 END ) AS db_offline
 			FROM	sys.databases
 		) AS dbs
 		CROSS APPLY (
@@ -499,7 +477,6 @@
 			FROM	@sys_info
 		) AS s
 OPTION( RECOMPILE )
->>>>>>> dab6ed7d
 `
 
 const sqlPerformanceCountersV2 string = `
@@ -521,49 +498,6 @@
 		spi.cntr_type
 FROM	sys.dm_os_performance_counters AS spi
 WHERE	(
-<<<<<<< HEAD
-		counter_name IN (
-			'SQL Compilations/sec',
-			'SQL Re-Compilations/sec',
-			'User Connections',
-			'Batch Requests/sec',
-			'Logouts/sec',
-			'Logins/sec',
-			'Processes blocked',
-			'Latch Waits/sec',
-			'Full Scans/sec',
-			'Index Searches/sec',
-			'Page Splits/sec',
-			'Page Lookups/sec',
-			'Page Reads/sec',
-			'Page Writes/sec',
-			'Readahead Pages/sec',
-			'Lazy Writes/sec',
-			'Checkpoint Pages/sec',
-			'Page life expectancy',
-			'Log File(s) Size (KB)',
-			'Log File(s) Used Size (KB)',
-			'Data File(s) Size (KB)',
-			'Transactions/sec',
-			'Write Transactions/sec',
-			'Active Temp Tables',
-			'Temp Tables Creation Rate',
-			'Temp Tables For Destruction',
-			'Free Space in tempdb (KB)',
-			'Version Store Size (KB)',
-			'Memory Grants Pending',
-			'Free list stalls/sec',
-			'Buffer cache hit ratio',
-			'Buffer cache hit ratio base',
-			'Backup/Restore Throughput/sec',
-			'Total Server Memory (KB)',
-			'Target Server Memory (KB)',
-			'Forwarded Records/sec'
-		)
-		) OR (
-			instance_name IN ('_Total','Column store object pool')
-			AND counter_name IN (
-=======
 			counter_name IN (
 				'SQL Compilations/sec',
 				'SQL Re-Compilations/sec',
@@ -601,7 +535,6 @@
 				'Backup/Restore Throughput/sec',
 				'Total Server Memory (KB)',
 				'Target Server Memory (KB)',
->>>>>>> dab6ed7d
 				'Log Flushes/sec',
 				'Log Flush Wait Time',
 				'Memory broker clerk size',
@@ -618,23 +551,6 @@
 				'Flow Control/sec',
 				'Resent Messages/sec',
 				'Redone Bytes/sec',
-<<<<<<< HEAD
-				'XTP Memory Used (KB)'
-			) OR (
-				counter_name IN (
-					'Log Bytes Received/sec',
-					'Log Apply Pending Queue',
-					'Redone Bytes/sec',
-					'Recovery Queue',
-					'Log Apply Ready Queue'
-				)
-				AND instance_name = '_Total'
-			)
-		) OR (
-			counter_name IN ('Transaction Delay')
-		) OR (
-			counter_name IN (
-=======
 				'XTP Memory Used (KB)',
 				'Transaction Delay',
 				'Log Bytes Received/sec',
@@ -642,7 +558,6 @@
 				'Redone Bytes/sec',
 				'Recovery Queue',
 				'Log Apply Ready Queue',
->>>>>>> dab6ed7d
 				'CPU usage %',
 				'CPU usage % base',
 				'Queued requests',
@@ -656,7 +571,7 @@
 				'Disk Write IO Throttled/sec',
 				'Disk Write IO/sec',
 				'Used memory (KB)',
-				'Forwarded Recs/sec',
+				'Forwarded Records/sec',
 				'Background Writer pages/sec',
 				'Percent Log Used'
 			)
@@ -1259,7 +1174,7 @@
 	N'PREEMPTIVE_HADR_LEASE_MECHANISM', N'PREEMPTIVE_SP_SERVER_DIAGNOSTICS',
 	N'PREEMPTIVE_OS_LIBRARYOPS', N'PREEMPTIVE_OS_COMOPS', N'PREEMPTIVE_OS_CRYPTOPS',
 	N'PREEMPTIVE_OS_PIPEOPS','PREEMPTIVE_OS_GENERICOPS', N'PREEMPTIVE_OS_VERIFYTRUST',
-	N'PREEMPTIVE_OS_DEVICEOPS', 
+	N'PREEMPTIVE_OS_DEVICEOPS',
 	N'PREEMPTIVE_XE_CALLBACKEXECUTE', N'PREEMPTIVE_XE_DISPATCHER',
 	N'PREEMPTIVE_XE_GETTARGETSTATE', N'PREEMPTIVE_XE_SESSIONCOMMIT',
 	N'PREEMPTIVE_XE_TARGETINIT', N'PREEMPTIVE_XE_TARGETFINALIZE',
@@ -1271,7 +1186,7 @@
 	N'SLEEP_DCOMSTARTUP', N'SLEEP_MASTERDBREADY', N'SLEEP_MASTERMDREADY',
 	N'SLEEP_MASTERUPGRADED', N'SLEEP_MSDBSTARTUP', N'SLEEP_SYSTEMTASK', N'SLEEP_TASK',
 	N'SLEEP_TEMPDBSTARTUP', N'SNI_HTTP_ACCEPT', N'SP_SERVER_DIAGNOSTICS_SLEEP',
-	N'SQLTRACE_BUFFER_FLUSH', N'SQLTRACE_INCREMENTAL_FLUSH_SLEEP', 
+	N'SQLTRACE_BUFFER_FLUSH', N'SQLTRACE_INCREMENTAL_FLUSH_SLEEP',
 	N'SQLTRACE_WAIT_ENTRIES',
 	N'WAIT_FOR_RESULTS', N'WAITFOR', N'WAITFOR_TASKSHUTDOWN', N'WAIT_XTP_HOST_WAIT',
 	N'WAIT_XTP_OFFLINE_CKPT_NEW_LOG', N'WAIT_XTP_CKPT_CLOSE',
