package sqlserver

import (
	"strconv"
	"strings"
	"testing"
	"time"

	"github.com/stretchr/testify/assert"

	"github.com/influxdata/telegraf/testutil"
	"github.com/stretchr/testify/require"
)

func TestSqlServer_QueriesInclusionExclusion(t *testing.T) {
	cases := []map[string]interface{}{
		{
			"IncludeQuery": []string{},
			"ExcludeQuery": []string{"WaitStatsCategorized", "DatabaseIO", "ServerProperties", "MemoryClerk", "Schedulers", "VolumeSpace", "Cpu"},
			"queries":      []string{"PerformanceCounters", "SqlRequests"},
			"queriesTotal": 2,
		},
		{
			"IncludeQuery": []string{"PerformanceCounters", "SqlRequests"},
			"ExcludeQuery": []string{"SqlRequests", "WaitStatsCategorized", "DatabaseIO", "VolumeSpace", "Cpu"},
			"queries":      []string{"PerformanceCounters"},
			"queriesTotal": 1,
		},
	}

	for _, test := range cases {
		s := SQLServer{
			QueryVersion: 2,
			IncludeQuery: test["IncludeQuery"].([]string),
			ExcludeQuery: test["ExcludeQuery"].([]string),
		}
		initQueries(&s)
		assert.Equal(t, len(s.queries), test["queriesTotal"].(int))
		for _, query := range test["queries"].([]string) {
			assert.Contains(t, s.queries, query)
		}
	}
}

func TestSqlServer_ParseMetrics(t *testing.T) {

	var acc testutil.Accumulator

	queries := make(MapQuery)
	queries["PerformanceCounters"] = Query{ScriptName: "PerformanceCounters", Script: mockPerformanceCounters, ResultByRow: true}
	queries["WaitStatsCategorized"] = Query{ScriptName: "WaitStatsCategorized", Script: mockWaitStatsCategorized, ResultByRow: false}
	queries["CPUHistory"] = Query{ScriptName: "CPUHistory", Script: mockCPUHistory, ResultByRow: false}
	queries["DatabaseIO"] = Query{ScriptName: "DatabaseIO", Script: mockDatabaseIO, ResultByRow: false}
	queries["DatabaseSize"] = Query{ScriptName: "DatabaseSize", Script: mockDatabaseSize, ResultByRow: false}
	queries["DatabaseStats"] = Query{ScriptName: "DatabaseStats", Script: mockDatabaseStats, ResultByRow: false}
	queries["DatabaseProperties"] = Query{ScriptName: "DatabaseProperties", Script: mockDatabaseProperties, ResultByRow: false}
	queries["VolumeSpace"] = Query{ScriptName: "VolumeSpace", Script: mockVolumeSpace, ResultByRow: false}
	queries["MemoryClerk"] = Query{ScriptName: "MemoryClerk", Script: mockMemoryClerk, ResultByRow: false}
	queries["PerformanceMetrics"] = Query{ScriptName: "PerformanceMetrics", Script: mockPerformanceMetrics, ResultByRow: false}

	var headers, mock, row []string
	var tags = make(map[string]string)
	var fields = make(map[string]interface{})

	for _, query := range queries {

		mock = strings.Split(query.Script, "\n")
		idx := 0

		for _, line := range mock {
			if idx == 0 { // headers in first line
				headers = strings.Split(line, ";")
			} else {
				row = strings.Split(line, ";")

				measurement := row[0]     // measurement
				tags[headers[1]] = row[1] // tag 'servername'
				tags[headers[2]] = row[2] // tag 'type'

				if query.ResultByRow {

					// set value by converting to float64
					value, err := strconv.ParseFloat(row[3], 64)
					// require
					require.NoError(t, err)

					// add value to Accumulator
					acc.AddFields(measurement,
						map[string]interface{}{"value": value},
						tags, time.Now())
					// assert
					acc.AssertContainsTaggedFields(t, measurement, map[string]interface{}{"value": value}, tags)

				} else {
					// set fields
					for i := 3; i < len(row); i++ {

						// set value by converting to float64
						value, err := strconv.ParseFloat(row[i], 64)
						// require
						require.NoError(t, err)

						fields[headers[i]] = value
					}
					// add fields to Accumulator
					acc.AddFields(measurement, fields, tags, time.Now())
					// assert
					acc.AssertContainsTaggedFields(t, measurement, fields, tags)
				}
			}
			idx++
		}
	}
}

func TestSqlServer_MultipleInstanceIntegration(t *testing.T) {
	// Invoke Gather() from two separate configurations and
	//  confirm they don't interfere with each other
	t.Skip("Skipping as unable to open tcp connection with host '127.0.0.1:1433")

	testServer := "Server=127.0.0.1;Port=1433;User Id=SA;Password=ABCabc01;app name=telegraf;log=1"
	s := &SQLServer{
		Servers:      []string{testServer},
		ExcludeQuery: []string{"MemoryClerk"},
	}
	s2 := &SQLServer{
		Servers:      []string{testServer},
		ExcludeQuery: []string{"DatabaseSize"},
	}

	var acc, acc2 testutil.Accumulator
	s.Start(&acc)
	err := s.Gather(&acc)
	require.NoError(t, err)

	s2.Start(&acc2)
	err = s2.Gather(&acc2)
	require.NoError(t, err)
<<<<<<< HEAD

=======
	assert.Equal(t, s.isInitialized, true)
	assert.Equal(t, s2.isInitialized, true)
>>>>>>> 13520ba6
	// acc includes size metrics, and excludes memory metrics
	assert.False(t, acc.HasMeasurement("Memory breakdown (%)"))
	assert.True(t, acc.HasMeasurement("Log size (bytes)"))

	// acc2 includes memory metrics, and excludes size metrics
	assert.True(t, acc2.HasMeasurement("Memory breakdown (%)"))
	assert.False(t, acc2.HasMeasurement("Log size (bytes)"))

	s.Stop()
	s2.Stop()
}

func TestSqlServer_MultipleInit(t *testing.T) {

	s := &SQLServer{}
	s2 := &SQLServer{
		ExcludeQuery: []string{"DatabaseSize"},
	}

	initQueries(s)
	_, ok := s.queries["DatabaseSize"]
	// acc includes size metrics
	assert.True(t, ok)

	initQueries(s2)
	_, ok = s2.queries["DatabaseSize"]
	// acc2 excludes size metrics
	assert.False(t, ok)

	s.Stop()
	s2.Stop()
}

const mockPerformanceMetrics = `measurement;servername;type;Point In Time Recovery;Available physical memory (bytes);Average pending disk IO;Average runnable tasks;Average tasks;Buffer pool rate (bytes/sec);Connection memory per connection (bytes);Memory grant pending;Page File Usage (%);Page lookup per batch request;Page split per batch request;Readahead per page read;Signal wait (%);Sql compilation per batch request;Sql recompilation per batch request;Total target memory ratio
Performance metrics;WIN8-DEV;Performance metrics;0;6353158144;0;0;7;2773;415061;0;25;229371;130;10;18;188;52;14`

const mockWaitStatsCategorized = `measurement;servername;type;I/O;Latch;Lock;Network;Service broker;Memory;Buffer;CLR;XEvent;Other;Total
Wait time (ms);WIN8-DEV;Wait stats;0;0;0;0;0;0;0;0;0;0;0
Wait tasks;WIN8-DEV;Wait stats;0;0;0;0;0;0;0;0;0;1;1`

const mockCPUHistory = `measurement;servername;type;SQL process;External process;SystemIdle
CPU (%);WIN8-DEV;CPU;0;2;98`

const mockDatabaseIO = `measurement;servername;type;AdventureWorks2014;Australian;DOC.Azure;master;model;msdb;ngMon;ResumeCloud;tempdb;Total
Log writes (bytes/sec);WIN8-DEV;Database IO;0;0;0;0;0;0;0;0;159744;159744
Rows writes (bytes/sec);WIN8-DEV;Database IO;0;0;0;0;0;0;0;0;0;0
Log reads (bytes/sec);WIN8-DEV;Database IO;0;0;0;0;0;0;0;0;0;0
Rows reads (bytes/sec);WIN8-DEV;Database IO;0;0;0;0;0;0;0;0;6553;6553
Log (writes/sec);WIN8-DEV;Database IO;0;0;0;0;0;0;0;0;2;2
Rows (writes/sec);WIN8-DEV;Database IO;0;0;0;0;0;0;0;0;0;0
Log (reads/sec);WIN8-DEV;Database IO;0;0;0;0;0;0;0;0;0;0
Rows (reads/sec);WIN8-DEV;Database IO;0;0;0;0;0;0;0;0;0;0`

const mockDatabaseSize = `measurement;servername;type;AdventureWorks2014;Australian;DOC.Azure;master;model;msdb;ngMon;ResumeCloud;tempdb
Log size (bytes);WIN8-DEV;Database size;538968064;1048576;786432;2359296;4325376;30212096;1048576;786432;4194304
Rows size (bytes);WIN8-DEV;Database size;2362703872;3211264;26083328;5111808;3342336;24051712;46137344;10551296;1073741824`

const mockDatabaseProperties string = `measurement;servername;type;AdventureWorks2014;Australian;DOC.Azure;master;model;msdb;ngMon;ResumeCloud;tempdb;total
Recovery Model FULL;WIN8-DEV;Database properties;1;0;0;0;1;0;0;0;0;2
Recovery Model BULK_LOGGED;WIN8-DEV;Database properties;0;0;0;0;0;0;0;0;0;0
Recovery Model SIMPLE;WIN8-DEV;Database properties;0;1;1;1;0;1;1;1;1;7
State ONLINE;WIN8-DEV;Database properties;1;1;1;1;1;1;1;1;1;9
State RESTORING;WIN8-DEV;Database properties;0;0;0;0;0;0;0;0;0;0
State RECOVERING;WIN8-DEV;Database properties;0;0;0;0;0;0;0;0;0;0
State RECOVERY_PENDING;WIN8-DEV;Database properties;0;0;0;0;0;0;0;0;0;0
State SUSPECT;WIN8-DEV;Database properties;0;0;0;0;0;0;0;0;0;0
State EMERGENCY;WIN8-DEV;Database properties;0;0;0;0;0;0;0;0;0;0
State OFFLINE;WIN8-DEV;Database properties;0;0;0;0;0;0;0;0;0;0`

const mockMemoryClerk = `measurement;servername;type;Buffer pool;Cache (objects);Cache (sql plans);Other
Memory breakdown (%);WIN8-DEV;Memory clerk;31.30;0.30;14.00;54.50
Memory breakdown (bytes);WIN8-DEV;Memory clerk;51986432.00;409600.00;23166976.00;90365952.00`

const mockDatabaseStats = `measurement;servername;type;AdventureWorks2014;Australian;DOC.Azure;master;model;msdb;ngMon;ResumeCloud;tempdb
Log read latency (ms);WIN8-DEV;Database stats;24;20;11;15;20;46;0;0;3
Log write latency (ms);WIN8-DEV;Database stats;3;0;0;2;0;1;0;0;0
Rows read latency (ms);WIN8-DEV;Database stats;42;23;52;31;19;29;59;50;71
Rows write latency (ms);WIN8-DEV;Database stats;0;0;0;9;0;0;0;0;0
Rows (average bytes/read);WIN8-DEV;Database stats;62580;58056;59603;63015;62968;63042;58056;58919;176703
Rows (average bytes/write);WIN8-DEV;Database stats;8192;0;0;8192;8192;0;0;0;32768
Log (average bytes/read);WIN8-DEV;Database stats;69358;50322;74313;41642;19569;29857;45641;18432;143945
Log (average bytes/write);WIN8-DEV;Database stats;4096;4096;0;5324;4915;4096;4096;32768;52379`

const mockVolumeSpace = `measurement;servername;type;C:;D: (DATA);L: (LOG)
Volume total space (bytes);WIN8-DEV;OS Volume space;135338651648.00;32075874304.00;10701701120.00
Volume available space (bytes);WIN8-DEV;OS Volume space;54297817088.00;28439674880.00;10107355136.00
Volume used space (bytes);WIN8-DEV;OS Volume space;81040834560.00;3636199424.00;594345984.00
Volume used space (%);WIN8-DEV;OS Volume space;60.00;11.00;6.00`

const mockPerformanceCounters = `measurement;servername;type;value
AU cleanup batches/sec | SQLServer:Access Methods;WIN8-DEV;Performance counters;0
AU cleanups/sec | SQLServer:Access Methods;WIN8-DEV;Performance counters;0
By-reference Lob Create Count | SQLServer:Access Methods;WIN8-DEV;Performance counters;0
By-reference Lob Use Count | SQLServer:Access Methods;WIN8-DEV;Performance counters;0
Count Lob Readahead | SQLServer:Access Methods;WIN8-DEV;Performance counters;0
Count Pull In Row | SQLServer:Access Methods;WIN8-DEV;Performance counters;0
Count Push Off Row | SQLServer:Access Methods;WIN8-DEV;Performance counters;0
Deferred dropped AUs | SQLServer:Access Methods;WIN8-DEV;Performance counters;0
Deferred Dropped rowsets | SQLServer:Access Methods;WIN8-DEV;Performance counters;0
Dropped rowset cleanups/sec | SQLServer:Access Methods;WIN8-DEV;Performance counters;0
Dropped rowsets skipped/sec | SQLServer:Access Methods;WIN8-DEV;Performance counters;0
Extent Deallocations/sec | SQLServer:Access Methods;WIN8-DEV;Performance counters;0
Extents Allocated/sec | SQLServer:Access Methods;WIN8-DEV;Performance counters;2
Failed AU cleanup batches/sec | SQLServer:Access Methods;WIN8-DEV;Performance counters;0
Failed leaf page cookie | SQLServer:Access Methods;WIN8-DEV;Performance counters;0
Failed tree page cookie | SQLServer:Access Methods;WIN8-DEV;Performance counters;0
Forwarded Records/sec | SQLServer:Access Methods;WIN8-DEV;Performance counters;0
FreeSpace Page Fetches/sec | SQLServer:Access Methods;WIN8-DEV;Performance counters;0
FreeSpace Scans/sec | SQLServer:Access Methods;WIN8-DEV;Performance counters;0
Full Scans/sec | SQLServer:Access Methods;WIN8-DEV;Performance counters;0
Index Searches/sec | SQLServer:Access Methods;WIN8-DEV;Performance counters;1208
InSysXact waits/sec | SQLServer:Access Methods;WIN8-DEV;Performance counters;0
LobHandle Create Count | SQLServer:Access Methods;WIN8-DEV;Performance counters;0
LobHandle Destroy Count | SQLServer:Access Methods;WIN8-DEV;Performance counters;0
LobSS Provider Create Count | SQLServer:Access Methods;WIN8-DEV;Performance counters;0
LobSS Provider Destroy Count | SQLServer:Access Methods;WIN8-DEV;Performance counters;0
LobSS Provider Truncation Count | SQLServer:Access Methods;WIN8-DEV;Performance counters;0
Mixed page allocations/sec | SQLServer:Access Methods;WIN8-DEV;Performance counters;10
Page compression attempts/sec | SQLServer:Access Methods;WIN8-DEV;Performance counters;0
Page Deallocations/sec | SQLServer:Access Methods;WIN8-DEV;Performance counters;0
Page Splits/sec | SQLServer:Access Methods;WIN8-DEV;Performance counters;20
Pages Allocated/sec | SQLServer:Access Methods;WIN8-DEV;Performance counters;22
Pages compressed/sec | SQLServer:Access Methods;WIN8-DEV;Performance counters;0
Probe Scans/sec | SQLServer:Access Methods;WIN8-DEV;Performance counters;6
Range Scans/sec | SQLServer:Access Methods;WIN8-DEV;Performance counters;45
Scan Point Revalidations/sec | SQLServer:Access Methods;WIN8-DEV;Performance counters;0
Skipped Ghosted Records/sec | SQLServer:Access Methods;WIN8-DEV;Performance counters;0
Table Lock Escalations/sec | SQLServer:Access Methods;WIN8-DEV;Performance counters;0
Used leaf page cookie | SQLServer:Access Methods;WIN8-DEV;Performance counters;0
Used tree page cookie | SQLServer:Access Methods;WIN8-DEV;Performance counters;0
Workfiles Created/sec | SQLServer:Access Methods;WIN8-DEV;Performance counters;8
Worktables Created/sec | SQLServer:Access Methods;WIN8-DEV;Performance counters;2
Worktables From Cache Base | SQLServer:Access Methods;WIN8-DEV;Performance counters;0
Worktables From Cache Ratio | SQLServer:Access Methods;WIN8-DEV;Performance counters;1
Bytes Received from Replica/sec | _Total | SQLServer:Availability Replica;WIN8-DEV;Performance counters;0
Bytes Sent to Replica/sec | _Total | SQLServer:Availability Replica;WIN8-DEV;Performance counters;0
Bytes Sent to Transport/sec | _Total | SQLServer:Availability Replica;WIN8-DEV;Performance counters;0
Flow Control Time (ms/sec) | _Total | SQLServer:Availability Replica;WIN8-DEV;Performance counters;0
Flow Control/sec | _Total | SQLServer:Availability Replica;WIN8-DEV;Performance counters;0
Receives from Replica/sec | _Total | SQLServer:Availability Replica;WIN8-DEV;Performance counters;0
Resent Messages/sec | _Total | SQLServer:Availability Replica;WIN8-DEV;Performance counters;0
Sends to Replica/sec | _Total | SQLServer:Availability Replica;WIN8-DEV;Performance counters;0
Sends to Transport/sec | _Total | SQLServer:Availability Replica;WIN8-DEV;Performance counters;0
Batches >=000000ms & <000001ms | CPU Time:Requests | SQLServer:Batch Resp Statistics;WIN8-DEV;Performance counters;369
Batches >=000000ms & <000001ms | CPU Time:Total(ms) | SQLServer:Batch Resp Statistics;WIN8-DEV;Performance counters;0
Batches >=000000ms & <000001ms | Elapsed Time:Requests | SQLServer:Batch Resp Statistics;WIN8-DEV;Performance counters;370
Batches >=000000ms & <000001ms | Elapsed Time:Total(ms) | SQLServer:Batch Resp Statistics;WIN8-DEV;Performance counters;0
Batches >=000001ms & <000002ms | CPU Time:Requests | SQLServer:Batch Resp Statistics;WIN8-DEV;Performance counters;24
Batches >=000001ms & <000002ms | CPU Time:Total(ms) | SQLServer:Batch Resp Statistics;WIN8-DEV;Performance counters;24
Batches >=000001ms & <000002ms | Elapsed Time:Requests | SQLServer:Batch Resp Statistics;WIN8-DEV;Performance counters;16
Batches >=000001ms & <000002ms | Elapsed Time:Total(ms) | SQLServer:Batch Resp Statistics;WIN8-DEV;Performance counters;16
Batches >=000002ms & <000005ms | CPU Time:Requests | SQLServer:Batch Resp Statistics;WIN8-DEV;Performance counters;10
Batches >=000002ms & <000005ms | CPU Time:Total(ms) | SQLServer:Batch Resp Statistics;WIN8-DEV;Performance counters;30
Batches >=000002ms & <000005ms | Elapsed Time:Requests | SQLServer:Batch Resp Statistics;WIN8-DEV;Performance counters;8
Batches >=000002ms & <000005ms | Elapsed Time:Total(ms) | SQLServer:Batch Resp Statistics;WIN8-DEV;Performance counters;23
Batches >=000005ms & <000010ms | CPU Time:Requests | SQLServer:Batch Resp Statistics;WIN8-DEV;Performance counters;30
Batches >=000005ms & <000010ms | CPU Time:Total(ms) | SQLServer:Batch Resp Statistics;WIN8-DEV;Performance counters;211
Batches >=000005ms & <000010ms | Elapsed Time:Requests | SQLServer:Batch Resp Statistics;WIN8-DEV;Performance counters;21
Batches >=000005ms & <000010ms | Elapsed Time:Total(ms) | SQLServer:Batch Resp Statistics;WIN8-DEV;Performance counters;148
Batches >=000010ms & <000020ms | CPU Time:Requests | SQLServer:Batch Resp Statistics;WIN8-DEV;Performance counters;30
Batches >=000010ms & <000020ms | CPU Time:Total(ms) | SQLServer:Batch Resp Statistics;WIN8-DEV;Performance counters;432
Batches >=000010ms & <000020ms | Elapsed Time:Requests | SQLServer:Batch Resp Statistics;WIN8-DEV;Performance counters;21
Batches >=000010ms & <000020ms | Elapsed Time:Total(ms) | SQLServer:Batch Resp Statistics;WIN8-DEV;Performance counters;305
Batches >=000020ms & <000050ms | CPU Time:Requests | SQLServer:Batch Resp Statistics;WIN8-DEV;Performance counters;46
Batches >=000020ms & <000050ms | CPU Time:Total(ms) | SQLServer:Batch Resp Statistics;WIN8-DEV;Performance counters;1545
Batches >=000020ms & <000050ms | Elapsed Time:Requests | SQLServer:Batch Resp Statistics;WIN8-DEV;Performance counters;37
Batches >=000020ms & <000050ms | Elapsed Time:Total(ms) | SQLServer:Batch Resp Statistics;WIN8-DEV;Performance counters;1261
Batches >=000050ms & <000100ms | CPU Time:Requests | SQLServer:Batch Resp Statistics;WIN8-DEV;Performance counters;35
Batches >=000050ms & <000100ms | CPU Time:Total(ms) | SQLServer:Batch Resp Statistics;WIN8-DEV;Performance counters;2463
Batches >=000050ms & <000100ms | Elapsed Time:Requests | SQLServer:Batch Resp Statistics;WIN8-DEV;Performance counters;18
Batches >=000050ms & <000100ms | Elapsed Time:Total(ms) | SQLServer:Batch Resp Statistics;WIN8-DEV;Performance counters;1343
Batches >=000100ms & <000200ms | CPU Time:Requests | SQLServer:Batch Resp Statistics;WIN8-DEV;Performance counters;1
Batches >=000100ms & <000200ms | CPU Time:Total(ms) | SQLServer:Batch Resp Statistics;WIN8-DEV;Performance counters;161
Batches >=000100ms & <000200ms | Elapsed Time:Requests | SQLServer:Batch Resp Statistics;WIN8-DEV;Performance counters;3
Batches >=000100ms & <000200ms | Elapsed Time:Total(ms) | SQLServer:Batch Resp Statistics;WIN8-DEV;Performance counters;373
Batches >=000200ms & <000500ms | CPU Time:Requests | SQLServer:Batch Resp Statistics;WIN8-DEV;Performance counters;0
Batches >=000200ms & <000500ms | CPU Time:Total(ms) | SQLServer:Batch Resp Statistics;WIN8-DEV;Performance counters;0
Batches >=000200ms & <000500ms | Elapsed Time:Requests | SQLServer:Batch Resp Statistics;WIN8-DEV;Performance counters;1
Batches >=000200ms & <000500ms | Elapsed Time:Total(ms) | SQLServer:Batch Resp Statistics;WIN8-DEV;Performance counters;255
Batches >=000500ms & <001000ms | CPU Time:Requests | SQLServer:Batch Resp Statistics;WIN8-DEV;Performance counters;0
Batches >=000500ms & <001000ms | CPU Time:Total(ms) | SQLServer:Batch Resp Statistics;WIN8-DEV;Performance counters;0
Batches >=000500ms & <001000ms | Elapsed Time:Requests | SQLServer:Batch Resp Statistics;WIN8-DEV;Performance counters;2
Batches >=000500ms & <001000ms | Elapsed Time:Total(ms) | SQLServer:Batch Resp Statistics;WIN8-DEV;Performance counters;1291
Batches >=001000ms & <002000ms | CPU Time:Requests | SQLServer:Batch Resp Statistics;WIN8-DEV;Performance counters;0
Batches >=001000ms & <002000ms | CPU Time:Total(ms) | SQLServer:Batch Resp Statistics;WIN8-DEV;Performance counters;0
Batches >=001000ms & <002000ms | Elapsed Time:Requests | SQLServer:Batch Resp Statistics;WIN8-DEV;Performance counters;19
Batches >=001000ms & <002000ms | Elapsed Time:Total(ms) | SQLServer:Batch Resp Statistics;WIN8-DEV;Performance counters;21560
Batches >=002000ms & <005000ms | CPU Time:Requests | SQLServer:Batch Resp Statistics;WIN8-DEV;Performance counters;0
Batches >=002000ms & <005000ms | CPU Time:Total(ms) | SQLServer:Batch Resp Statistics;WIN8-DEV;Performance counters;0
Batches >=002000ms & <005000ms | Elapsed Time:Requests | SQLServer:Batch Resp Statistics;WIN8-DEV;Performance counters;1
Batches >=002000ms & <005000ms | Elapsed Time:Total(ms) | SQLServer:Batch Resp Statistics;WIN8-DEV;Performance counters;2257
Batches >=005000ms & <010000ms | CPU Time:Requests | SQLServer:Batch Resp Statistics;WIN8-DEV;Performance counters;0
Batches >=005000ms & <010000ms | CPU Time:Total(ms) | SQLServer:Batch Resp Statistics;WIN8-DEV;Performance counters;0
Batches >=005000ms & <010000ms | Elapsed Time:Requests | SQLServer:Batch Resp Statistics;WIN8-DEV;Performance counters;19
Batches >=005000ms & <010000ms | Elapsed Time:Total(ms) | SQLServer:Batch Resp Statistics;WIN8-DEV;Performance counters;97479
Batches >=010000ms & <020000ms | CPU Time:Requests | SQLServer:Batch Resp Statistics;WIN8-DEV;Performance counters;0
Batches >=010000ms & <020000ms | CPU Time:Total(ms) | SQLServer:Batch Resp Statistics;WIN8-DEV;Performance counters;0
Batches >=010000ms & <020000ms | Elapsed Time:Requests | SQLServer:Batch Resp Statistics;WIN8-DEV;Performance counters;0
Batches >=010000ms & <020000ms | Elapsed Time:Total(ms) | SQLServer:Batch Resp Statistics;WIN8-DEV;Performance counters;0
Batches >=020000ms & <050000ms | CPU Time:Requests | SQLServer:Batch Resp Statistics;WIN8-DEV;Performance counters;0
Batches >=020000ms & <050000ms | CPU Time:Total(ms) | SQLServer:Batch Resp Statistics;WIN8-DEV;Performance counters;0
Batches >=020000ms & <050000ms | Elapsed Time:Requests | SQLServer:Batch Resp Statistics;WIN8-DEV;Performance counters;0
Batches >=020000ms & <050000ms | Elapsed Time:Total(ms) | SQLServer:Batch Resp Statistics;WIN8-DEV;Performance counters;0
Batches >=050000ms & <100000ms | CPU Time:Requests | SQLServer:Batch Resp Statistics;WIN8-DEV;Performance counters;0
Batches >=050000ms & <100000ms | CPU Time:Total(ms) | SQLServer:Batch Resp Statistics;WIN8-DEV;Performance counters;0
Batches >=050000ms & <100000ms | Elapsed Time:Requests | SQLServer:Batch Resp Statistics;WIN8-DEV;Performance counters;0
Batches >=050000ms & <100000ms | Elapsed Time:Total(ms) | SQLServer:Batch Resp Statistics;WIN8-DEV;Performance counters;0
Batches >=100000ms | CPU Time:Requests | SQLServer:Batch Resp Statistics;WIN8-DEV;Performance counters;0
Batches >=100000ms | CPU Time:Total(ms) | SQLServer:Batch Resp Statistics;WIN8-DEV;Performance counters;0
Batches >=100000ms | Elapsed Time:Requests | SQLServer:Batch Resp Statistics;WIN8-DEV;Performance counters;0
Batches >=100000ms | Elapsed Time:Total(ms) | SQLServer:Batch Resp Statistics;WIN8-DEV;Performance counters;0
Stored Procedures Invoked/sec | _Total | SQLServer:Broker Activation;WIN8-DEV;Performance counters;0
Task Limit Reached | _Total | SQLServer:Broker Activation;WIN8-DEV;Performance counters;3
Task Limit Reached/sec | _Total | SQLServer:Broker Activation;WIN8-DEV;Performance counters;0
Tasks Aborted/sec | _Total | SQLServer:Broker Activation;WIN8-DEV;Performance counters;0
Tasks Running | _Total | SQLServer:Broker Activation;WIN8-DEV;Performance counters;0
Tasks Started/sec | _Total | SQLServer:Broker Activation;WIN8-DEV;Performance counters;0
Activation Errors Total | SQLServer:Broker Statistics;WIN8-DEV;Performance counters;0
Broker Transaction Rollbacks | SQLServer:Broker Statistics;WIN8-DEV;Performance counters;0
Corrupted Messages Total | SQLServer:Broker Statistics;WIN8-DEV;Performance counters;0
Dequeued TransmissionQ Msgs/sec | SQLServer:Broker Statistics;WIN8-DEV;Performance counters;0
Dialog Timer Event Count | SQLServer:Broker Statistics;WIN8-DEV;Performance counters;0
Dropped Messages Total | SQLServer:Broker Statistics;WIN8-DEV;Performance counters;0
Enqueued Local Messages Total | SQLServer:Broker Statistics;WIN8-DEV;Performance counters;0
Enqueued Local Messages/sec | SQLServer:Broker Statistics;WIN8-DEV;Performance counters;0
Enqueued Messages Total | SQLServer:Broker Statistics;WIN8-DEV;Performance counters;0
Enqueued Messages/sec | SQLServer:Broker Statistics;WIN8-DEV;Performance counters;0
Enqueued P1 Messages/sec | SQLServer:Broker Statistics;WIN8-DEV;Performance counters;0
Enqueued P10 Messages/sec | SQLServer:Broker Statistics;WIN8-DEV;Performance counters;0
Enqueued P2 Messages/sec | SQLServer:Broker Statistics;WIN8-DEV;Performance counters;0
Enqueued P3 Messages/sec | SQLServer:Broker Statistics;WIN8-DEV;Performance counters;0
Enqueued P4 Messages/sec | SQLServer:Broker Statistics;WIN8-DEV;Performance counters;0
Enqueued P5 Messages/sec | SQLServer:Broker Statistics;WIN8-DEV;Performance counters;0
Enqueued P6 Messages/sec | SQLServer:Broker Statistics;WIN8-DEV;Performance counters;0
Enqueued P7 Messages/sec | SQLServer:Broker Statistics;WIN8-DEV;Performance counters;0
Enqueued P8 Messages/sec | SQLServer:Broker Statistics;WIN8-DEV;Performance counters;0
Enqueued P9 Messages/sec | SQLServer:Broker Statistics;WIN8-DEV;Performance counters;0
Enqueued TransmissionQ Msgs/sec | SQLServer:Broker Statistics;WIN8-DEV;Performance counters;0
Enqueued Transport Msg Frag Tot | SQLServer:Broker Statistics;WIN8-DEV;Performance counters;0
Enqueued Transport Msg Frags/sec | SQLServer:Broker Statistics;WIN8-DEV;Performance counters;0
Enqueued Transport Msgs Total | SQLServer:Broker Statistics;WIN8-DEV;Performance counters;0
Enqueued Transport Msgs/sec | SQLServer:Broker Statistics;WIN8-DEV;Performance counters;0
Forwarded Messages Total | SQLServer:Broker Statistics;WIN8-DEV;Performance counters;0
Forwarded Messages/sec | SQLServer:Broker Statistics;WIN8-DEV;Performance counters;0
Forwarded Msg Byte Total | SQLServer:Broker Statistics;WIN8-DEV;Performance counters;0
Forwarded Msg Bytes/sec | SQLServer:Broker Statistics;WIN8-DEV;Performance counters;0
Forwarded Msg Discarded Total | SQLServer:Broker Statistics;WIN8-DEV;Performance counters;0
Forwarded Msgs Discarded/sec | SQLServer:Broker Statistics;WIN8-DEV;Performance counters;0
Forwarded Pending Msg Bytes | SQLServer:Broker Statistics;WIN8-DEV;Performance counters;0
Forwarded Pending Msg Count | SQLServer:Broker Statistics;WIN8-DEV;Performance counters;0
SQL RECEIVE Total | SQLServer:Broker Statistics;WIN8-DEV;Performance counters;0
SQL RECEIVEs/sec | SQLServer:Broker Statistics;WIN8-DEV;Performance counters;0
SQL SEND Total | SQLServer:Broker Statistics;WIN8-DEV;Performance counters;0
SQL SENDs/sec | SQLServer:Broker Statistics;WIN8-DEV;Performance counters;0
Avg. Length of Batched Writes | SQLServer:Broker TO Statistics;WIN8-DEV;Performance counters;0
Avg. Length of Batched Writes BS | SQLServer:Broker TO Statistics;WIN8-DEV;Performance counters;1
Avg. Time Between Batches (ms) | SQLServer:Broker TO Statistics;WIN8-DEV;Performance counters;2062
Avg. Time Between Batches Base | SQLServer:Broker TO Statistics;WIN8-DEV;Performance counters;1
Avg. Time to Write Batch (ms) | SQLServer:Broker TO Statistics;WIN8-DEV;Performance counters;0
Avg. Time to Write Batch Base | SQLServer:Broker TO Statistics;WIN8-DEV;Performance counters;1
Transmission Obj Gets/Sec | SQLServer:Broker TO Statistics;WIN8-DEV;Performance counters;0
Transmission Obj Set Dirty/Sec | SQLServer:Broker TO Statistics;WIN8-DEV;Performance counters;0
Transmission Obj Writes/Sec | SQLServer:Broker TO Statistics;WIN8-DEV;Performance counters;0
Current Bytes for Recv I/O | SQLServer:Broker/DBM Transport;WIN8-DEV;Performance counters;0
Current Bytes for Send I/O | SQLServer:Broker/DBM Transport;WIN8-DEV;Performance counters;0
Current Msg Frags for Send I/O | SQLServer:Broker/DBM Transport;WIN8-DEV;Performance counters;0
Message Fragment P1 Sends/sec | SQLServer:Broker/DBM Transport;WIN8-DEV;Performance counters;0
Message Fragment P10 Sends/sec | SQLServer:Broker/DBM Transport;WIN8-DEV;Performance counters;0
Message Fragment P2 Sends/sec | SQLServer:Broker/DBM Transport;WIN8-DEV;Performance counters;0
Message Fragment P3 Sends/sec | SQLServer:Broker/DBM Transport;WIN8-DEV;Performance counters;0
Message Fragment P4 Sends/sec | SQLServer:Broker/DBM Transport;WIN8-DEV;Performance counters;0
Message Fragment P5 Sends/sec | SQLServer:Broker/DBM Transport;WIN8-DEV;Performance counters;0
Message Fragment P6 Sends/sec | SQLServer:Broker/DBM Transport;WIN8-DEV;Performance counters;0
Message Fragment P7 Sends/sec | SQLServer:Broker/DBM Transport;WIN8-DEV;Performance counters;0
Message Fragment P8 Sends/sec | SQLServer:Broker/DBM Transport;WIN8-DEV;Performance counters;0
Message Fragment P9 Sends/sec | SQLServer:Broker/DBM Transport;WIN8-DEV;Performance counters;0
Message Fragment Receives/sec | SQLServer:Broker/DBM Transport;WIN8-DEV;Performance counters;0
Message Fragment Sends/sec | SQLServer:Broker/DBM Transport;WIN8-DEV;Performance counters;0
Msg Fragment Recv Size Avg | SQLServer:Broker/DBM Transport;WIN8-DEV;Performance counters;0
Msg Fragment Recv Size Avg Base | SQLServer:Broker/DBM Transport;WIN8-DEV;Performance counters;0
Msg Fragment Send Size Avg | SQLServer:Broker/DBM Transport;WIN8-DEV;Performance counters;0
Msg Fragment Send Size Avg Base | SQLServer:Broker/DBM Transport;WIN8-DEV;Performance counters;0
Open Connection Count | SQLServer:Broker/DBM Transport;WIN8-DEV;Performance counters;0
Pending Bytes for Recv I/O | SQLServer:Broker/DBM Transport;WIN8-DEV;Performance counters;0
Pending Bytes for Send I/O | SQLServer:Broker/DBM Transport;WIN8-DEV;Performance counters;0
Pending Msg Frags for Recv I/O | SQLServer:Broker/DBM Transport;WIN8-DEV;Performance counters;0
Pending Msg Frags for Send I/O | SQLServer:Broker/DBM Transport;WIN8-DEV;Performance counters;0
Receive I/O bytes/sec | SQLServer:Broker/DBM Transport;WIN8-DEV;Performance counters;0
Receive I/O Len Avg | SQLServer:Broker/DBM Transport;WIN8-DEV;Performance counters;0
Receive I/O Len Avg Base | SQLServer:Broker/DBM Transport;WIN8-DEV;Performance counters;0
Receive I/Os/sec | SQLServer:Broker/DBM Transport;WIN8-DEV;Performance counters;0
Recv I/O Buffer Copies bytes/sec | SQLServer:Broker/DBM Transport;WIN8-DEV;Performance counters;0
Recv I/O Buffer Copies Count | SQLServer:Broker/DBM Transport;WIN8-DEV;Performance counters;0
Send I/O bytes/sec | SQLServer:Broker/DBM Transport;WIN8-DEV;Performance counters;0
Send I/O Len Avg | SQLServer:Broker/DBM Transport;WIN8-DEV;Performance counters;0
Send I/O Len Avg Base | SQLServer:Broker/DBM Transport;WIN8-DEV;Performance counters;0
Send I/Os/sec | SQLServer:Broker/DBM Transport;WIN8-DEV;Performance counters;0
Background writer pages/sec | SQLServer:Buffer Manager;WIN8-DEV;Performance counters;0
Buffer cache hit ratio | SQLServer:Buffer Manager;WIN8-DEV;Performance counters;1
Buffer cache hit ratio base | SQLServer:Buffer Manager;WIN8-DEV;Performance counters;2448
Checkpoint pages/sec | SQLServer:Buffer Manager;WIN8-DEV;Performance counters;0
Database pages | SQLServer:Buffer Manager;WIN8-DEV;Performance counters;6676
Extension allocated pages | SQLServer:Buffer Manager;WIN8-DEV;Performance counters;0
Extension free pages | SQLServer:Buffer Manager;WIN8-DEV;Performance counters;0
Extension in use as percentage | SQLServer:Buffer Manager;WIN8-DEV;Performance counters;0
Extension outstanding IO counter | SQLServer:Buffer Manager;WIN8-DEV;Performance counters;0
Extension page evictions/sec | SQLServer:Buffer Manager;WIN8-DEV;Performance counters;0
Extension page reads/sec | SQLServer:Buffer Manager;WIN8-DEV;Performance counters;0
Extension page unreferenced time | SQLServer:Buffer Manager;WIN8-DEV;Performance counters;0
Extension page writes/sec | SQLServer:Buffer Manager;WIN8-DEV;Performance counters;0
Free list stalls/sec | SQLServer:Buffer Manager;WIN8-DEV;Performance counters;0
Integral Controller Slope | SQLServer:Buffer Manager;WIN8-DEV;Performance counters;10
Lazy writes/sec | SQLServer:Buffer Manager;WIN8-DEV;Performance counters;0
Page life expectancy | SQLServer:Buffer Manager;WIN8-DEV;Performance counters;29730
Page lookups/sec | SQLServer:Buffer Manager;WIN8-DEV;Performance counters;2534
Page reads/sec | SQLServer:Buffer Manager;WIN8-DEV;Performance counters;0
Page writes/sec | SQLServer:Buffer Manager;WIN8-DEV;Performance counters;0
Readahead pages/sec | SQLServer:Buffer Manager;WIN8-DEV;Performance counters;0
Readahead time/sec | SQLServer:Buffer Manager;WIN8-DEV;Performance counters;0
Target pages | SQLServer:Buffer Manager;WIN8-DEV;Performance counters;16367616
Database pages | 000 | SQLServer:Buffer Node;WIN8-DEV;Performance counters;6676
Local node page lookups/sec | 000 | SQLServer:Buffer Node;WIN8-DEV;Performance counters;0
Page life expectancy | 000 | SQLServer:Buffer Node;WIN8-DEV;Performance counters;29730
Remote node page lookups/sec | 000 | SQLServer:Buffer Node;WIN8-DEV;Performance counters;0
Cache Entries Count | _Total | SQLServer:Catalog Metadata;WIN8-DEV;Performance counters;2428
Cache Entries Count | mssqlsystemresource | SQLServer:Catalog Metadata;WIN8-DEV;Performance counters;2204
Cache Entries Pinned Count | _Total | SQLServer:Catalog Metadata;WIN8-DEV;Performance counters;0
Cache Entries Pinned Count | mssqlsystemresource | SQLServer:Catalog Metadata;WIN8-DEV;Performance counters;0
Cache Hit Ratio | _Total | SQLServer:Catalog Metadata;WIN8-DEV;Performance counters;1
Cache Hit Ratio | mssqlsystemresource | SQLServer:Catalog Metadata;WIN8-DEV;Performance counters;1
Cache Hit Ratio Base | _Total | SQLServer:Catalog Metadata;WIN8-DEV;Performance counters;71
Cache Hit Ratio Base | mssqlsystemresource | SQLServer:Catalog Metadata;WIN8-DEV;Performance counters;30
CLR Execution | SQLServer:CLR;WIN8-DEV;Performance counters;327033
Active cursors | _Total | SQLServer:Cursor Manager by Type;WIN8-DEV;Performance counters;0
Active cursors | API Cursor | SQLServer:Cursor Manager by Type;WIN8-DEV;Performance counters;0
Active cursors | TSQL Global Cursor | SQLServer:Cursor Manager by Type;WIN8-DEV;Performance counters;0
Active cursors | TSQL Local Cursor | SQLServer:Cursor Manager by Type;WIN8-DEV;Performance counters;0
Cache Hit Ratio | _Total | SQLServer:Cursor Manager by Type;WIN8-DEV;Performance counters;0
Cache Hit Ratio | API Cursor | SQLServer:Cursor Manager by Type;WIN8-DEV;Performance counters;0
Cache Hit Ratio | TSQL Global Cursor | SQLServer:Cursor Manager by Type;WIN8-DEV;Performance counters;0
Cache Hit Ratio | TSQL Local Cursor | SQLServer:Cursor Manager by Type;WIN8-DEV;Performance counters;0
Cache Hit Ratio Base | _Total | SQLServer:Cursor Manager by Type;WIN8-DEV;Performance counters;0
Cache Hit Ratio Base | API Cursor | SQLServer:Cursor Manager by Type;WIN8-DEV;Performance counters;0
Cache Hit Ratio Base | TSQL Global Cursor | SQLServer:Cursor Manager by Type;WIN8-DEV;Performance counters;0
Cache Hit Ratio Base | TSQL Local Cursor | SQLServer:Cursor Manager by Type;WIN8-DEV;Performance counters;0
Cached Cursor Counts | _Total | SQLServer:Cursor Manager by Type;WIN8-DEV;Performance counters;0
Cached Cursor Counts | API Cursor | SQLServer:Cursor Manager by Type;WIN8-DEV;Performance counters;0
Cached Cursor Counts | TSQL Global Cursor | SQLServer:Cursor Manager by Type;WIN8-DEV;Performance counters;0
Cached Cursor Counts | TSQL Local Cursor | SQLServer:Cursor Manager by Type;WIN8-DEV;Performance counters;0
Cursor Cache Use Counts/sec | _Total | SQLServer:Cursor Manager by Type;WIN8-DEV;Performance counters;0
Cursor Cache Use Counts/sec | API Cursor | SQLServer:Cursor Manager by Type;WIN8-DEV;Performance counters;0
Cursor Cache Use Counts/sec | TSQL Global Cursor | SQLServer:Cursor Manager by Type;WIN8-DEV;Performance counters;0
Cursor Cache Use Counts/sec | TSQL Local Cursor | SQLServer:Cursor Manager by Type;WIN8-DEV;Performance counters;0
Cursor memory usage | _Total | SQLServer:Cursor Manager by Type;WIN8-DEV;Performance counters;0
Cursor memory usage | API Cursor | SQLServer:Cursor Manager by Type;WIN8-DEV;Performance counters;0
Cursor memory usage | TSQL Global Cursor | SQLServer:Cursor Manager by Type;WIN8-DEV;Performance counters;0
Cursor memory usage | TSQL Local Cursor | SQLServer:Cursor Manager by Type;WIN8-DEV;Performance counters;0
Cursor Requests/sec | _Total | SQLServer:Cursor Manager by Type;WIN8-DEV;Performance counters;0
Cursor Requests/sec | API Cursor | SQLServer:Cursor Manager by Type;WIN8-DEV;Performance counters;0
Cursor Requests/sec | TSQL Global Cursor | SQLServer:Cursor Manager by Type;WIN8-DEV;Performance counters;0
Cursor Requests/sec | TSQL Local Cursor | SQLServer:Cursor Manager by Type;WIN8-DEV;Performance counters;0
Cursor worktable usage | _Total | SQLServer:Cursor Manager by Type;WIN8-DEV;Performance counters;0
Cursor worktable usage | API Cursor | SQLServer:Cursor Manager by Type;WIN8-DEV;Performance counters;0
Cursor worktable usage | TSQL Global Cursor | SQLServer:Cursor Manager by Type;WIN8-DEV;Performance counters;0
Cursor worktable usage | TSQL Local Cursor | SQLServer:Cursor Manager by Type;WIN8-DEV;Performance counters;0
Number of active cursor plans | _Total | SQLServer:Cursor Manager by Type;WIN8-DEV;Performance counters;0
Number of active cursor plans | API Cursor | SQLServer:Cursor Manager by Type;WIN8-DEV;Performance counters;0
Number of active cursor plans | TSQL Global Cursor | SQLServer:Cursor Manager by Type;WIN8-DEV;Performance counters;0
Number of active cursor plans | TSQL Local Cursor | SQLServer:Cursor Manager by Type;WIN8-DEV;Performance counters;0
Async population count | SQLServer:Cursor Manager Total;WIN8-DEV;Performance counters;0
Cursor conversion rate | SQLServer:Cursor Manager Total;WIN8-DEV;Performance counters;0
Cursor flushes | SQLServer:Cursor Manager Total;WIN8-DEV;Performance counters;0
File Bytes Received/sec | _Total | SQLServer:Database Replica;WIN8-DEV;Performance counters;0
Log Bytes Received/sec | _Total | SQLServer:Database Replica;WIN8-DEV;Performance counters;0
Log remaining for undo | _Total | SQLServer:Database Replica;WIN8-DEV;Performance counters;0
Log Send Queue | _Total | SQLServer:Database Replica;WIN8-DEV;Performance counters;0
Mirrored Write Transactions/sec | _Total | SQLServer:Database Replica;WIN8-DEV;Performance counters;0
Recovery Queue | _Total | SQLServer:Database Replica;WIN8-DEV;Performance counters;0
Redo blocked/sec | _Total | SQLServer:Database Replica;WIN8-DEV;Performance counters;0
Redo Bytes Remaining | _Total | SQLServer:Database Replica;WIN8-DEV;Performance counters;0
Redone Bytes/sec | _Total | SQLServer:Database Replica;WIN8-DEV;Performance counters;0
Total Log requiring undo | _Total | SQLServer:Database Replica;WIN8-DEV;Performance counters;0
Transaction Delay | _Total | SQLServer:Database Replica;WIN8-DEV;Performance counters;0
Active Transactions | _Total | SQLServer:Databases;WIN8-DEV;Performance counters;0
Active Transactions | mssqlsystemresource | SQLServer:Databases;WIN8-DEV;Performance counters;0
Backup/Restore Throughput/sec | _Total | SQLServer:Databases;WIN8-DEV;Performance counters;0
Backup/Restore Throughput/sec | mssqlsystemresource | SQLServer:Databases;WIN8-DEV;Performance counters;0
Bulk Copy Rows/sec | _Total | SQLServer:Databases;WIN8-DEV;Performance counters;0
Bulk Copy Rows/sec | mssqlsystemresource | SQLServer:Databases;WIN8-DEV;Performance counters;0
Bulk Copy Throughput/sec | _Total | SQLServer:Databases;WIN8-DEV;Performance counters;0
Bulk Copy Throughput/sec | mssqlsystemresource | SQLServer:Databases;WIN8-DEV;Performance counters;0
Commit table entries | _Total | SQLServer:Databases;WIN8-DEV;Performance counters;0
Commit table entries | mssqlsystemresource | SQLServer:Databases;WIN8-DEV;Performance counters;0
Data File(s) Size (KB) | _Total | SQLServer:Databases;WIN8-DEV;Performance counters;3512576
Data File(s) Size (KB) | mssqlsystemresource | SQLServer:Databases;WIN8-DEV;Performance counters;40960
DBCC Logical Scan Bytes/sec | _Total | SQLServer:Databases;WIN8-DEV;Performance counters;0
DBCC Logical Scan Bytes/sec | mssqlsystemresource | SQLServer:Databases;WIN8-DEV;Performance counters;0
Group Commit Time/sec | _Total | SQLServer:Databases;WIN8-DEV;Performance counters;0
Group Commit Time/sec | mssqlsystemresource | SQLServer:Databases;WIN8-DEV;Performance counters;0
Log Bytes Flushed/sec | _Total | SQLServer:Databases;WIN8-DEV;Performance counters;307200
Log Bytes Flushed/sec | mssqlsystemresource | SQLServer:Databases;WIN8-DEV;Performance counters;0
Log Cache Hit Ratio | _Total | SQLServer:Databases;WIN8-DEV;Performance counters;0
Log Cache Hit Ratio | mssqlsystemresource | SQLServer:Databases;WIN8-DEV;Performance counters;0
Log Cache Hit Ratio Base | _Total | SQLServer:Databases;WIN8-DEV;Performance counters;0
Log Cache Hit Ratio Base | mssqlsystemresource | SQLServer:Databases;WIN8-DEV;Performance counters;0
Log Cache Reads/sec | _Total | SQLServer:Databases;WIN8-DEV;Performance counters;0
Log Cache Reads/sec | mssqlsystemresource | SQLServer:Databases;WIN8-DEV;Performance counters;0
Log File(s) Size (KB) | _Total | SQLServer:Databases;WIN8-DEV;Performance counters;570992
Log File(s) Size (KB) | mssqlsystemresource | SQLServer:Databases;WIN8-DEV;Performance counters;1016
Log File(s) Used Size (KB) | _Total | SQLServer:Databases;WIN8-DEV;Performance counters;315480
Log File(s) Used Size (KB) | mssqlsystemresource | SQLServer:Databases;WIN8-DEV;Performance counters;634
Log Flush Wait Time | _Total | SQLServer:Databases;WIN8-DEV;Performance counters;0
Log Flush Wait Time | mssqlsystemresource | SQLServer:Databases;WIN8-DEV;Performance counters;0
Log Flush Waits/sec | _Total | SQLServer:Databases;WIN8-DEV;Performance counters;0
Log Flush Waits/sec | mssqlsystemresource | SQLServer:Databases;WIN8-DEV;Performance counters;0
Log Flush Write Time (ms) | _Total | SQLServer:Databases;WIN8-DEV;Performance counters;1
Log Flush Write Time (ms) | mssqlsystemresource | SQLServer:Databases;WIN8-DEV;Performance counters;0
Log Flushes/sec | _Total | SQLServer:Databases;WIN8-DEV;Performance counters;5
Log Flushes/sec | mssqlsystemresource | SQLServer:Databases;WIN8-DEV;Performance counters;0
Log Growths | _Total | SQLServer:Databases;WIN8-DEV;Performance counters;0
Log Growths | mssqlsystemresource | SQLServer:Databases;WIN8-DEV;Performance counters;0
Log Pool Cache Misses/sec | _Total | SQLServer:Databases;WIN8-DEV;Performance counters;0
Log Pool Cache Misses/sec | mssqlsystemresource | SQLServer:Databases;WIN8-DEV;Performance counters;0
Log Pool Disk Reads/sec | _Total | SQLServer:Databases;WIN8-DEV;Performance counters;0
Log Pool Disk Reads/sec | mssqlsystemresource | SQLServer:Databases;WIN8-DEV;Performance counters;0
Log Pool Requests/sec | _Total | SQLServer:Databases;WIN8-DEV;Performance counters;0
Log Pool Requests/sec | mssqlsystemresource | SQLServer:Databases;WIN8-DEV;Performance counters;0
Log Shrinks | _Total | SQLServer:Databases;WIN8-DEV;Performance counters;0
Log Shrinks | mssqlsystemresource | SQLServer:Databases;WIN8-DEV;Performance counters;0
Log Truncations | _Total | SQLServer:Databases;WIN8-DEV;Performance counters;5
Log Truncations | mssqlsystemresource | SQLServer:Databases;WIN8-DEV;Performance counters;0
Percent Log Used | _Total | SQLServer:Databases;WIN8-DEV;Performance counters;55
Percent Log Used | mssqlsystemresource | SQLServer:Databases;WIN8-DEV;Performance counters;62
Repl. Pending Xacts | _Total | SQLServer:Databases;WIN8-DEV;Performance counters;0
Repl. Pending Xacts | mssqlsystemresource | SQLServer:Databases;WIN8-DEV;Performance counters;0
Repl. Trans. Rate | _Total | SQLServer:Databases;WIN8-DEV;Performance counters;0
Repl. Trans. Rate | mssqlsystemresource | SQLServer:Databases;WIN8-DEV;Performance counters;0
Shrink Data Movement Bytes/sec | _Total | SQLServer:Databases;WIN8-DEV;Performance counters;0
Shrink Data Movement Bytes/sec | mssqlsystemresource | SQLServer:Databases;WIN8-DEV;Performance counters;0
Tracked transactions/sec | _Total | SQLServer:Databases;WIN8-DEV;Performance counters;0
Tracked transactions/sec | mssqlsystemresource | SQLServer:Databases;WIN8-DEV;Performance counters;0
Transactions/sec | _Total | SQLServer:Databases;WIN8-DEV;Performance counters;6
Transactions/sec | mssqlsystemresource | SQLServer:Databases;WIN8-DEV;Performance counters;0
Write Transactions/sec | _Total | SQLServer:Databases;WIN8-DEV;Performance counters;3
Write Transactions/sec | mssqlsystemresource | SQLServer:Databases;WIN8-DEV;Performance counters;0
XTP Memory Used (KB) | _Total | SQLServer:Databases;WIN8-DEV;Performance counters;0
XTP Memory Used (KB) | mssqlsystemresource | SQLServer:Databases;WIN8-DEV;Performance counters;0
Usage | '#' and '##' as the name of temporary tables and stored procedures | SQLServer:Deprecated Features;WIN8-DEV;Performance counters;0
Usage | '::' function calling syntax | SQLServer:Deprecated Features;WIN8-DEV;Performance counters;0
Usage | '@' and names that start with '@@' as Transact-SQL identifiers | SQLServer:Deprecated Features;WIN8-DEV;Performance counters;0
Usage | ADDING TAPE DEVICE | SQLServer:Deprecated Features;WIN8-DEV;Performance counters;0
Usage | ALL Permission | SQLServer:Deprecated Features;WIN8-DEV;Performance counters;0
Usage | ALTER DATABASE WITH TORN_PAGE_DETECTION | SQLServer:Deprecated Features;WIN8-DEV;Performance counters;0
Usage | ALTER LOGIN WITH SET CREDENTIAL | SQLServer:Deprecated Features;WIN8-DEV;Performance counters;0
Usage | asymmetric_keys | SQLServer:Deprecated Features;WIN8-DEV;Performance counters;0
Usage | asymmetric_keys.attested_by | SQLServer:Deprecated Features;WIN8-DEV;Performance counters;0
Usage | Azeri_Cyrillic_90 | SQLServer:Deprecated Features;WIN8-DEV;Performance counters;0
Usage | Azeri_Latin_90 | SQLServer:Deprecated Features;WIN8-DEV;Performance counters;0
Usage | BACKUP DATABASE or LOG TO TAPE | SQLServer:Deprecated Features;WIN8-DEV;Performance counters;0
Usage | certificates | SQLServer:Deprecated Features;WIN8-DEV;Performance counters;0
Usage | certificates.attested_by | SQLServer:Deprecated Features;WIN8-DEV;Performance counters;0
Usage | Create/alter SOAP endpoint | SQLServer:Deprecated Features;WIN8-DEV;Performance counters;0
Usage | CREATE_DROP_DEFAULT | SQLServer:Deprecated Features;WIN8-DEV;Performance counters;0
Usage | CREATE_DROP_RULE | SQLServer:Deprecated Features;WIN8-DEV;Performance counters;0
Usage | Data types: text ntext or image | SQLServer:Deprecated Features;WIN8-DEV;Performance counters;0
Usage | Database compatibility level 100 | SQLServer:Deprecated Features;WIN8-DEV;Performance counters;0
Usage | Database compatibility level 110 | SQLServer:Deprecated Features;WIN8-DEV;Performance counters;4
Usage | Database compatibility level 90 | SQLServer:Deprecated Features;WIN8-DEV;Performance counters;0
Usage | Database Mirroring | SQLServer:Deprecated Features;WIN8-DEV;Performance counters;0
Usage | DATABASEPROPERTY | SQLServer:Deprecated Features;WIN8-DEV;Performance counters;0
Usage | DATABASEPROPERTYEX('IsFullTextEnabled') | SQLServer:Deprecated Features;WIN8-DEV;Performance counters;0
Usage | DBCC [UN]PINTABLE | SQLServer:Deprecated Features;WIN8-DEV;Performance counters;0
Usage | DBCC DBREINDEX | SQLServer:Deprecated Features;WIN8-DEV;Performance counters;0
Usage | DBCC INDEXDEFRAG | SQLServer:Deprecated Features;WIN8-DEV;Performance counters;0
Usage | DBCC SHOWCONTIG | SQLServer:Deprecated Features;WIN8-DEV;Performance counters;0
Usage | DBCC_EXTENTINFO | SQLServer:Deprecated Features;WIN8-DEV;Performance counters;0
Usage | DBCC_IND | SQLServer:Deprecated Features;WIN8-DEV;Performance counters;0
Usage | DEFAULT keyword as a default value | SQLServer:Deprecated Features;WIN8-DEV;Performance counters;0
Usage | Deprecated Attested Option | SQLServer:Deprecated Features;WIN8-DEV;Performance counters;0
Usage | Deprecated encryption algorithm | SQLServer:Deprecated Features;WIN8-DEV;Performance counters;0
Usage | DESX algorithm | SQLServer:Deprecated Features;WIN8-DEV;Performance counters;0
Usage | dm_fts_active_catalogs | SQLServer:Deprecated Features;WIN8-DEV;Performance counters;0
Usage | dm_fts_active_catalogs.is_paused | SQLServer:Deprecated Features;WIN8-DEV;Performance counters;0
Usage | dm_fts_active_catalogs.previous_status | SQLServer:Deprecated Features;WIN8-DEV;Performance counters;0
Usage | dm_fts_active_catalogs.previous_status_description | SQLServer:Deprecated Features;WIN8-DEV;Performance counters;0
Usage | dm_fts_active_catalogs.row_count_in_thousands | SQLServer:Deprecated Features;WIN8-DEV;Performance counters;0
Usage | dm_fts_active_catalogs.status | SQLServer:Deprecated Features;WIN8-DEV;Performance counters;0
Usage | dm_fts_active_catalogs.status_description | SQLServer:Deprecated Features;WIN8-DEV;Performance counters;0
Usage | dm_fts_active_catalogs.worker_count | SQLServer:Deprecated Features;WIN8-DEV;Performance counters;0
Usage | dm_fts_memory_buffers | SQLServer:Deprecated Features;WIN8-DEV;Performance counters;0
Usage | dm_fts_memory_buffers.row_count | SQLServer:Deprecated Features;WIN8-DEV;Performance counters;0
Usage | DROP INDEX with two-part name | SQLServer:Deprecated Features;WIN8-DEV;Performance counters;0
Usage | endpoint_webmethods | SQLServer:Deprecated Features;WIN8-DEV;Performance counters;0
Usage | EXTPROP_LEVEL0TYPE | SQLServer:Deprecated Features;WIN8-DEV;Performance counters;0
Usage | EXTPROP_LEVEL0USER | SQLServer:Deprecated Features;WIN8-DEV;Performance counters;0
Usage | FILE_ID | SQLServer:Deprecated Features;WIN8-DEV;Performance counters;0
Usage | fn_get_sql | SQLServer:Deprecated Features;WIN8-DEV;Performance counters;0
Usage | fn_servershareddrives | SQLServer:Deprecated Features;WIN8-DEV;Performance counters;0
Usage | fn_trace_geteventinfo | SQLServer:Deprecated Features;WIN8-DEV;Performance counters;0
Usage | fn_trace_getfilterinfo | SQLServer:Deprecated Features;WIN8-DEV;Performance counters;0
Usage | fn_trace_getinfo | SQLServer:Deprecated Features;WIN8-DEV;Performance counters;0
Usage | fn_trace_gettable | SQLServer:Deprecated Features;WIN8-DEV;Performance counters;0
Usage | fn_virtualservernodes | SQLServer:Deprecated Features;WIN8-DEV;Performance counters;0
Usage | fulltext_catalogs | SQLServer:Deprecated Features;WIN8-DEV;Performance counters;0
Usage | fulltext_catalogs.data_space_id | SQLServer:Deprecated Features;WIN8-DEV;Performance counters;0
Usage | fulltext_catalogs.file_id | SQLServer:Deprecated Features;WIN8-DEV;Performance counters;0
Usage | fulltext_catalogs.path | SQLServer:Deprecated Features;WIN8-DEV;Performance counters;0
Usage | FULLTEXTCATALOGPROPERTY('LogSize') | SQLServer:Deprecated Features;WIN8-DEV;Performance counters;0
Usage | FULLTEXTCATALOGPROPERTY('PopulateStatus') | SQLServer:Deprecated Features;WIN8-DEV;Performance counters;0
Usage | FULLTEXTSERVICEPROPERTY('ConnectTimeout') | SQLServer:Deprecated Features;WIN8-DEV;Performance counters;0
Usage | FULLTEXTSERVICEPROPERTY('DataTimeout') | SQLServer:Deprecated Features;WIN8-DEV;Performance counters;0
Usage | FULLTEXTSERVICEPROPERTY('ResourceUsage') | SQLServer:Deprecated Features;WIN8-DEV;Performance counters;0
Usage | GROUP BY ALL | SQLServer:Deprecated Features;WIN8-DEV;Performance counters;0
Usage | Hindi | SQLServer:Deprecated Features;WIN8-DEV;Performance counters;0
Usage | IDENTITYCOL | SQLServer:Deprecated Features;WIN8-DEV;Performance counters;0
Usage | IN PATH | SQLServer:Deprecated Features;WIN8-DEV;Performance counters;0
Usage | Index view select list without COUNT_BIG(*) | SQLServer:Deprecated Features;WIN8-DEV;Performance counters;0
Usage | INDEX_OPTION | SQLServer:Deprecated Features;WIN8-DEV;Performance counters;0
Usage | INDEXKEY_PROPERTY | SQLServer:Deprecated Features;WIN8-DEV;Performance counters;0
Usage | Indirect TVF hints | SQLServer:Deprecated Features;WIN8-DEV;Performance counters;0
Usage | INSERT NULL into TIMESTAMP columns | SQLServer:Deprecated Features;WIN8-DEV;Performance counters;0
Usage | INSERT_HINTS | SQLServer:Deprecated Features;WIN8-DEV;Performance counters;0
Usage | Korean_Wansung_Unicode | SQLServer:Deprecated Features;WIN8-DEV;Performance counters;0
Usage | Lithuanian_Classic | SQLServer:Deprecated Features;WIN8-DEV;Performance counters;0
Usage | Macedonian | SQLServer:Deprecated Features;WIN8-DEV;Performance counters;0
Usage | MODIFY FILEGROUP READONLY | SQLServer:Deprecated Features;WIN8-DEV;Performance counters;0
Usage | MODIFY FILEGROUP READWRITE | SQLServer:Deprecated Features;WIN8-DEV;Performance counters;0
Usage | More than two-part column name | SQLServer:Deprecated Features;WIN8-DEV;Performance counters;0
Usage | Multiple table hints without comma | SQLServer:Deprecated Features;WIN8-DEV;Performance counters;0
Usage | NOLOCK or READUNCOMMITTED in UPDATE or DELETE | SQLServer:Deprecated Features;WIN8-DEV;Performance counters;0
Usage | Numbered stored procedures | SQLServer:Deprecated Features;WIN8-DEV;Performance counters;0
Usage | numbered_procedure_parameters | SQLServer:Deprecated Features;WIN8-DEV;Performance counters;0
Usage | numbered_procedures | SQLServer:Deprecated Features;WIN8-DEV;Performance counters;0
Usage | objidupdate | SQLServer:Deprecated Features;WIN8-DEV;Performance counters;0
Usage | Old NEAR Syntax | SQLServer:Deprecated Features;WIN8-DEV;Performance counters;0
Usage | OLEDB for ad hoc connections | SQLServer:Deprecated Features;WIN8-DEV;Performance counters;0
Usage | PERMISSIONS | SQLServer:Deprecated Features;WIN8-DEV;Performance counters;0
Usage | READTEXT | SQLServer:Deprecated Features;WIN8-DEV;Performance counters;0
Usage | REMSERVER | SQLServer:Deprecated Features;WIN8-DEV;Performance counters;0
Usage | RESTORE DATABASE or LOG WITH MEDIAPASSWORD | SQLServer:Deprecated Features;WIN8-DEV;Performance counters;0
Usage | RESTORE DATABASE or LOG WITH PASSWORD | SQLServer:Deprecated Features;WIN8-DEV;Performance counters;0
Usage | Returning results from trigger | SQLServer:Deprecated Features;WIN8-DEV;Performance counters;0
Usage | ROWGUIDCOL | SQLServer:Deprecated Features;WIN8-DEV;Performance counters;0
Usage | SET ANSI_NULLS OFF | SQLServer:Deprecated Features;WIN8-DEV;Performance counters;0
Usage | SET ANSI_PADDING OFF | SQLServer:Deprecated Features;WIN8-DEV;Performance counters;0
Usage | SET CONCAT_NULL_YIELDS_NULL OFF | SQLServer:Deprecated Features;WIN8-DEV;Performance counters;0
Usage | SET ERRLVL | SQLServer:Deprecated Features;WIN8-DEV;Performance counters;0
Usage | SET FMTONLY ON | SQLServer:Deprecated Features;WIN8-DEV;Performance counters;0
Usage | SET OFFSETS | SQLServer:Deprecated Features;WIN8-DEV;Performance counters;0
Usage | SET REMOTE_PROC_TRANSACTIONS | SQLServer:Deprecated Features;WIN8-DEV;Performance counters;0
Usage | SET ROWCOUNT | SQLServer:Deprecated Features;WIN8-DEV;Performance counters;0
Usage | SETUSER | SQLServer:Deprecated Features;WIN8-DEV;Performance counters;0
Usage | soap_endpoints | SQLServer:Deprecated Features;WIN8-DEV;Performance counters;0
Usage | sp_addapprole | SQLServer:Deprecated Features;WIN8-DEV;Performance counters;0
Usage | sp_addextendedproc | SQLServer:Deprecated Features;WIN8-DEV;Performance counters;0
Usage | sp_addlogin | SQLServer:Deprecated Features;WIN8-DEV;Performance counters;0
Usage | sp_addremotelogin | SQLServer:Deprecated Features;WIN8-DEV;Performance counters;0
Usage | sp_addrole | SQLServer:Deprecated Features;WIN8-DEV;Performance counters;0
Usage | sp_addrolemember | SQLServer:Deprecated Features;WIN8-DEV;Performance counters;0
Usage | sp_addserver | SQLServer:Deprecated Features;WIN8-DEV;Performance counters;0
Usage | sp_addsrvrolemember | SQLServer:Deprecated Features;WIN8-DEV;Performance counters;0
Usage | sp_addtype | SQLServer:Deprecated Features;WIN8-DEV;Performance counters;0
Usage | sp_adduser | SQLServer:Deprecated Features;WIN8-DEV;Performance counters;0
Usage | sp_approlepassword | SQLServer:Deprecated Features;WIN8-DEV;Performance counters;0
Usage | sp_attach_db | SQLServer:Deprecated Features;WIN8-DEV;Performance counters;0
Usage | sp_attach_single_file_db | SQLServer:Deprecated Features;WIN8-DEV;Performance counters;0
Usage | sp_bindefault | SQLServer:Deprecated Features;WIN8-DEV;Performance counters;0
Usage | sp_bindrule | SQLServer:Deprecated Features;WIN8-DEV;Performance counters;0
Usage | sp_bindsession | SQLServer:Deprecated Features;WIN8-DEV;Performance counters;0
Usage | sp_certify_removable | SQLServer:Deprecated Features;WIN8-DEV;Performance counters;0
Usage | sp_change_users_login | SQLServer:Deprecated Features;WIN8-DEV;Performance counters;0
Usage | sp_changedbowner | SQLServer:Deprecated Features;WIN8-DEV;Performance counters;0
Usage | sp_changeobjectowner | SQLServer:Deprecated Features;WIN8-DEV;Performance counters;0
Usage | sp_configure 'affinity mask' | SQLServer:Deprecated Features;WIN8-DEV;Performance counters;0
Usage | sp_configure 'affinity64 mask' | SQLServer:Deprecated Features;WIN8-DEV;Performance counters;0
Usage | sp_configure 'allow updates' | SQLServer:Deprecated Features;WIN8-DEV;Performance counters;0
Usage | sp_configure 'c2 audit mode' | SQLServer:Deprecated Features;WIN8-DEV;Performance counters;0
Usage | sp_configure 'default trace enabled' | SQLServer:Deprecated Features;WIN8-DEV;Performance counters;0
Usage | sp_configure 'disallow results from triggers' | SQLServer:Deprecated Features;WIN8-DEV;Performance counters;0
Usage | sp_configure 'ft crawl bandwidth (max)' | SQLServer:Deprecated Features;WIN8-DEV;Performance counters;0
Usage | sp_configure 'ft crawl bandwidth (min)' | SQLServer:Deprecated Features;WIN8-DEV;Performance counters;0
Usage | sp_configure 'ft notify bandwidth (max)' | SQLServer:Deprecated Features;WIN8-DEV;Performance counters;0
Usage | sp_configure 'ft notify bandwidth (min)' | SQLServer:Deprecated Features;WIN8-DEV;Performance counters;0
Usage | sp_configure 'locks' | SQLServer:Deprecated Features;WIN8-DEV;Performance counters;0
Usage | sp_configure 'open objects' | SQLServer:Deprecated Features;WIN8-DEV;Performance counters;0
Usage | sp_configure 'priority boost' | SQLServer:Deprecated Features;WIN8-DEV;Performance counters;0
Usage | sp_configure 'remote proc trans' | SQLServer:Deprecated Features;WIN8-DEV;Performance counters;0
Usage | sp_configure 'set working set size' | SQLServer:Deprecated Features;WIN8-DEV;Performance counters;0
Usage | sp_control_dbmasterkey_password | SQLServer:Deprecated Features;WIN8-DEV;Performance counters;0
Usage | sp_create_removable | SQLServer:Deprecated Features;WIN8-DEV;Performance counters;0
Usage | sp_db_increased_partitions | SQLServer:Deprecated Features;WIN8-DEV;Performance counters;0
Usage | sp_db_selective_xml_index | SQLServer:Deprecated Features;WIN8-DEV;Performance counters;0
Usage | sp_db_vardecimal_storage_format | SQLServer:Deprecated Features;WIN8-DEV;Performance counters;0
Usage | sp_dbcmptlevel | SQLServer:Deprecated Features;WIN8-DEV;Performance counters;0
Usage | sp_dbfixedrolepermission | SQLServer:Deprecated Features;WIN8-DEV;Performance counters;0
Usage | sp_dbremove | SQLServer:Deprecated Features;WIN8-DEV;Performance counters;0
Usage | sp_defaultdb | SQLServer:Deprecated Features;WIN8-DEV;Performance counters;0
Usage | sp_defaultlanguage | SQLServer:Deprecated Features;WIN8-DEV;Performance counters;0
Usage | sp_denylogin | SQLServer:Deprecated Features;WIN8-DEV;Performance counters;0
Usage | sp_depends | SQLServer:Deprecated Features;WIN8-DEV;Performance counters;0
Usage | sp_detach_db @keepfulltextindexfile | SQLServer:Deprecated Features;WIN8-DEV;Performance counters;0
Usage | sp_dropapprole | SQLServer:Deprecated Features;WIN8-DEV;Performance counters;0
Usage | sp_dropextendedproc | SQLServer:Deprecated Features;WIN8-DEV;Performance counters;0
Usage | sp_droplogin | SQLServer:Deprecated Features;WIN8-DEV;Performance counters;0
Usage | sp_dropremotelogin | SQLServer:Deprecated Features;WIN8-DEV;Performance counters;0
Usage | sp_droprole | SQLServer:Deprecated Features;WIN8-DEV;Performance counters;0
Usage | sp_droprolemember | SQLServer:Deprecated Features;WIN8-DEV;Performance counters;0
Usage | sp_dropsrvrolemember | SQLServer:Deprecated Features;WIN8-DEV;Performance counters;0
Usage | sp_droptype | SQLServer:Deprecated Features;WIN8-DEV;Performance counters;0
Usage | sp_dropuser | SQLServer:Deprecated Features;WIN8-DEV;Performance counters;0
Usage | sp_estimated_rowsize_reduction_for_vardecimal | SQLServer:Deprecated Features;WIN8-DEV;Performance counters;0
Usage | sp_fulltext_catalog | SQLServer:Deprecated Features;WIN8-DEV;Performance counters;0
Usage | sp_fulltext_column | SQLServer:Deprecated Features;WIN8-DEV;Performance counters;0
Usage | sp_fulltext_database | SQLServer:Deprecated Features;WIN8-DEV;Performance counters;0
Usage | sp_fulltext_service @action=clean_up | SQLServer:Deprecated Features;WIN8-DEV;Performance counters;0
Usage | sp_fulltext_service @action=connect_timeout | SQLServer:Deprecated Features;WIN8-DEV;Performance counters;0
Usage | sp_fulltext_service @action=data_timeout | SQLServer:Deprecated Features;WIN8-DEV;Performance counters;0
Usage | sp_fulltext_service @action=resource_usage | SQLServer:Deprecated Features;WIN8-DEV;Performance counters;0
Usage | sp_fulltext_table | SQLServer:Deprecated Features;WIN8-DEV;Performance counters;0
Usage | sp_getbindtoken | SQLServer:Deprecated Features;WIN8-DEV;Performance counters;0
Usage | sp_grantdbaccess | SQLServer:Deprecated Features;WIN8-DEV;Performance counters;0
Usage | sp_grantlogin | SQLServer:Deprecated Features;WIN8-DEV;Performance counters;0
Usage | sp_help_fulltext_catalog_components | SQLServer:Deprecated Features;WIN8-DEV;Performance counters;0
Usage | sp_help_fulltext_catalogs | SQLServer:Deprecated Features;WIN8-DEV;Performance counters;0
Usage | sp_help_fulltext_catalogs_cursor | SQLServer:Deprecated Features;WIN8-DEV;Performance counters;0
Usage | sp_help_fulltext_columns | SQLServer:Deprecated Features;WIN8-DEV;Performance counters;0
Usage | sp_help_fulltext_columns_cursor | SQLServer:Deprecated Features;WIN8-DEV;Performance counters;0
Usage | sp_help_fulltext_tables | SQLServer:Deprecated Features;WIN8-DEV;Performance counters;0
Usage | sp_help_fulltext_tables_cursor | SQLServer:Deprecated Features;WIN8-DEV;Performance counters;0
Usage | sp_helpdevice | SQLServer:Deprecated Features;WIN8-DEV;Performance counters;0
Usage | sp_helpextendedproc | SQLServer:Deprecated Features;WIN8-DEV;Performance counters;0
Usage | sp_helpremotelogin | SQLServer:Deprecated Features;WIN8-DEV;Performance counters;0
Usage | sp_indexoption | SQLServer:Deprecated Features;WIN8-DEV;Performance counters;0
Usage | sp_lock | SQLServer:Deprecated Features;WIN8-DEV;Performance counters;0
Usage | sp_password | SQLServer:Deprecated Features;WIN8-DEV;Performance counters;0
Usage | sp_remoteoption | SQLServer:Deprecated Features;WIN8-DEV;Performance counters;0
Usage | sp_renamedb | SQLServer:Deprecated Features;WIN8-DEV;Performance counters;0
Usage | sp_resetstatus | SQLServer:Deprecated Features;WIN8-DEV;Performance counters;0
Usage | sp_revokedbaccess | SQLServer:Deprecated Features;WIN8-DEV;Performance counters;0
Usage | sp_revokelogin | SQLServer:Deprecated Features;WIN8-DEV;Performance counters;0
Usage | sp_srvrolepermission | SQLServer:Deprecated Features;WIN8-DEV;Performance counters;0
Usage | sp_trace_create | SQLServer:Deprecated Features;WIN8-DEV;Performance counters;0
Usage | sp_trace_getdata | SQLServer:Deprecated Features;WIN8-DEV;Performance counters;0
Usage | sp_trace_setevent | SQLServer:Deprecated Features;WIN8-DEV;Performance counters;0
Usage | sp_trace_setfilter | SQLServer:Deprecated Features;WIN8-DEV;Performance counters;0
Usage | sp_trace_setstatus | SQLServer:Deprecated Features;WIN8-DEV;Performance counters;0
Usage | sp_unbindefault | SQLServer:Deprecated Features;WIN8-DEV;Performance counters;0
Usage | sp_unbindrule | SQLServer:Deprecated Features;WIN8-DEV;Performance counters;0
Usage | SQL_AltDiction_CP1253_CS_AS | SQLServer:Deprecated Features;WIN8-DEV;Performance counters;0
Usage | sql_dependencies | SQLServer:Deprecated Features;WIN8-DEV;Performance counters;0
Usage | String literals as column aliases | SQLServer:Deprecated Features;WIN8-DEV;Performance counters;0
Usage | sysaltfiles | SQLServer:Deprecated Features;WIN8-DEV;Performance counters;0
Usage | syscacheobjects | SQLServer:Deprecated Features;WIN8-DEV;Performance counters;0
Usage | syscolumns | SQLServer:Deprecated Features;WIN8-DEV;Performance counters;0
Usage | syscomments | SQLServer:Deprecated Features;WIN8-DEV;Performance counters;0
Usage | sysconfigures | SQLServer:Deprecated Features;WIN8-DEV;Performance counters;0
Usage | sysconstraints | SQLServer:Deprecated Features;WIN8-DEV;Performance counters;0
Usage | syscurconfigs | SQLServer:Deprecated Features;WIN8-DEV;Performance counters;0
Usage | sysdatabases | SQLServer:Deprecated Features;WIN8-DEV;Performance counters;0
Usage | sysdepends | SQLServer:Deprecated Features;WIN8-DEV;Performance counters;0
Usage | sysdevices | SQLServer:Deprecated Features;WIN8-DEV;Performance counters;0
Usage | sysfilegroups | SQLServer:Deprecated Features;WIN8-DEV;Performance counters;0
Usage | sysfiles | SQLServer:Deprecated Features;WIN8-DEV;Performance counters;0
Usage | sysforeignkeys | SQLServer:Deprecated Features;WIN8-DEV;Performance counters;0
Usage | sysfulltextcatalogs | SQLServer:Deprecated Features;WIN8-DEV;Performance counters;0
Usage | sysindexes | SQLServer:Deprecated Features;WIN8-DEV;Performance counters;0
Usage | sysindexkeys | SQLServer:Deprecated Features;WIN8-DEV;Performance counters;0
Usage | syslockinfo | SQLServer:Deprecated Features;WIN8-DEV;Performance counters;0
Usage | syslogins | SQLServer:Deprecated Features;WIN8-DEV;Performance counters;0
Usage | sysmembers | SQLServer:Deprecated Features;WIN8-DEV;Performance counters;0
Usage | sysmessages | SQLServer:Deprecated Features;WIN8-DEV;Performance counters;0
Usage | sysobjects | SQLServer:Deprecated Features;WIN8-DEV;Performance counters;0
Usage | sysoledbusers | SQLServer:Deprecated Features;WIN8-DEV;Performance counters;0
Usage | sysopentapes | SQLServer:Deprecated Features;WIN8-DEV;Performance counters;0
Usage | sysperfinfo | SQLServer:Deprecated Features;WIN8-DEV;Performance counters;0
Usage | syspermissions | SQLServer:Deprecated Features;WIN8-DEV;Performance counters;0
Usage | sysprocesses | SQLServer:Deprecated Features;WIN8-DEV;Performance counters;0
Usage | sysprotects | SQLServer:Deprecated Features;WIN8-DEV;Performance counters;0
Usage | sysreferences | SQLServer:Deprecated Features;WIN8-DEV;Performance counters;0
Usage | sysremotelogins | SQLServer:Deprecated Features;WIN8-DEV;Performance counters;0
Usage | sysservers | SQLServer:Deprecated Features;WIN8-DEV;Performance counters;0
Usage | systypes | SQLServer:Deprecated Features;WIN8-DEV;Performance counters;0
Usage | sysusers | SQLServer:Deprecated Features;WIN8-DEV;Performance counters;0
Usage | Table hint without WITH | SQLServer:Deprecated Features;WIN8-DEV;Performance counters;0
Usage | Text in row table option | SQLServer:Deprecated Features;WIN8-DEV;Performance counters;0
Usage | TEXTPTR | SQLServer:Deprecated Features;WIN8-DEV;Performance counters;0
Usage | TEXTVALID | SQLServer:Deprecated Features;WIN8-DEV;Performance counters;0
Usage | TIMESTAMP | SQLServer:Deprecated Features;WIN8-DEV;Performance counters;0
Usage | UPDATETEXT or WRITETEXT | SQLServer:Deprecated Features;WIN8-DEV;Performance counters;0
Usage | USER_ID | SQLServer:Deprecated Features;WIN8-DEV;Performance counters;0
Usage | Using OLEDB for linked servers | SQLServer:Deprecated Features;WIN8-DEV;Performance counters;0
Usage | Vardecimal storage format | SQLServer:Deprecated Features;WIN8-DEV;Performance counters;0
Usage | XMLDATA | SQLServer:Deprecated Features;WIN8-DEV;Performance counters;0
Usage | XP_API | SQLServer:Deprecated Features;WIN8-DEV;Performance counters;3
Usage | xp_grantlogin | SQLServer:Deprecated Features;WIN8-DEV;Performance counters;0
Usage | xp_loginconfig | SQLServer:Deprecated Features;WIN8-DEV;Performance counters;0
Usage | xp_revokelogin | SQLServer:Deprecated Features;WIN8-DEV;Performance counters;0
Distributed Query | Average execution time (ms) | SQLServer:Exec Statistics;WIN8-DEV;Performance counters;0
Distributed Query | Cumulative execution time (ms) per second | SQLServer:Exec Statistics;WIN8-DEV;Performance counters;0
Distributed Query | Execs in progress | SQLServer:Exec Statistics;WIN8-DEV;Performance counters;0
Distributed Query | Execs started per second | SQLServer:Exec Statistics;WIN8-DEV;Performance counters;0
DTC calls | Average execution time (ms) | SQLServer:Exec Statistics;WIN8-DEV;Performance counters;0
DTC calls | Cumulative execution time (ms) per second | SQLServer:Exec Statistics;WIN8-DEV;Performance counters;0
DTC calls | Execs in progress | SQLServer:Exec Statistics;WIN8-DEV;Performance counters;0
DTC calls | Execs started per second | SQLServer:Exec Statistics;WIN8-DEV;Performance counters;0
Extended Procedures | Average execution time (ms) | SQLServer:Exec Statistics;WIN8-DEV;Performance counters;0
Extended Procedures | Cumulative execution time (ms) per second | SQLServer:Exec Statistics;WIN8-DEV;Performance counters;0
Extended Procedures | Execs in progress | SQLServer:Exec Statistics;WIN8-DEV;Performance counters;0
Extended Procedures | Execs started per second | SQLServer:Exec Statistics;WIN8-DEV;Performance counters;0
OLEDB calls | Average execution time (ms) | SQLServer:Exec Statistics;WIN8-DEV;Performance counters;0
OLEDB calls | Cumulative execution time (ms) per second | SQLServer:Exec Statistics;WIN8-DEV;Performance counters;0
OLEDB calls | Execs in progress | SQLServer:Exec Statistics;WIN8-DEV;Performance counters;0
OLEDB calls | Execs started per second | SQLServer:Exec Statistics;WIN8-DEV;Performance counters;0
Avg time delete FileTable item | SQLServer:FileTable;WIN8-DEV;Performance counters;0
Avg time FileTable enumeration | SQLServer:FileTable;WIN8-DEV;Performance counters;0
Avg time FileTable handle kill | SQLServer:FileTable;WIN8-DEV;Performance counters;0
Avg time move FileTable item | SQLServer:FileTable;WIN8-DEV;Performance counters;0
Avg time per file I/O request | SQLServer:FileTable;WIN8-DEV;Performance counters;0
Avg time per file I/O response | SQLServer:FileTable;WIN8-DEV;Performance counters;0
Avg time rename FileTable item | SQLServer:FileTable;WIN8-DEV;Performance counters;0
Avg time to get FileTable item | SQLServer:FileTable;WIN8-DEV;Performance counters;0
Avg time update FileTable item | SQLServer:FileTable;WIN8-DEV;Performance counters;0
FileTable db operations/sec | SQLServer:FileTable;WIN8-DEV;Performance counters;0
FileTable enumeration reqs/sec | SQLServer:FileTable;WIN8-DEV;Performance counters;0
FileTable file I/O requests/sec | SQLServer:FileTable;WIN8-DEV;Performance counters;0
FileTable file I/O response/sec | SQLServer:FileTable;WIN8-DEV;Performance counters;0
FileTable item delete reqs/sec | SQLServer:FileTable;WIN8-DEV;Performance counters;0
FileTable item get requests/sec | SQLServer:FileTable;WIN8-DEV;Performance counters;0
FileTable item move reqs/sec | SQLServer:FileTable;WIN8-DEV;Performance counters;0
FileTable item rename reqs/sec | SQLServer:FileTable;WIN8-DEV;Performance counters;0
FileTable item update reqs/sec | SQLServer:FileTable;WIN8-DEV;Performance counters;0
FileTable kill handle ops/sec | SQLServer:FileTable;WIN8-DEV;Performance counters;0
FileTable table operations/sec | SQLServer:FileTable;WIN8-DEV;Performance counters;0
Time delete FileTable item BASE | SQLServer:FileTable;WIN8-DEV;Performance counters;0
Time FileTable enumeration BASE | SQLServer:FileTable;WIN8-DEV;Performance counters;0
Time FileTable handle kill BASE | SQLServer:FileTable;WIN8-DEV;Performance counters;0
Time move FileTable item BASE | SQLServer:FileTable;WIN8-DEV;Performance counters;0
Time per file I/O request BASE | SQLServer:FileTable;WIN8-DEV;Performance counters;0
Time per file I/O response BASE | SQLServer:FileTable;WIN8-DEV;Performance counters;0
Time rename FileTable item BASE | SQLServer:FileTable;WIN8-DEV;Performance counters;0
Time to get FileTable item BASE | SQLServer:FileTable;WIN8-DEV;Performance counters;0
Time update FileTable item BASE | SQLServer:FileTable;WIN8-DEV;Performance counters;0
Active Temp Tables | SQLServer:General Statistics;WIN8-DEV;Performance counters;2
Connection Reset/sec | SQLServer:General Statistics;WIN8-DEV;Performance counters;0
Event Notifications Delayed Drop | SQLServer:General Statistics;WIN8-DEV;Performance counters;0
HTTP Authenticated Requests | SQLServer:General Statistics;WIN8-DEV;Performance counters;0
Logical Connections | SQLServer:General Statistics;WIN8-DEV;Performance counters;2
Logins/sec | SQLServer:General Statistics;WIN8-DEV;Performance counters;0
Logouts/sec | SQLServer:General Statistics;WIN8-DEV;Performance counters;0
Mars Deadlocks | SQLServer:General Statistics;WIN8-DEV;Performance counters;0
Non-atomic yield rate | SQLServer:General Statistics;WIN8-DEV;Performance counters;0
Processes blocked | SQLServer:General Statistics;WIN8-DEV;Performance counters;0
SOAP Empty Requests | SQLServer:General Statistics;WIN8-DEV;Performance counters;0
SOAP Method Invocations | SQLServer:General Statistics;WIN8-DEV;Performance counters;0
SOAP Session Initiate Requests | SQLServer:General Statistics;WIN8-DEV;Performance counters;0
SOAP Session Terminate Requests | SQLServer:General Statistics;WIN8-DEV;Performance counters;0
SOAP SQL Requests | SQLServer:General Statistics;WIN8-DEV;Performance counters;0
SOAP WSDL Requests | SQLServer:General Statistics;WIN8-DEV;Performance counters;0
SQL Trace IO Provider Lock Waits | SQLServer:General Statistics;WIN8-DEV;Performance counters;0
Temp Tables Creation Rate | SQLServer:General Statistics;WIN8-DEV;Performance counters;1
Temp Tables For Destruction | SQLServer:General Statistics;WIN8-DEV;Performance counters;0
Tempdb recovery unit id | SQLServer:General Statistics;WIN8-DEV;Performance counters;0
Tempdb rowset id | SQLServer:General Statistics;WIN8-DEV;Performance counters;0
Trace Event Notification Queue | SQLServer:General Statistics;WIN8-DEV;Performance counters;0
Transactions | SQLServer:General Statistics;WIN8-DEV;Performance counters;1
User Connections | SQLServer:General Statistics;WIN8-DEV;Performance counters;2
Avg. Bytes/Read | _Total | SQLServer:HTTP Storage;WIN8-DEV;Performance counters;0
Avg. Bytes/Read BASE | _Total | SQLServer:HTTP Storage;WIN8-DEV;Performance counters;0
Avg. Bytes/Transfer | _Total | SQLServer:HTTP Storage;WIN8-DEV;Performance counters;0
Avg. Bytes/Transfer BASE | _Total | SQLServer:HTTP Storage;WIN8-DEV;Performance counters;0
Avg. Bytes/Write | _Total | SQLServer:HTTP Storage;WIN8-DEV;Performance counters;0
Avg. Bytes/Write BASE | _Total | SQLServer:HTTP Storage;WIN8-DEV;Performance counters;0
Avg. microsec/Read | _Total | SQLServer:HTTP Storage;WIN8-DEV;Performance counters;0
Avg. microsec/Read BASE | _Total | SQLServer:HTTP Storage;WIN8-DEV;Performance counters;0
Avg. microsec/Transfer | _Total | SQLServer:HTTP Storage;WIN8-DEV;Performance counters;0
Avg. microsec/Transfer BASE | _Total | SQLServer:HTTP Storage;WIN8-DEV;Performance counters;0
Avg. microsec/Write | _Total | SQLServer:HTTP Storage;WIN8-DEV;Performance counters;0
Avg. microsec/Write BASE | _Total | SQLServer:HTTP Storage;WIN8-DEV;Performance counters;0
HTTP Storage IO retry/sec | _Total | SQLServer:HTTP Storage;WIN8-DEV;Performance counters;0
Outstanding HTTP Storage IO | _Total | SQLServer:HTTP Storage;WIN8-DEV;Performance counters;0
Read Bytes/Sec | _Total | SQLServer:HTTP Storage;WIN8-DEV;Performance counters;0
Reads/Sec | _Total | SQLServer:HTTP Storage;WIN8-DEV;Performance counters;0
Total Bytes/Sec | _Total | SQLServer:HTTP Storage;WIN8-DEV;Performance counters;0
Transfers/Sec | _Total | SQLServer:HTTP Storage;WIN8-DEV;Performance counters;0
Write Bytes/Sec | _Total | SQLServer:HTTP Storage;WIN8-DEV;Performance counters;0
Writes/Sec | _Total | SQLServer:HTTP Storage;WIN8-DEV;Performance counters;0
Average Latch Wait Time (ms) | SQLServer:Latches;WIN8-DEV;Performance counters;0
Average Latch Wait Time Base | SQLServer:Latches;WIN8-DEV;Performance counters;0
Latch Waits/sec | SQLServer:Latches;WIN8-DEV;Performance counters;0
Number of SuperLatches | SQLServer:Latches;WIN8-DEV;Performance counters;0
SuperLatch Demotions/sec | SQLServer:Latches;WIN8-DEV;Performance counters;0
SuperLatch Promotions/sec | SQLServer:Latches;WIN8-DEV;Performance counters;0
Total Latch Wait Time (ms) | SQLServer:Latches;WIN8-DEV;Performance counters;0
Average Wait Time (ms) | _Total | SQLServer:Locks;WIN8-DEV;Performance counters;0
Average Wait Time (ms) | AllocUnit | SQLServer:Locks;WIN8-DEV;Performance counters;0
Average Wait Time (ms) | Application | SQLServer:Locks;WIN8-DEV;Performance counters;0
Average Wait Time (ms) | Database | SQLServer:Locks;WIN8-DEV;Performance counters;0
Average Wait Time (ms) | Extent | SQLServer:Locks;WIN8-DEV;Performance counters;0
Average Wait Time (ms) | File | SQLServer:Locks;WIN8-DEV;Performance counters;0
Average Wait Time (ms) | HoBT | SQLServer:Locks;WIN8-DEV;Performance counters;0
Average Wait Time (ms) | Key | SQLServer:Locks;WIN8-DEV;Performance counters;0
Average Wait Time (ms) | Metadata | SQLServer:Locks;WIN8-DEV;Performance counters;0
Average Wait Time (ms) | Object | SQLServer:Locks;WIN8-DEV;Performance counters;0
Average Wait Time (ms) | OIB | SQLServer:Locks;WIN8-DEV;Performance counters;0
Average Wait Time (ms) | Page | SQLServer:Locks;WIN8-DEV;Performance counters;0
Average Wait Time (ms) | RID | SQLServer:Locks;WIN8-DEV;Performance counters;0
Average Wait Time (ms) | RowGroup | SQLServer:Locks;WIN8-DEV;Performance counters;0
Average Wait Time Base | _Total | SQLServer:Locks;WIN8-DEV;Performance counters;0
Average Wait Time Base | AllocUnit | SQLServer:Locks;WIN8-DEV;Performance counters;0
Average Wait Time Base | Application | SQLServer:Locks;WIN8-DEV;Performance counters;0
Average Wait Time Base | Database | SQLServer:Locks;WIN8-DEV;Performance counters;0
Average Wait Time Base | Extent | SQLServer:Locks;WIN8-DEV;Performance counters;0
Average Wait Time Base | File | SQLServer:Locks;WIN8-DEV;Performance counters;0
Average Wait Time Base | HoBT | SQLServer:Locks;WIN8-DEV;Performance counters;0
Average Wait Time Base | Key | SQLServer:Locks;WIN8-DEV;Performance counters;0
Average Wait Time Base | Metadata | SQLServer:Locks;WIN8-DEV;Performance counters;0
Average Wait Time Base | Object | SQLServer:Locks;WIN8-DEV;Performance counters;0
Average Wait Time Base | OIB | SQLServer:Locks;WIN8-DEV;Performance counters;0
Average Wait Time Base | Page | SQLServer:Locks;WIN8-DEV;Performance counters;0
Average Wait Time Base | RID | SQLServer:Locks;WIN8-DEV;Performance counters;0
Average Wait Time Base | RowGroup | SQLServer:Locks;WIN8-DEV;Performance counters;0
Lock Requests/sec | _Total | SQLServer:Locks;WIN8-DEV;Performance counters;381
Lock Requests/sec | AllocUnit | SQLServer:Locks;WIN8-DEV;Performance counters;0
Lock Requests/sec | Application | SQLServer:Locks;WIN8-DEV;Performance counters;0
Lock Requests/sec | Database | SQLServer:Locks;WIN8-DEV;Performance counters;27
Lock Requests/sec | Extent | SQLServer:Locks;WIN8-DEV;Performance counters;23
Lock Requests/sec | File | SQLServer:Locks;WIN8-DEV;Performance counters;0
Lock Requests/sec | HoBT | SQLServer:Locks;WIN8-DEV;Performance counters;1
Lock Requests/sec | Key | SQLServer:Locks;WIN8-DEV;Performance counters;133
Lock Requests/sec | Metadata | SQLServer:Locks;WIN8-DEV;Performance counters;71
Lock Requests/sec | Object | SQLServer:Locks;WIN8-DEV;Performance counters;93
Lock Requests/sec | OIB | SQLServer:Locks;WIN8-DEV;Performance counters;0
Lock Requests/sec | Page | SQLServer:Locks;WIN8-DEV;Performance counters;25
Lock Requests/sec | RID | SQLServer:Locks;WIN8-DEV;Performance counters;8
Lock Requests/sec | RowGroup | SQLServer:Locks;WIN8-DEV;Performance counters;0
Lock Timeouts (timeout > 0)/sec | _Total | SQLServer:Locks;WIN8-DEV;Performance counters;0
Lock Timeouts (timeout > 0)/sec | AllocUnit | SQLServer:Locks;WIN8-DEV;Performance counters;0
Lock Timeouts (timeout > 0)/sec | Application | SQLServer:Locks;WIN8-DEV;Performance counters;0
Lock Timeouts (timeout > 0)/sec | Database | SQLServer:Locks;WIN8-DEV;Performance counters;0
Lock Timeouts (timeout > 0)/sec | Extent | SQLServer:Locks;WIN8-DEV;Performance counters;0
Lock Timeouts (timeout > 0)/sec | File | SQLServer:Locks;WIN8-DEV;Performance counters;0
Lock Timeouts (timeout > 0)/sec | HoBT | SQLServer:Locks;WIN8-DEV;Performance counters;0
Lock Timeouts (timeout > 0)/sec | Key | SQLServer:Locks;WIN8-DEV;Performance counters;0
Lock Timeouts (timeout > 0)/sec | Metadata | SQLServer:Locks;WIN8-DEV;Performance counters;0
Lock Timeouts (timeout > 0)/sec | Object | SQLServer:Locks;WIN8-DEV;Performance counters;0
Lock Timeouts (timeout > 0)/sec | OIB | SQLServer:Locks;WIN8-DEV;Performance counters;0
Lock Timeouts (timeout > 0)/sec | Page | SQLServer:Locks;WIN8-DEV;Performance counters;0
Lock Timeouts (timeout > 0)/sec | RID | SQLServer:Locks;WIN8-DEV;Performance counters;0
Lock Timeouts (timeout > 0)/sec | RowGroup | SQLServer:Locks;WIN8-DEV;Performance counters;0
Lock Timeouts/sec | _Total | SQLServer:Locks;WIN8-DEV;Performance counters;0
Lock Timeouts/sec | AllocUnit | SQLServer:Locks;WIN8-DEV;Performance counters;0
Lock Timeouts/sec | Application | SQLServer:Locks;WIN8-DEV;Performance counters;0
Lock Timeouts/sec | Database | SQLServer:Locks;WIN8-DEV;Performance counters;0
Lock Timeouts/sec | Extent | SQLServer:Locks;WIN8-DEV;Performance counters;0
Lock Timeouts/sec | File | SQLServer:Locks;WIN8-DEV;Performance counters;0
Lock Timeouts/sec | HoBT | SQLServer:Locks;WIN8-DEV;Performance counters;0
Lock Timeouts/sec | Key | SQLServer:Locks;WIN8-DEV;Performance counters;0
Lock Timeouts/sec | Metadata | SQLServer:Locks;WIN8-DEV;Performance counters;0
Lock Timeouts/sec | Object | SQLServer:Locks;WIN8-DEV;Performance counters;0
Lock Timeouts/sec | OIB | SQLServer:Locks;WIN8-DEV;Performance counters;0
Lock Timeouts/sec | Page | SQLServer:Locks;WIN8-DEV;Performance counters;0
Lock Timeouts/sec | RID | SQLServer:Locks;WIN8-DEV;Performance counters;0
Lock Timeouts/sec | RowGroup | SQLServer:Locks;WIN8-DEV;Performance counters;0
Lock Wait Time (ms) | _Total | SQLServer:Locks;WIN8-DEV;Performance counters;0
Lock Wait Time (ms) | AllocUnit | SQLServer:Locks;WIN8-DEV;Performance counters;0
Lock Wait Time (ms) | Application | SQLServer:Locks;WIN8-DEV;Performance counters;0
Lock Wait Time (ms) | Database | SQLServer:Locks;WIN8-DEV;Performance counters;0
Lock Wait Time (ms) | Extent | SQLServer:Locks;WIN8-DEV;Performance counters;0
Lock Wait Time (ms) | File | SQLServer:Locks;WIN8-DEV;Performance counters;0
Lock Wait Time (ms) | HoBT | SQLServer:Locks;WIN8-DEV;Performance counters;0
Lock Wait Time (ms) | Key | SQLServer:Locks;WIN8-DEV;Performance counters;0
Lock Wait Time (ms) | Metadata | SQLServer:Locks;WIN8-DEV;Performance counters;0
Lock Wait Time (ms) | Object | SQLServer:Locks;WIN8-DEV;Performance counters;0
Lock Wait Time (ms) | OIB | SQLServer:Locks;WIN8-DEV;Performance counters;0
Lock Wait Time (ms) | Page | SQLServer:Locks;WIN8-DEV;Performance counters;0
Lock Wait Time (ms) | RID | SQLServer:Locks;WIN8-DEV;Performance counters;0
Lock Wait Time (ms) | RowGroup | SQLServer:Locks;WIN8-DEV;Performance counters;0
Lock Waits/sec | _Total | SQLServer:Locks;WIN8-DEV;Performance counters;0
Lock Waits/sec | AllocUnit | SQLServer:Locks;WIN8-DEV;Performance counters;0
Lock Waits/sec | Application | SQLServer:Locks;WIN8-DEV;Performance counters;0
Lock Waits/sec | Database | SQLServer:Locks;WIN8-DEV;Performance counters;0
Lock Waits/sec | Extent | SQLServer:Locks;WIN8-DEV;Performance counters;0
Lock Waits/sec | File | SQLServer:Locks;WIN8-DEV;Performance counters;0
Lock Waits/sec | HoBT | SQLServer:Locks;WIN8-DEV;Performance counters;0
Lock Waits/sec | Key | SQLServer:Locks;WIN8-DEV;Performance counters;0
Lock Waits/sec | Metadata | SQLServer:Locks;WIN8-DEV;Performance counters;0
Lock Waits/sec | Object | SQLServer:Locks;WIN8-DEV;Performance counters;0
Lock Waits/sec | OIB | SQLServer:Locks;WIN8-DEV;Performance counters;0
Lock Waits/sec | Page | SQLServer:Locks;WIN8-DEV;Performance counters;0
Lock Waits/sec | RID | SQLServer:Locks;WIN8-DEV;Performance counters;0
Lock Waits/sec | RowGroup | SQLServer:Locks;WIN8-DEV;Performance counters;0
Number of Deadlocks/sec | _Total | SQLServer:Locks;WIN8-DEV;Performance counters;0
Number of Deadlocks/sec | AllocUnit | SQLServer:Locks;WIN8-DEV;Performance counters;0
Number of Deadlocks/sec | Application | SQLServer:Locks;WIN8-DEV;Performance counters;0
Number of Deadlocks/sec | Database | SQLServer:Locks;WIN8-DEV;Performance counters;0
Number of Deadlocks/sec | Extent | SQLServer:Locks;WIN8-DEV;Performance counters;0
Number of Deadlocks/sec | File | SQLServer:Locks;WIN8-DEV;Performance counters;0
Number of Deadlocks/sec | HoBT | SQLServer:Locks;WIN8-DEV;Performance counters;0
Number of Deadlocks/sec | Key | SQLServer:Locks;WIN8-DEV;Performance counters;0
Number of Deadlocks/sec | Metadata | SQLServer:Locks;WIN8-DEV;Performance counters;0
Number of Deadlocks/sec | Object | SQLServer:Locks;WIN8-DEV;Performance counters;0
Number of Deadlocks/sec | OIB | SQLServer:Locks;WIN8-DEV;Performance counters;0
Number of Deadlocks/sec | Page | SQLServer:Locks;WIN8-DEV;Performance counters;0
Number of Deadlocks/sec | RID | SQLServer:Locks;WIN8-DEV;Performance counters;0
Number of Deadlocks/sec | RowGroup | SQLServer:Locks;WIN8-DEV;Performance counters;0
Internal benefit | Buffer Pool | SQLServer:Memory Broker Clerks;WIN8-DEV;Performance counters;0
Internal benefit | Column store object pool | SQLServer:Memory Broker Clerks;WIN8-DEV;Performance counters;0
Memory broker clerk size | Buffer Pool | SQLServer:Memory Broker Clerks;WIN8-DEV;Performance counters;6676
Memory broker clerk size | Column store object pool | SQLServer:Memory Broker Clerks;WIN8-DEV;Performance counters;4
Periodic evictions (pages) | Buffer Pool | SQLServer:Memory Broker Clerks;WIN8-DEV;Performance counters;0
Periodic evictions (pages) | Column store object pool | SQLServer:Memory Broker Clerks;WIN8-DEV;Performance counters;0
Pressure evictions (pages/sec) | Buffer Pool | SQLServer:Memory Broker Clerks;WIN8-DEV;Performance counters;0
Pressure evictions (pages/sec) | Column store object pool | SQLServer:Memory Broker Clerks;WIN8-DEV;Performance counters;0
Simulation benefit | Buffer Pool | SQLServer:Memory Broker Clerks;WIN8-DEV;Performance counters;0
Simulation benefit | Column store object pool | SQLServer:Memory Broker Clerks;WIN8-DEV;Performance counters;0
Simulation size | Buffer Pool | SQLServer:Memory Broker Clerks;WIN8-DEV;Performance counters;0
Simulation size | Column store object pool | SQLServer:Memory Broker Clerks;WIN8-DEV;Performance counters;0
Connection Memory (KB) | SQLServer:Memory Manager;WIN8-DEV;Performance counters;1192
Database Cache Memory (KB) | SQLServer:Memory Manager;WIN8-DEV;Performance counters;53408
External benefit of memory | SQLServer:Memory Manager;WIN8-DEV;Performance counters;0
Free Memory (KB) | SQLServer:Memory Manager;WIN8-DEV;Performance counters;6552
Granted Workspace Memory (KB) | SQLServer:Memory Manager;WIN8-DEV;Performance counters;0
Lock Blocks | SQLServer:Memory Manager;WIN8-DEV;Performance counters;0
Lock Blocks Allocated | SQLServer:Memory Manager;WIN8-DEV;Performance counters;3050
Lock Memory (KB) | SQLServer:Memory Manager;WIN8-DEV;Performance counters;768
Lock Owner Blocks | SQLServer:Memory Manager;WIN8-DEV;Performance counters;0
Lock Owner Blocks Allocated | SQLServer:Memory Manager;WIN8-DEV;Performance counters;5550
Log Pool Memory (KB) | SQLServer:Memory Manager;WIN8-DEV;Performance counters;1296
Maximum Workspace Memory (KB) | SQLServer:Memory Manager;WIN8-DEV;Performance counters;1154160
Memory Grants Outstanding | SQLServer:Memory Manager;WIN8-DEV;Performance counters;0
Memory Grants Pending | SQLServer:Memory Manager;WIN8-DEV;Performance counters;0
Optimizer Memory (KB) | SQLServer:Memory Manager;WIN8-DEV;Performance counters;984
Reserved Server Memory (KB) | SQLServer:Memory Manager;WIN8-DEV;Performance counters;0
SQL Cache Memory (KB) | SQLServer:Memory Manager;WIN8-DEV;Performance counters;2088
Stolen Server Memory (KB) | SQLServer:Memory Manager;WIN8-DEV;Performance counters;173608
Target Server Memory (KB) | SQLServer:Memory Manager;WIN8-DEV;Performance counters;1536000
Total Server Memory (KB) | SQLServer:Memory Manager;WIN8-DEV;Performance counters;233568
Database Node Memory (KB) | 000 | SQLServer:Memory Node;WIN8-DEV;Performance counters;53408
Foreign Node Memory (KB) | 000 | SQLServer:Memory Node;WIN8-DEV;Performance counters;0
Free Node Memory (KB) | 000 | SQLServer:Memory Node;WIN8-DEV;Performance counters;6552
Stolen Node Memory (KB) | 000 | SQLServer:Memory Node;WIN8-DEV;Performance counters;173592
Target Node Memory (KB) | 000 | SQLServer:Memory Node;WIN8-DEV;Performance counters;1535976
Total Node Memory (KB) | 000 | SQLServer:Memory Node;WIN8-DEV;Performance counters;233552
Cache Hit Ratio | _Total | SQLServer:Plan Cache;WIN8-DEV;Performance counters;1
Cache Hit Ratio | Bound Trees | SQLServer:Plan Cache;WIN8-DEV;Performance counters;1
Cache Hit Ratio | Extended Stored Procedures | SQLServer:Plan Cache;WIN8-DEV;Performance counters;1
Cache Hit Ratio | Object Plans | SQLServer:Plan Cache;WIN8-DEV;Performance counters;0
Cache Hit Ratio | SQL Plans | SQLServer:Plan Cache;WIN8-DEV;Performance counters;1
Cache Hit Ratio | Temporary Tables & Table Variables | SQLServer:Plan Cache;WIN8-DEV;Performance counters;0
Cache Hit Ratio Base | _Total | SQLServer:Plan Cache;WIN8-DEV;Performance counters;6
Cache Hit Ratio Base | Bound Trees | SQLServer:Plan Cache;WIN8-DEV;Performance counters;6
Cache Hit Ratio Base | Extended Stored Procedures | SQLServer:Plan Cache;WIN8-DEV;Performance counters;0
Cache Hit Ratio Base | Object Plans | SQLServer:Plan Cache;WIN8-DEV;Performance counters;0
Cache Hit Ratio Base | SQL Plans | SQLServer:Plan Cache;WIN8-DEV;Performance counters;0
Cache Hit Ratio Base | Temporary Tables & Table Variables | SQLServer:Plan Cache;WIN8-DEV;Performance counters;0
Cache Object Counts | _Total | SQLServer:Plan Cache;WIN8-DEV;Performance counters;230
Cache Object Counts | Bound Trees | SQLServer:Plan Cache;WIN8-DEV;Performance counters;90
Cache Object Counts | Extended Stored Procedures | SQLServer:Plan Cache;WIN8-DEV;Performance counters;4
Cache Object Counts | Object Plans | SQLServer:Plan Cache;WIN8-DEV;Performance counters;2
Cache Object Counts | SQL Plans | SQLServer:Plan Cache;WIN8-DEV;Performance counters;134
Cache Object Counts | Temporary Tables & Table Variables | SQLServer:Plan Cache;WIN8-DEV;Performance counters;0
Cache Objects in use | _Total | SQLServer:Plan Cache;WIN8-DEV;Performance counters;1
Cache Objects in use | Bound Trees | SQLServer:Plan Cache;WIN8-DEV;Performance counters;0
Cache Objects in use | Extended Stored Procedures | SQLServer:Plan Cache;WIN8-DEV;Performance counters;0
Cache Objects in use | Object Plans | SQLServer:Plan Cache;WIN8-DEV;Performance counters;0
Cache Objects in use | SQL Plans | SQLServer:Plan Cache;WIN8-DEV;Performance counters;1
Cache Objects in use | Temporary Tables & Table Variables | SQLServer:Plan Cache;WIN8-DEV;Performance counters;0
Cache Pages | _Total | SQLServer:Plan Cache;WIN8-DEV;Performance counters;5759
Cache Pages | Bound Trees | SQLServer:Plan Cache;WIN8-DEV;Performance counters;1055
Cache Pages | Extended Stored Procedures | SQLServer:Plan Cache;WIN8-DEV;Performance counters;6
Cache Pages | Object Plans | SQLServer:Plan Cache;WIN8-DEV;Performance counters;50
Cache Pages | SQL Plans | SQLServer:Plan Cache;WIN8-DEV;Performance counters;4646
Cache Pages | Temporary Tables & Table Variables | SQLServer:Plan Cache;WIN8-DEV;Performance counters;2
Active memory grant amount (KB) | default | SQLServer:Resource Pool Stats;WIN8-DEV;Performance counters;0
Active memory grant amount (KB) | internal | SQLServer:Resource Pool Stats;WIN8-DEV;Performance counters;0
Active memory grants count | default | SQLServer:Resource Pool Stats;WIN8-DEV;Performance counters;0
Active memory grants count | internal | SQLServer:Resource Pool Stats;WIN8-DEV;Performance counters;0
Avg Disk Read IO (ms) | default | SQLServer:Resource Pool Stats;WIN8-DEV;Performance counters;0
Avg Disk Read IO (ms) | internal | SQLServer:Resource Pool Stats;WIN8-DEV;Performance counters;0
Avg Disk Read IO (ms) Base | default | SQLServer:Resource Pool Stats;WIN8-DEV;Performance counters;0
Avg Disk Read IO (ms) Base | internal | SQLServer:Resource Pool Stats;WIN8-DEV;Performance counters;0
Avg Disk Write IO (ms) | default | SQLServer:Resource Pool Stats;WIN8-DEV;Performance counters;0
Avg Disk Write IO (ms) | internal | SQLServer:Resource Pool Stats;WIN8-DEV;Performance counters;0
Avg Disk Write IO (ms) Base | default | SQLServer:Resource Pool Stats;WIN8-DEV;Performance counters;0
Avg Disk Write IO (ms) Base | internal | SQLServer:Resource Pool Stats;WIN8-DEV;Performance counters;0
Cache memory target (KB) | default | SQLServer:Resource Pool Stats;WIN8-DEV;Performance counters;1231200
Cache memory target (KB) | internal | SQLServer:Resource Pool Stats;WIN8-DEV;Performance counters;1231200
Compile memory target (KB) | default | SQLServer:Resource Pool Stats;WIN8-DEV;Performance counters;1231200
Compile memory target (KB) | internal | SQLServer:Resource Pool Stats;WIN8-DEV;Performance counters;1231200
CPU control effect % | default | SQLServer:Resource Pool Stats;WIN8-DEV;Performance counters;7
CPU control effect % | internal | SQLServer:Resource Pool Stats;WIN8-DEV;Performance counters;0
CPU usage % | default | SQLServer:Resource Pool Stats;WIN8-DEV;Performance counters;0
CPU usage % | internal | SQLServer:Resource Pool Stats;WIN8-DEV;Performance counters;0
CPU usage % base | default | SQLServer:Resource Pool Stats;WIN8-DEV;Performance counters;0
CPU usage % base | internal | SQLServer:Resource Pool Stats;WIN8-DEV;Performance counters;0
CPU usage target % | default | SQLServer:Resource Pool Stats;WIN8-DEV;Performance counters;7
CPU usage target % | internal | SQLServer:Resource Pool Stats;WIN8-DEV;Performance counters;0
Disk Read Bytes/sec | default | SQLServer:Resource Pool Stats;WIN8-DEV;Performance counters;0
Disk Read Bytes/sec | internal | SQLServer:Resource Pool Stats;WIN8-DEV;Performance counters;0
Disk Read IO Throttled/sec | default | SQLServer:Resource Pool Stats;WIN8-DEV;Performance counters;0
Disk Read IO Throttled/sec | internal | SQLServer:Resource Pool Stats;WIN8-DEV;Performance counters;0
Disk Read IO/sec | default | SQLServer:Resource Pool Stats;WIN8-DEV;Performance counters;0
Disk Read IO/sec | internal | SQLServer:Resource Pool Stats;WIN8-DEV;Performance counters;0
Disk Write Bytes/sec | default | SQLServer:Resource Pool Stats;WIN8-DEV;Performance counters;0
Disk Write Bytes/sec | internal | SQLServer:Resource Pool Stats;WIN8-DEV;Performance counters;0
Disk Write IO Throttled/sec | default | SQLServer:Resource Pool Stats;WIN8-DEV;Performance counters;0
Disk Write IO Throttled/sec | internal | SQLServer:Resource Pool Stats;WIN8-DEV;Performance counters;0
Disk Write IO/sec | default | SQLServer:Resource Pool Stats;WIN8-DEV;Performance counters;0
Disk Write IO/sec | internal | SQLServer:Resource Pool Stats;WIN8-DEV;Performance counters;0
Max memory (KB) | default | SQLServer:Resource Pool Stats;WIN8-DEV;Performance counters;1459200
Max memory (KB) | internal | SQLServer:Resource Pool Stats;WIN8-DEV;Performance counters;1459200
Memory grant timeouts/sec | default | SQLServer:Resource Pool Stats;WIN8-DEV;Performance counters;0
Memory grant timeouts/sec | internal | SQLServer:Resource Pool Stats;WIN8-DEV;Performance counters;0
Memory grants/sec | default | SQLServer:Resource Pool Stats;WIN8-DEV;Performance counters;1
Memory grants/sec | internal | SQLServer:Resource Pool Stats;WIN8-DEV;Performance counters;0
Pending memory grants count | default | SQLServer:Resource Pool Stats;WIN8-DEV;Performance counters;0
Pending memory grants count | internal | SQLServer:Resource Pool Stats;WIN8-DEV;Performance counters;0
Query exec memory target (KB) | default | SQLServer:Resource Pool Stats;WIN8-DEV;Performance counters;1154160
Query exec memory target (KB) | internal | SQLServer:Resource Pool Stats;WIN8-DEV;Performance counters;1154160
Target memory (KB) | default | SQLServer:Resource Pool Stats;WIN8-DEV;Performance counters;1459200
Target memory (KB) | internal | SQLServer:Resource Pool Stats;WIN8-DEV;Performance counters;1459200
Used memory (KB) | default | SQLServer:Resource Pool Stats;WIN8-DEV;Performance counters;52624
Used memory (KB) | internal | SQLServer:Resource Pool Stats;WIN8-DEV;Performance counters;120976
Errors/sec | _Total | SQLServer:SQL Errors;WIN8-DEV;Performance counters;0
Errors/sec | DB Offline Errors | SQLServer:SQL Errors;WIN8-DEV;Performance counters;0
Errors/sec | Info Errors | SQLServer:SQL Errors;WIN8-DEV;Performance counters;0
Errors/sec | Kill Connection Errors | SQLServer:SQL Errors;WIN8-DEV;Performance counters;0
Errors/sec | User Errors | SQLServer:SQL Errors;WIN8-DEV;Performance counters;0
Auto-Param Attempts/sec | SQLServer:SQL Statistics;WIN8-DEV;Performance counters;0
Batch Requests/sec | SQLServer:SQL Statistics;WIN8-DEV;Performance counters;0
Failed Auto-Params/sec | SQLServer:SQL Statistics;WIN8-DEV;Performance counters;0
Forced Parameterizations/sec | SQLServer:SQL Statistics;WIN8-DEV;Performance counters;0
Guided plan executions/sec | SQLServer:SQL Statistics;WIN8-DEV;Performance counters;0
Misguided plan executions/sec | SQLServer:SQL Statistics;WIN8-DEV;Performance counters;0
Safe Auto-Params/sec | SQLServer:SQL Statistics;WIN8-DEV;Performance counters;0
SQL Attention rate | SQLServer:SQL Statistics;WIN8-DEV;Performance counters;0
SQL Compilations/sec | SQLServer:SQL Statistics;WIN8-DEV;Performance counters;1
SQL Re-Compilations/sec | SQLServer:SQL Statistics;WIN8-DEV;Performance counters;1
Unsafe Auto-Params/sec | SQLServer:SQL Statistics;WIN8-DEV;Performance counters;0
Free Space in tempdb (KB) | SQLServer:Transactions;WIN8-DEV;Performance counters;1045504
Longest Transaction Running Time | SQLServer:Transactions;WIN8-DEV;Performance counters;0
NonSnapshot Version Transactions | SQLServer:Transactions;WIN8-DEV;Performance counters;0
Snapshot Transactions | SQLServer:Transactions;WIN8-DEV;Performance counters;0
Transactions | SQLServer:Transactions;WIN8-DEV;Performance counters;14
Update conflict ratio | SQLServer:Transactions;WIN8-DEV;Performance counters;0
Update conflict ratio base | SQLServer:Transactions;WIN8-DEV;Performance counters;0
Update Snapshot Transactions | SQLServer:Transactions;WIN8-DEV;Performance counters;0
Version Cleanup rate (KB/s) | SQLServer:Transactions;WIN8-DEV;Performance counters;0
Version Generation rate (KB/s) | SQLServer:Transactions;WIN8-DEV;Performance counters;0
Version Store Size (KB) | SQLServer:Transactions;WIN8-DEV;Performance counters;0
Version Store unit count | SQLServer:Transactions;WIN8-DEV;Performance counters;2
Version Store unit creation | SQLServer:Transactions;WIN8-DEV;Performance counters;2
Version Store unit truncation | SQLServer:Transactions;WIN8-DEV;Performance counters;0
Query | User counter 1 | SQLServer:User Settable;WIN8-DEV;Performance counters;0
Query | User counter 10 | SQLServer:User Settable;WIN8-DEV;Performance counters;0
Query | User counter 2 | SQLServer:User Settable;WIN8-DEV;Performance counters;0
Query | User counter 3 | SQLServer:User Settable;WIN8-DEV;Performance counters;0
Query | User counter 4 | SQLServer:User Settable;WIN8-DEV;Performance counters;0
Query | User counter 5 | SQLServer:User Settable;WIN8-DEV;Performance counters;0
Query | User counter 6 | SQLServer:User Settable;WIN8-DEV;Performance counters;0
Query | User counter 7 | SQLServer:User Settable;WIN8-DEV;Performance counters;0
Query | User counter 8 | SQLServer:User Settable;WIN8-DEV;Performance counters;0
Query | User counter 9 | SQLServer:User Settable;WIN8-DEV;Performance counters;0
Lock waits | Average wait time (ms) | SQLServer:Wait Statistics;WIN8-DEV;Performance counters;0
Lock waits | Cumulative wait time (ms) per second | SQLServer:Wait Statistics;WIN8-DEV;Performance counters;0
Lock waits | Waits in progress | SQLServer:Wait Statistics;WIN8-DEV;Performance counters;0
Lock waits | Waits started per second | SQLServer:Wait Statistics;WIN8-DEV;Performance counters;0
Log buffer waits | Average wait time (ms) | SQLServer:Wait Statistics;WIN8-DEV;Performance counters;0
Log buffer waits | Cumulative wait time (ms) per second | SQLServer:Wait Statistics;WIN8-DEV;Performance counters;0
Log buffer waits | Waits in progress | SQLServer:Wait Statistics;WIN8-DEV;Performance counters;0
Log buffer waits | Waits started per second | SQLServer:Wait Statistics;WIN8-DEV;Performance counters;0
Log write waits | Average wait time (ms) | SQLServer:Wait Statistics;WIN8-DEV;Performance counters;0
Log write waits | Cumulative wait time (ms) per second | SQLServer:Wait Statistics;WIN8-DEV;Performance counters;0
Log write waits | Waits in progress | SQLServer:Wait Statistics;WIN8-DEV;Performance counters;0
Log write waits | Waits started per second | SQLServer:Wait Statistics;WIN8-DEV;Performance counters;0
Memory grant queue waits | Average wait time (ms) | SQLServer:Wait Statistics;WIN8-DEV;Performance counters;0
Memory grant queue waits | Cumulative wait time (ms) per second | SQLServer:Wait Statistics;WIN8-DEV;Performance counters;0
Memory grant queue waits | Waits in progress | SQLServer:Wait Statistics;WIN8-DEV;Performance counters;0
Memory grant queue waits | Waits started per second | SQLServer:Wait Statistics;WIN8-DEV;Performance counters;0
Network IO waits | Average wait time (ms) | SQLServer:Wait Statistics;WIN8-DEV;Performance counters;0
Network IO waits | Cumulative wait time (ms) per second | SQLServer:Wait Statistics;WIN8-DEV;Performance counters;0
Network IO waits | Waits in progress | SQLServer:Wait Statistics;WIN8-DEV;Performance counters;0
Network IO waits | Waits started per second | SQLServer:Wait Statistics;WIN8-DEV;Performance counters;0
Non-Page latch waits | Average wait time (ms) | SQLServer:Wait Statistics;WIN8-DEV;Performance counters;0
Non-Page latch waits | Cumulative wait time (ms) per second | SQLServer:Wait Statistics;WIN8-DEV;Performance counters;0
Non-Page latch waits | Waits in progress | SQLServer:Wait Statistics;WIN8-DEV;Performance counters;0
Non-Page latch waits | Waits started per second | SQLServer:Wait Statistics;WIN8-DEV;Performance counters;0
Page IO latch waits | Average wait time (ms) | SQLServer:Wait Statistics;WIN8-DEV;Performance counters;0
Page IO latch waits | Cumulative wait time (ms) per second | SQLServer:Wait Statistics;WIN8-DEV;Performance counters;0
Page IO latch waits | Waits in progress | SQLServer:Wait Statistics;WIN8-DEV;Performance counters;0
Page IO latch waits | Waits started per second | SQLServer:Wait Statistics;WIN8-DEV;Performance counters;0
Page latch waits | Average wait time (ms) | SQLServer:Wait Statistics;WIN8-DEV;Performance counters;0
Page latch waits | Cumulative wait time (ms) per second | SQLServer:Wait Statistics;WIN8-DEV;Performance counters;0
Page latch waits | Waits in progress | SQLServer:Wait Statistics;WIN8-DEV;Performance counters;0
Page latch waits | Waits started per second | SQLServer:Wait Statistics;WIN8-DEV;Performance counters;0
Thread-safe memory objects waits | Average wait time (ms) | SQLServer:Wait Statistics;WIN8-DEV;Performance counters;0
Thread-safe memory objects waits | Cumulative wait time (ms) per second | SQLServer:Wait Statistics;WIN8-DEV;Performance counters;0
Thread-safe memory objects waits | Waits in progress | SQLServer:Wait Statistics;WIN8-DEV;Performance counters;0
Thread-safe memory objects waits | Waits started per second | SQLServer:Wait Statistics;WIN8-DEV;Performance counters;0
Transaction ownership waits | Average wait time (ms) | SQLServer:Wait Statistics;WIN8-DEV;Performance counters;0
Transaction ownership waits | Cumulative wait time (ms) per second | SQLServer:Wait Statistics;WIN8-DEV;Performance counters;0
Transaction ownership waits | Waits in progress | SQLServer:Wait Statistics;WIN8-DEV;Performance counters;0
Transaction ownership waits | Waits started per second | SQLServer:Wait Statistics;WIN8-DEV;Performance counters;0
Wait for the worker | Average wait time (ms) | SQLServer:Wait Statistics;WIN8-DEV;Performance counters;0
Wait for the worker | Cumulative wait time (ms) per second | SQLServer:Wait Statistics;WIN8-DEV;Performance counters;0
Wait for the worker | Waits in progress | SQLServer:Wait Statistics;WIN8-DEV;Performance counters;0
Wait for the worker | Waits started per second | SQLServer:Wait Statistics;WIN8-DEV;Performance counters;0
Workspace synchronization waits | Average wait time (ms) | SQLServer:Wait Statistics;WIN8-DEV;Performance counters;0
Workspace synchronization waits | Cumulative wait time (ms) per second | SQLServer:Wait Statistics;WIN8-DEV;Performance counters;0
Workspace synchronization waits | Waits in progress | SQLServer:Wait Statistics;WIN8-DEV;Performance counters;0
Workspace synchronization waits | Waits started per second | SQLServer:Wait Statistics;WIN8-DEV;Performance counters;0
Active parallel threads | default | SQLServer:Workload Group Stats;WIN8-DEV;Performance counters;0
Active parallel threads | internal | SQLServer:Workload Group Stats;WIN8-DEV;Performance counters;0
Active requests | default | SQLServer:Workload Group Stats;WIN8-DEV;Performance counters;1
Active requests | internal | SQLServer:Workload Group Stats;WIN8-DEV;Performance counters;0
Blocked tasks | default | SQLServer:Workload Group Stats;WIN8-DEV;Performance counters;0
Blocked tasks | internal | SQLServer:Workload Group Stats;WIN8-DEV;Performance counters;0
CPU usage % | default | SQLServer:Workload Group Stats;WIN8-DEV;Performance counters;0
CPU usage % | internal | SQLServer:Workload Group Stats;WIN8-DEV;Performance counters;0
CPU usage % base | default | SQLServer:Workload Group Stats;WIN8-DEV;Performance counters;0
CPU usage % base | internal | SQLServer:Workload Group Stats;WIN8-DEV;Performance counters;0
Max request cpu time (ms) | default | SQLServer:Workload Group Stats;WIN8-DEV;Performance counters;161
Max request cpu time (ms) | internal | SQLServer:Workload Group Stats;WIN8-DEV;Performance counters;0
Max request memory grant (KB) | default | SQLServer:Workload Group Stats;WIN8-DEV;Performance counters;9816
Max request memory grant (KB) | internal | SQLServer:Workload Group Stats;WIN8-DEV;Performance counters;0
Query optimizations/sec | default | SQLServer:Workload Group Stats;WIN8-DEV;Performance counters;1
Query optimizations/sec | internal | SQLServer:Workload Group Stats;WIN8-DEV;Performance counters;0
Queued requests | default | SQLServer:Workload Group Stats;WIN8-DEV;Performance counters;0
Queued requests | internal | SQLServer:Workload Group Stats;WIN8-DEV;Performance counters;0
Reduced memory grants/sec | default | SQLServer:Workload Group Stats;WIN8-DEV;Performance counters;0
Reduced memory grants/sec | internal | SQLServer:Workload Group Stats;WIN8-DEV;Performance counters;0
Requests completed/sec | default | SQLServer:Workload Group Stats;WIN8-DEV;Performance counters;0
Requests completed/sec | internal | SQLServer:Workload Group Stats;WIN8-DEV;Performance counters;0
Suboptimal plans/sec | default | SQLServer:Workload Group Stats;WIN8-DEV;Performance counters;0
Suboptimal plans/sec | internal | SQLServer:Workload Group Stats;WIN8-DEV;Performance counters;0
Cursor deletes/sec | MSSQLSERVER | XTP Cursors;WIN8-DEV;Performance counters;0
Cursor inserts/sec | MSSQLSERVER | XTP Cursors;WIN8-DEV;Performance counters;0
Cursor scans started/sec | MSSQLSERVER | XTP Cursors;WIN8-DEV;Performance counters;0
Cursor unique violations/sec | MSSQLSERVER | XTP Cursors;WIN8-DEV;Performance counters;0
Cursor updates/sec | MSSQLSERVER | XTP Cursors;WIN8-DEV;Performance counters;0
Cursor write conflicts/sec | MSSQLSERVER | XTP Cursors;WIN8-DEV;Performance counters;0
Dusty corner scan retries/sec (user-issued) | MSSQLSERVER | XTP Cursors;WIN8-DEV;Performance counters;0
Expired rows removed/sec | MSSQLSERVER | XTP Cursors;WIN8-DEV;Performance counters;0
Expired rows touched/sec | MSSQLSERVER | XTP Cursors;WIN8-DEV;Performance counters;0
Rows returned/sec | MSSQLSERVER | XTP Cursors;WIN8-DEV;Performance counters;0
Rows touched/sec | MSSQLSERVER | XTP Cursors;WIN8-DEV;Performance counters;0
Tentatively-deleted rows touched/sec | MSSQLSERVER | XTP Cursors;WIN8-DEV;Performance counters;0
Dusty corner scan retries/sec (GC-issued) | MSSQLSERVER | XTP Garbage Collection;WIN8-DEV;Performance counters;0
Main GC work items/sec | MSSQLSERVER | XTP Garbage Collection;WIN8-DEV;Performance counters;0
Parallel GC work item/sec | MSSQLSERVER | XTP Garbage Collection;WIN8-DEV;Performance counters;0
Rows processed/sec | MSSQLSERVER | XTP Garbage Collection;WIN8-DEV;Performance counters;0
Rows processed/sec (first in bucket and removed) | MSSQLSERVER | XTP Garbage Collection;WIN8-DEV;Performance counters;0
Rows processed/sec (first in bucket) | MSSQLSERVER | XTP Garbage Collection;WIN8-DEV;Performance counters;0
Rows processed/sec (marked for unlink) | MSSQLSERVER | XTP Garbage Collection;WIN8-DEV;Performance counters;0
Rows processed/sec (no sweep needed) | MSSQLSERVER | XTP Garbage Collection;WIN8-DEV;Performance counters;0
Sweep expired rows removed/sec | MSSQLSERVER | XTP Garbage Collection;WIN8-DEV;Performance counters;0
Sweep expired rows touched/sec | MSSQLSERVER | XTP Garbage Collection;WIN8-DEV;Performance counters;0
Sweep expiring rows touched/sec | MSSQLSERVER | XTP Garbage Collection;WIN8-DEV;Performance counters;0
Sweep rows touched/sec | MSSQLSERVER | XTP Garbage Collection;WIN8-DEV;Performance counters;0
Sweep scans started/sec | MSSQLSERVER | XTP Garbage Collection;WIN8-DEV;Performance counters;0
Dusty corner scan retries/sec (Phantom-issued) | MSSQLSERVER | XTP Phantom Processor;WIN8-DEV;Performance counters;0
Phantom expired rows removed/sec | MSSQLSERVER | XTP Phantom Processor;WIN8-DEV;Performance counters;0
Phantom expired rows touched/sec | MSSQLSERVER | XTP Phantom Processor;WIN8-DEV;Performance counters;0
Phantom expiring rows touched/sec | MSSQLSERVER | XTP Phantom Processor;WIN8-DEV;Performance counters;0
Phantom rows touched/sec | MSSQLSERVER | XTP Phantom Processor;WIN8-DEV;Performance counters;0
Phantom scans started/sec | MSSQLSERVER | XTP Phantom Processor;WIN8-DEV;Performance counters;0
Checkpoints Closed | MSSQLSERVER | XTP Storage;WIN8-DEV;Performance counters;0
Checkpoints Completed | MSSQLSERVER | XTP Storage;WIN8-DEV;Performance counters;0
Core Merges Completed | MSSQLSERVER | XTP Storage;WIN8-DEV;Performance counters;0
Merge Policy Evaluations | MSSQLSERVER | XTP Storage;WIN8-DEV;Performance counters;0
Merge Requests Outstanding | MSSQLSERVER | XTP Storage;WIN8-DEV;Performance counters;0
Merges Abandoned | MSSQLSERVER | XTP Storage;WIN8-DEV;Performance counters;0
Merges Installed | MSSQLSERVER | XTP Storage;WIN8-DEV;Performance counters;0
Total Files Merged | MSSQLSERVER | XTP Storage;WIN8-DEV;Performance counters;0
Log bytes written/sec | MSSQLSERVER | XTP Transaction Log;WIN8-DEV;Performance counters;0
Log records written/sec | MSSQLSERVER | XTP Transaction Log;WIN8-DEV;Performance counters;0
Cascading aborts/sec | MSSQLSERVER | XTP Transactions;WIN8-DEV;Performance counters;0
Commit dependencies taken/sec | MSSQLSERVER | XTP Transactions;WIN8-DEV;Performance counters;0
Read-only transactions prepared/sec | MSSQLSERVER | XTP Transactions;WIN8-DEV;Performance counters;0
Save point refreshes/sec | MSSQLSERVER | XTP Transactions;WIN8-DEV;Performance counters;0
Save point rollbacks/sec | MSSQLSERVER | XTP Transactions;WIN8-DEV;Performance counters;0
Save points created/sec | MSSQLSERVER | XTP Transactions;WIN8-DEV;Performance counters;0
Transaction validation failures/sec | MSSQLSERVER | XTP Transactions;WIN8-DEV;Performance counters;0
Transactions aborted by user/sec | MSSQLSERVER | XTP Transactions;WIN8-DEV;Performance counters;0
Transactions aborted/sec | MSSQLSERVER | XTP Transactions;WIN8-DEV;Performance counters;0
Transactions created/sec | MSSQLSERVER | XTP Transactions;WIN8-DEV;Performance counters;0`<|MERGE_RESOLUTION|>--- conflicted
+++ resolved
@@ -136,12 +136,7 @@
 	s2.Start(&acc2)
 	err = s2.Gather(&acc2)
 	require.NoError(t, err)
-<<<<<<< HEAD
-
-=======
-	assert.Equal(t, s.isInitialized, true)
-	assert.Equal(t, s2.isInitialized, true)
->>>>>>> 13520ba6
+
 	// acc includes size metrics, and excludes memory metrics
 	assert.False(t, acc.HasMeasurement("Memory breakdown (%)"))
 	assert.True(t, acc.HasMeasurement("Log size (bytes)"))
