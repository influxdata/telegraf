package sqlserver

import (
	_ "github.com/denisenkom/go-mssqldb" // go-mssqldb initialization
)

//------------------------------------------------------------------------------------------------
//------------------ Azure SQL Database ------------------------------------------------------
//------------------------------------------------------------------------------------------------
// Only executed if AzureDB flag is set
const sqlAzureDBResourceStats string = `
IF SERVERPROPERTY('EngineEdition') <> 5 BEGIN /*not Azure SQL DB*/
	DECLARE @ErrorMessage AS nvarchar(500) = 'Telegraf - Connection string Server:'+ @@SERVERNAME + ',Database:' + DB_NAME() +' is not an Azure SQL DB. Check the database_type parameter in the telegraf configuration.';
	RAISERROR (@ErrorMessage,11,1)
	RETURN
END

SELECT TOP(1)
	 'sqlserver_azure_db_resource_stats' AS [measurement]
	,REPLACE(@@SERVERNAME,'\',':') AS [sql_instance]
	,DB_NAME() as [database_name]
	,cast([avg_cpu_percent] as float) as [avg_cpu_percent]
	,cast([avg_data_io_percent] as float) as [avg_data_io_percent]
	,cast([avg_log_write_percent] as float) as [avg_log_write_percent]
	,cast([avg_memory_usage_percent] as float) as [avg_memory_usage_percent]
	,cast([xtp_storage_percent] as float) as [xtp_storage_percent]
	,cast([max_worker_percent] as float) as [max_worker_percent]
	,cast([max_session_percent] as float) as [max_session_percent]
	,[dtu_limit]
	,cast([avg_login_rate_percent] as float) as [avg_login_rate_percent]  
	,[end_time]
	,cast([avg_instance_memory_percent] as float) as [avg_instance_memory_percent] 
	,cast([avg_instance_cpu_percent] as float) as [avg_instance_cpu_percent]
	,DATABASEPROPERTYEX(DB_NAME(), 'Updateability') as replica_updateability
FROM
	sys.dm_db_resource_stats WITH (NOLOCK)
ORDER BY
	[end_time] DESC;
`

// Resource Governamce is only relevant to Azure SQL DB into separate collector
// This will only be collected for Azure SQL Database.
const sqlAzureDBResourceGovernance string = `
IF SERVERPROPERTY('EngineEdition') <> 5 BEGIN /*not Azure SQL DB*/
	DECLARE @ErrorMessage AS nvarchar(500) = 'Telegraf - Connection string Server:'+ @@SERVERNAME + ',Database:' + DB_NAME() +' is not an Azure SQL DB. Check the database_type parameter in the telegraf configuration.';
	RAISERROR (@ErrorMessage,11,1)
	RETURN
END

SELECT
	'sqlserver_db_resource_governance' AS [measurement]
	,REPLACE(@@SERVERNAME,'\',':') AS [sql_instance]
	,DB_NAME() as [database_name]
	,[slo_name]
	,[dtu_limit]
	,[max_cpu]
	,[cap_cpu]
	,[instance_cap_cpu]
	,[max_db_memory]
	,[max_db_max_size_in_mb]
	,[db_file_growth_in_mb]
	,[log_size_in_mb]
	,[instance_max_worker_threads]
	,[primary_group_max_workers]
	,[instance_max_log_rate]
	,[primary_min_log_rate]
	,[primary_max_log_rate]
	,[primary_group_min_io]
	,[primary_group_max_io]
	,[primary_group_min_cpu]
	,[primary_group_max_cpu]
	,[primary_pool_max_workers]
	,[pool_max_io]
	,[checkpoint_rate_mbps]
	,[checkpoint_rate_io]
	,[volume_local_iops]
	,[volume_managed_xstore_iops]
	,[volume_external_xstore_iops]
	,[volume_type_local_iops]
	,[volume_type_managed_xstore_iops]
	,[volume_type_external_xstore_iops]
	,[volume_pfs_iops]
	,[volume_type_pfs_iops]
	,DATABASEPROPERTYEX(DB_NAME(), 'Updateability') as replica_updateability
FROM 
	sys.dm_user_db_resource_governance WITH (NOLOCK);
`

// DB level wait stats that are only relevant to Azure SQL DB into separate collector
// This will only be collected for Azure SQL Database.
const sqlAzureDBWaitStats string = `
IF SERVERPROPERTY('EngineEdition') <> 5 BEGIN /*not Azure SQL DB*/
	DECLARE @ErrorMessage AS nvarchar(500) = 'Telegraf - Connection string Server:'+ @@SERVERNAME + ',Database:' + DB_NAME() +' is not an Azure SQL DB. Check the database_type parameter in the telegraf configuration.';
	RAISERROR (@ErrorMessage,11,1)
	RETURN
END

SELECT
	 'sqlserver_azuredb_waitstats' AS [measurement]
	,REPLACE(@@SERVERNAME,'\',':') AS [sql_instance]
	,DB_NAME() as [database_name]
	,dbws.[wait_type]
	,dbws.[wait_time_ms]
	,dbws.[wait_time_ms] - [signal_wait_time_ms] AS [resource_wait_ms]
	,dbws.[signal_wait_time_ms]
	,dbws.[max_wait_time_ms]
	,dbws.[waiting_tasks_count]
	,DATABASEPROPERTYEX(DB_NAME(), 'Updateability') as replica_updateability
FROM
	sys.dm_db_wait_stats AS dbws WITH (NOLOCK)
WHERE
	dbws.[wait_type] NOT IN (
		N'BROKER_EVENTHANDLER', N'BROKER_RECEIVE_WAITFOR', N'BROKER_TASK_STOP',
		N'BROKER_TO_FLUSH', N'BROKER_TRANSMITTER', N'CHECKPOINT_QUEUE',
		N'CHKPT', N'CLR_AUTO_EVENT', N'CLR_MANUAL_EVENT', N'CLR_SEMAPHORE',
		N'DBMIRROR_DBM_EVENT', N'DBMIRROR_EVENTS_QUEUE', N'DBMIRROR_WORKER_QUEUE',
		N'DBMIRRORING_CMD', N'DIRTY_PAGE_POLL', N'DISPATCHER_QUEUE_SEMAPHORE',
		N'EXECSYNC', N'FSAGENT', N'FT_IFTS_SCHEDULER_IDLE_WAIT', N'FT_IFTSHC_MUTEX',
		N'HADR_CLUSAPI_CALL', N'HADR_FILESTREAM_IOMGR_IOCOMPLETION', N'HADR_LOGCAPTURE_WAIT',
		N'HADR_NOTIFICATION_DEQUEUE', N'HADR_TIMER_TASK', N'HADR_WORK_QUEUE',
		N'KSOURCE_WAKEUP', N'LAZYWRITER_SLEEP', N'LOGMGR_QUEUE',
		N'MEMORY_ALLOCATION_EXT', N'ONDEMAND_TASK_QUEUE',
		N'PARALLEL_REDO_WORKER_WAIT_WORK',
		N'PREEMPTIVE_HADR_LEASE_MECHANISM', N'PREEMPTIVE_SP_SERVER_DIAGNOSTICS',
		N'PREEMPTIVE_OS_LIBRARYOPS', N'PREEMPTIVE_OS_COMOPS', N'PREEMPTIVE_OS_CRYPTOPS',
		N'PREEMPTIVE_OS_PIPEOPS','PREEMPTIVE_OS_GENERICOPS', N'PREEMPTIVE_OS_VERIFYTRUST',
		N'PREEMPTIVE_OS_DEVICEOPS',
		N'PREEMPTIVE_XE_CALLBACKEXECUTE', N'PREEMPTIVE_XE_DISPATCHER',
		N'PREEMPTIVE_XE_GETTARGETSTATE', N'PREEMPTIVE_XE_SESSIONCOMMIT',
		N'PREEMPTIVE_XE_TARGETINIT', N'PREEMPTIVE_XE_TARGETFINALIZE',
		N'PWAIT_ALL_COMPONENTS_INITIALIZED', N'PWAIT_DIRECTLOGCONSUMER_GETNEXT',
		N'QDS_PERSIST_TASK_MAIN_LOOP_SLEEP',
		N'QDS_ASYNC_QUEUE',
		N'QDS_CLEANUP_STALE_QUERIES_TASK_MAIN_LOOP_SLEEP', N'REQUEST_FOR_DEADLOCK_SEARCH',
		N'RESOURCE_QUEUE', N'SERVER_IDLE_CHECK', N'SLEEP_BPOOL_FLUSH', N'SLEEP_DBSTARTUP',
		N'SLEEP_DCOMSTARTUP', N'SLEEP_MASTERDBREADY', N'SLEEP_MASTERMDREADY',
		N'SLEEP_MASTERUPGRADED', N'SLEEP_MSDBSTARTUP', N'SLEEP_SYSTEMTASK', N'SLEEP_TASK',
		N'SLEEP_TEMPDBSTARTUP', N'SNI_HTTP_ACCEPT', N'SP_SERVER_DIAGNOSTICS_SLEEP',
		N'SQLTRACE_BUFFER_FLUSH', N'SQLTRACE_INCREMENTAL_FLUSH_SLEEP',
		N'SQLTRACE_WAIT_ENTRIES',
		N'WAIT_FOR_RESULTS', N'WAITFOR', N'WAITFOR_TASKSHUTDOWN', N'WAIT_XTP_HOST_WAIT',
		N'WAIT_XTP_OFFLINE_CKPT_NEW_LOG', N'WAIT_XTP_CKPT_CLOSE',
		N'XE_BUFFERMGR_ALLPROCESSED_EVENT', N'XE_DISPATCHER_JOIN',
		N'XE_DISPATCHER_WAIT', N'XE_LIVE_TARGET_TVF', N'XE_TIMER_EVENT',
		N'SOS_WORK_DISPATCHER','RESERVED_MEMORY_ALLOCATION_EXT')
	AND [waiting_tasks_count] > 0
	AND [wait_time_ms] > 100;
`

const sqlAzureDBDatabaseIO = `
SET DEADLOCK_PRIORITY -10;
IF SERVERPROPERTY('EngineEdition') <> 5 BEGIN /*not Azure SQL DB*/
	DECLARE @ErrorMessage AS nvarchar(500) = 'Telegraf - Connection string Server:'+ @@SERVERNAME + ',Database:' + DB_NAME() +' is not an Azure SQL DB. Check the database_type parameter in the telegraf configuration.';
	RAISERROR (@ErrorMessage,11,1)
	RETURN
END

SELECT
	 'sqlserver_database_io' As [measurement]
	,REPLACE(@@SERVERNAME,'\',':') AS [sql_instance]
	,DB_NAME() as [database_name]
	,vfs.[database_id]  /*needed as tempdb is different for each Azure SQL DB as grouping has to be by logical server + db_name + database_id*/
	,vfs.[file_id]
	,vfs.[io_stall_read_ms] AS [read_latency_ms]
	,vfs.[num_of_reads] AS [reads]
	,vfs.[num_of_bytes_read] AS [read_bytes]
	,vfs.[io_stall_write_ms] AS [write_latency_ms]
	,vfs.[num_of_writes] AS [writes]
	,vfs.[num_of_bytes_written] AS [write_bytes]
	,vfs.[io_stall_queued_read_ms] AS [rg_read_stall_ms]
	,vfs.[io_stall_queued_write_ms] AS [rg_write_stall_ms]
	,CASE
		WHEN (vfs.[database_id] = 0) THEN 'RBPEX'
		ELSE b.[logical_filename]
	END as [logical_filename]
	,CASE
		WHEN (vfs.[database_id] = 0) THEN 'RBPEX'
		ELSE b.[physical_filename]
	 END as [physical_filename]
	,CASE 
		WHEN vfs.[file_id] = 2 THEN 'LOG' 
		ELSE 'DATA' 
	END AS [file_type]
	,ISNULL([size],0)/128 AS [current_size_mb]
	,ISNULL(FILEPROPERTY(b.[logical_filename],'SpaceUsed')/128,0) as [space_used_mb]
	,DATABASEPROPERTYEX(DB_NAME(), 'Updateability') as replica_updateability
FROM 
	[sys].[dm_io_virtual_file_stats](NULL,NULL) AS vfs
	-- needed to get Tempdb file names  on Azure SQL DB so you can join appropriately. Without this had a bug where join was only on file_id
LEFT OUTER join	(
	SELECT 
		 DB_ID() as [database_id]
		,[file_id]
		,[logical_filename]= [name] COLLATE SQL_Latin1_General_CP1_CI_AS
		,[physical_filename] = [physical_name] COLLATE SQL_Latin1_General_CP1_CI_AS
		,[size] 
	FROM sys.database_files
	WHERE 
		[type] <> 2
	UNION ALL
	SELECT 
		 2 as [database_id]
		,[file_id]
		,[logical_filename] = [name] 
		,[physical_filename] = [physical_name]
		,[size]
	FROM tempdb.sys.database_files
) b 
	ON
		b.[database_id] = vfs.[database_id] 
		AND b.[file_id] = vfs.[file_id]
WHERE 
	vfs.[database_id] IN (DB_ID(),0,2)
`

const sqlAzureDBProperties = `
IF SERVERPROPERTY('EngineEdition') <> 5 BEGIN /*not Azure SQL DB*/
	DECLARE @ErrorMessage AS nvarchar(500) = 'Telegraf - Connection string Server:'+ @@SERVERNAME + ',Database:' + DB_NAME() +' is not an Azure SQL DB. Check the database_type parameter in the telegraf configuration.';
	RAISERROR (@ErrorMessage,11,1)
	RETURN
END

SELECT	
	 'sqlserver_server_properties' AS [measurement]
	,REPLACE(@@SERVERNAME,'\',':') AS [sql_instance]
	,DB_NAME() as [database_name]
	,(SELECT count(*) FROM sys.dm_os_schedulers WHERE status = 'VISIBLE ONLINE') AS [cpu_count]
	,(SELECT [process_memory_limit_mb] FROM sys.dm_os_job_object) AS [server_memory]
	,slo.[edition] as [sku]
	,SERVERPROPERTY('EngineEdition') AS [engine_edition]
	,slo.[service_objective] AS [hardware_type]
	,CASE
		WHEN slo.[edition] = 'Hyperscale' then NULL
		ELSE CAST(DATABASEPROPERTYEX(DB_NAME(),'MaxSizeInBytes') as bigint)/(1024*1024)
	END AS [total_storage_mb]
	,CASE
		WHEN slo.[edition] = 'Hyperscale' then NULL
		ELSE (
			cast(DATABASEPROPERTYEX(DB_NAME(),'MaxSizeInBytes') as bigint)/(1024*1024) -
			(select SUM([size]/128 - CAST(FILEPROPERTY(name, 'SpaceUsed') AS int)/128) FROM sys.database_files)
		)
	END AS [available_storage_mb]
	,(select DATEDIFF(MINUTE,sqlserver_start_time,GETDATE()) from sys.dm_os_sys_info) as [uptime]
	,DATABASEPROPERTYEX(DB_NAME(), 'Updateability') as replica_updateability
	FROM sys.[databases] AS d
	-- sys.databases.database_id may not match current DB_ID on Azure SQL DB
	CROSS JOIN sys.[database_service_objectives] AS slo
	WHERE
		d.[name] = DB_NAME()
		AND slo.[database_id] = DB_ID();
`

const sqlAzureDBOsWaitStats = `
IF SERVERPROPERTY('EngineEdition') <> 5 BEGIN /*not Azure SQL DB*/
	DECLARE @ErrorMessage AS nvarchar(500) = 'Telegraf - Connection string Server:'+ @@SERVERNAME + ',Database:' + DB_NAME() +' is not an Azure SQL DB. Check the database_type parameter in the telegraf configuration.';
	RAISERROR (@ErrorMessage,11,1)
	RETURN
END

SELECT
	 'sqlserver_waitstats' AS [measurement]
	,REPLACE(@@SERVERNAME,'\',':') AS [sql_instance]
	,DB_NAME() as [database_name]
	,ws.[wait_type]
	,[wait_time_ms]
	,[wait_time_ms] - [signal_wait_time_ms] AS [resource_wait_ms]
	,[signal_wait_time_ms]
	,[max_wait_time_ms]
	,[waiting_tasks_count]
	,CASE 
		WHEN ws.[wait_type] LIKE 'SOS_SCHEDULER_YIELD' then 'CPU'
		WHEN ws.[wait_type] = 'THREADPOOL' THEN 'Worker Thread'
		WHEN ws.[wait_type] LIKE 'LCK[_]%' THEN 'Lock'
		WHEN ws.[wait_type] LIKE 'LATCH[_]%' THEN 'Latch'
		WHEN ws.[wait_type] LIKE 'PAGELATCH[_]%' THEN 'Buffer Latch'
		WHEN ws.[wait_type] LIKE 'PAGEIOLATCH[_]%' THEN 'Buffer IO'
		WHEN ws.[wait_type] LIKE 'RESOURCE_SEMAPHORE_QUERY_COMPILE%' THEN 'Compilation'
		WHEN ws.[wait_type] LIKE 'CLR[_]%' or ws.[wait_type] like 'SQLCLR%' THEN 'SQL CLR'
		WHEN ws.[wait_type] LIKE 'DBMIRROR_%' THEN 'Mirroring'
		WHEN ws.[wait_type] LIKE 'DTC[_]%' or ws.[wait_type] LIKE 'DTCNEW%' or ws.[wait_type] LIKE 'TRAN_%' 
     		or ws.[wait_type] LIKE 'XACT%' or ws.[wait_type] like 'MSQL_XACT%' THEN 'Transaction'
		WHEN ws.[wait_type] LIKE 'SLEEP[_]%'
			or ws.[wait_type] IN (
				'LAZYWRITER_SLEEP', 'SQLTRACE_BUFFER_FLUSH', 'SQLTRACE_INCREMENTAL_FLUSH_SLEEP',
				'SQLTRACE_WAIT_ENTRIES', 'FT_IFTS_SCHEDULER_IDLE_WAIT', 'XE_DISPATCHER_WAIT',
				'REQUEST_FOR_DEADLOCK_SEARCH', 'LOGMGR_QUEUE', 'ONDEMAND_TASK_QUEUE',
				'CHECKPOINT_QUEUE', 'XE_TIMER_EVENT') THEN 'Idle'
		WHEN ws.[wait_type] IN(
			'ASYNC_IO_COMPLETION','BACKUPIO','CHKPT','WRITE_COMPLETION',
			'IO_QUEUE_LIMIT', 'IO_RETRY') THEN 'Other Disk IO'
		WHEN ws.[wait_type] LIKE 'PREEMPTIVE_%' THEN 'Preemptive'
		WHEN ws.[wait_type] LIKE 'BROKER[_]%' THEN 'Service Broker'
		WHEN ws.[wait_type] IN (
			'WRITELOG','LOGBUFFER','LOGMGR_RESERVE_APPEND',
			'LOGMGR_FLUSH', 'LOGMGR_PMM_LOG')  THEN 'Tran Log IO'
		WHEN ws.[wait_type] LIKE 'LOG_RATE%' then 'Log Rate Governor'
		WHEN ws.[wait_type] LIKE 'HADR_THROTTLE[_]%' 
			or ws.[wait_type] = 'THROTTLE_LOG_RATE_LOG_STORAGE' THEN 'HADR Log Rate Governor'
		WHEN ws.[wait_type] LIKE 'RBIO_RG%' or ws.[wait_type] like 'WAIT_RBIO_RG%' then 'VLDB Log Rate Governor'
		WHEN ws.[wait_type] LIKE 'RBIO[_]%' or ws.[wait_type] like 'WAIT_RBIO[_]%' then 'VLDB RBIO'
		WHEN ws.[wait_type] IN(
			'ASYNC_NETWORK_IO','EXTERNAL_SCRIPT_NETWORK_IOF',
			'NET_WAITFOR_PACKET','PROXY_NETWORK_IO') THEN 'Network IO'
		WHEN ws.[wait_type] IN ( 'CXPACKET', 'CXCONSUMER')
			or ws.[wait_type] like 'HT%' or ws.[wait_type] like 'BMP%'
			or ws.[wait_type] like 'BP%' THEN 'Parallelism'
		WHEN ws.[wait_type] IN(
			'CMEMTHREAD','CMEMPARTITIONED','EE_PMOLOCK','EXCHANGE',
			'RESOURCE_SEMAPHORE','MEMORY_ALLOCATION_EXT',
			'RESERVED_MEMORY_ALLOCATION_EXT', 'MEMORY_GRANT_UPDATE')  THEN 'Memory'
		WHEN ws.[wait_type] IN ('WAITFOR','WAIT_FOR_RESULTS')  THEN 'User Wait'
		WHEN ws.[wait_type] LIKE 'HADR[_]%' or ws.[wait_type] LIKE 'PWAIT_HADR%'
			or ws.[wait_type] LIKE 'REPLICA[_]%' or ws.[wait_type] LIKE 'REPL_%' 
			or ws.[wait_type] LIKE 'SE_REPL[_]%'
			or ws.[wait_type] LIKE 'FCB_REPLICA%' THEN 'Replication' 
		WHEN ws.[wait_type] LIKE 'SQLTRACE[_]%' 
			or ws.[wait_type] IN (
				'TRACEWRITE', 'SQLTRACE_LOCK', 'SQLTRACE_FILE_BUFFER', 'SQLTRACE_FILE_WRITE_IO_COMPLETION',
				'SQLTRACE_FILE_READ_IO_COMPLETION', 'SQLTRACE_PENDING_BUFFER_WRITERS', 'SQLTRACE_SHUTDOWN',
				'QUERY_TRACEOUT', 'TRACE_EVTNOTIF') THEN 'Tracing'
		WHEN ws.[wait_type] IN (
			'FT_RESTART_CRAWL', 'FULLTEXT GATHERER', 'MSSEARCH', 'FT_METADATA_MUTEX', 
  			'FT_IFTSHC_MUTEX', 'FT_IFTSISM_MUTEX', 'FT_IFTS_RWLOCK', 'FT_COMPROWSET_RWLOCK',
  			'FT_MASTER_MERGE', 'FT_PROPERTYLIST_CACHE', 'FT_MASTER_MERGE_COORDINATOR',
  			'PWAIT_RESOURCE_SEMAPHORE_FT_PARALLEL_QUERY_SYNC') THEN 'Full Text Search'
 		ELSE 'Other'
	END as [wait_category]
	,DATABASEPROPERTYEX(DB_NAME(), 'Updateability') as replica_updateability
FROM sys.dm_os_wait_stats AS ws WITH (NOLOCK)
WHERE
	ws.[wait_type] NOT IN (
        N'BROKER_EVENTHANDLER', N'BROKER_RECEIVE_WAITFOR', N'BROKER_TASK_STOP',
        N'BROKER_TO_FLUSH', N'BROKER_TRANSMITTER', N'CHECKPOINT_QUEUE',
        N'CHKPT', N'CLR_AUTO_EVENT', N'CLR_MANUAL_EVENT', N'CLR_SEMAPHORE',
        N'DBMIRROR_DBM_EVENT', N'DBMIRROR_EVENTS_QUEUE', N'DBMIRROR_QUEUE',
        N'DBMIRRORING_CMD', N'DIRTY_PAGE_POLL', N'DISPATCHER_QUEUE_SEMAPHORE',
        N'EXECSYNC', N'FSAGENT', N'FT_IFTS_SCHEDULER_IDLE_WAIT', N'FT_IFTSHC_MUTEX',
        N'HADR_CLUSAPI_CALL', N'HADR_FILESTREAM_IOMGR_IOCOMPLETION', N'HADR_LOGCAPTURE_WAIT',
        N'HADR_NOTIFICATION_DEQUEUE', N'HADR_TIMER_TASK', N'HADR_WORK_QUEUE',
        N'KSOURCE_WAKEUP', N'LAZYWRITER_SLEEP', N'LOGMGR_QUEUE',
        N'MEMORY_ALLOCATION_EXT', N'ONDEMAND_TASK_QUEUE',
        N'PARALLEL_REDO_WORKER_WAIT_WORK',
        N'PREEMPTIVE_HADR_LEASE_MECHANISM', N'PREEMPTIVE_SP_SERVER_DIAGNOSTICS',
        N'PREEMPTIVE_OS_LIBRARYOPS', N'PREEMPTIVE_OS_COMOPS', N'PREEMPTIVE_OS_CRYPTOPS',
        N'PREEMPTIVE_OS_PIPEOPS','PREEMPTIVE_OS_GENERICOPS', N'PREEMPTIVE_OS_VERIFYTRUST',
        N'PREEMPTIVE_OS_DEVICEOPS',
        N'PREEMPTIVE_XE_CALLBACKEXECUTE', N'PREEMPTIVE_XE_DISPATCHER',
        N'PREEMPTIVE_XE_GETTARGETSTATE', N'PREEMPTIVE_XE_SESSIONCOMMIT',
        N'PREEMPTIVE_XE_TARGETINIT', N'PREEMPTIVE_XE_TARGETFINALIZE',
        N'PWAIT_ALL_COMPONENTS_INITIALIZED', N'PWAIT_DIRECTLOGCONSUMER_GETNEXT',
        N'QDS_PERSIST_TASK_MAIN_LOOP_SLEEP',
        N'QDS_ASYNC_QUEUE',
        N'QDS_CLEANUP_STALE_QUERIES_TASK_MAIN_LOOP_SLEEP', N'REQUEST_FOR_DEADLOCK_SEARCH',
        N'RESOURCE_QUEUE', N'SERVER_IDLE_CHECK', N'SLEEP_BPOOL_FLUSH', N'SLEEP_DBSTARTUP',
        N'SLEEP_DCOMSTARTUP', N'SLEEP_MASTERDBREADY', N'SLEEP_MASTERMDREADY',
        N'SLEEP_MASTERUPGRADED', N'SLEEP_MSDBSTARTUP', N'SLEEP_SYSTEMTASK', N'SLEEP_TASK',
        N'SLEEP_TEMPDBSTARTUP', N'SNI_HTTP_ACCEPT', N'SP_SERVER_DIAGNOSTICS_SLEEP',
		N'SQLTRACE_BUFFER_FLUSH', N'SQLTRACE_INCREMENTAL_FLUSH_SLEEP',
        N'SQLTRACE_WAIT_ENTRIES',
        N'WAIT_FOR_RESULTS', N'WAITFOR', N'WAITFOR_TASKSHUTDOWN', N'WAIT_XTP_HOST_WAIT',
        N'WAIT_XTP_OFFLINE_CKPT_NEW_LOG', N'WAIT_XTP_CKPT_CLOSE',
        N'XE_BUFFERMGR_ALLPROCESSED_EVENT', N'XE_DISPATCHER_JOIN',
        N'XE_DISPATCHER_WAIT', N'XE_LIVE_TARGET_TVF', N'XE_TIMER_EVENT',
        N'SOS_WORK_DISPATCHER','RESERVED_MEMORY_ALLOCATION_EXT','SQLTRACE_WAIT_ENTRIES',
		N'RBIO_COMM_RETRY')
AND [waiting_tasks_count] > 10
AND [wait_time_ms] > 100;
`

const sqlAzureDBMemoryClerks = `
IF SERVERPROPERTY('EngineEdition') <> 5 BEGIN /*not Azure SQL DB*/
	DECLARE @ErrorMessage AS nvarchar(500) = 'Telegraf - Connection string Server:'+ @@SERVERNAME + ',Database:' + DB_NAME() +' is not an Azure SQL DB. Check the database_type parameter in the telegraf configuration.';
	RAISERROR (@ErrorMessage,11,1)
	RETURN
END

SELECT
	 'sqlserver_memory_clerks' AS [measurement]
	,REPLACE(@@SERVERNAME, '\', ':') AS [sql_instance]
	,DB_NAME() AS [database_name]
	,mc.[type] AS [clerk_type]
	,SUM(mc.[pages_kb]) AS [size_kb]
	,DATABASEPROPERTYEX(DB_NAME(), 'Updateability') as replica_updateability
FROM sys.[dm_os_memory_clerks] AS mc WITH (NOLOCK)
GROUP BY
	mc.[type]
HAVING 
	SUM(mc.[pages_kb]) >= 1024
OPTION(RECOMPILE);
`

const sqlAzureDBPerformanceCounters = `
SET DEADLOCK_PRIORITY -10;
IF SERVERPROPERTY('EngineEdition') <> 5 BEGIN /*not Azure SQL DB*/
	DECLARE @ErrorMessage AS nvarchar(500) = 'Telegraf - Connection string Server:'+ @@SERVERNAME + ',Database:' + DB_NAME() +' is not an Azure SQL DB. Check the database_type parameter in the telegraf configuration.';
	RAISERROR (@ErrorMessage,11,1)
	RETURN
END

DECLARE @PCounters TABLE
(
	[object_name] nvarchar(128),
	[counter_name] nvarchar(128),
	[instance_name] nvarchar(128),
	[cntr_value] bigint,
	[cntr_type] INT ,
	Primary Key([object_name],[counter_name],[instance_name])
);

WITH PerfCounters AS (
	SELECT DISTINCT
	 RTrim(spi.[object_name]) [object_name]
	,RTrim(spi.[counter_name]) [counter_name]
	,CASE WHEN (
		   RTRIM(spi.[object_name]) LIKE '%:Databases'
		OR RTRIM(spi.[object_name]) LIKE '%:Database Replica'
		OR RTRIM(spi.[object_name]) LIKE '%:Catalog Metadata'
		OR RTRIM(spi.[object_name]) LIKE '%:Query Store'
		OR RTRIM(spi.[object_name]) LIKE '%:Columnstore'
		OR RTRIM(spi.[object_name]) LIKE '%:Advanced Analytics')
		AND TRY_CONVERT([uniqueidentifier], spi.[instance_name]) IS NOT NULL -- for cloud only
			THEN ISNULL(d.[name],RTRIM(spi.instance_name)) -- Elastic Pools counters exist for all databases but sys.databases only has current DB value
		WHEN 
			RTRIM([object_name]) LIKE '%:Availability Replica'
			AND TRY_CONVERT([uniqueidentifier], spi.[instance_name]) IS NOT NULL -- for cloud only
				THEN ISNULL(d.[name],RTRIM(spi.[instance_name])) + RTRIM(SUBSTRING(spi.[instance_name], 37, LEN(spi.[instance_name])))
		ELSE RTRIM(spi.instance_name)
	END AS [instance_name]
	,CAST(spi.[cntr_value] AS BIGINT) AS [cntr_value]
	,spi.[cntr_type]
	FROM sys.dm_os_performance_counters AS spi 
	LEFT JOIN sys.databases AS d
		ON LEFT(spi.[instance_name], 36) -- some instance_name values have an additional identifier appended after the GUID
		= CASE
			/*in SQL DB standalone, physical_database_name for master is the GUID of the user database*/
			WHEN d.[name] = 'master' AND TRY_CONVERT([uniqueidentifier], d.[physical_database_name]) IS NOT NULL
				THEN d.[name]
			ELSE d.[physical_database_name]
		END
	WHERE
		counter_name IN (
			 'SQL Compilations/sec'
			,'SQL Re-Compilations/sec'
			,'User Connections'
			,'Batch Requests/sec'
			,'Logouts/sec'
			,'Logins/sec'
			,'Processes blocked'
			,'Latch Waits/sec'
			,'Full Scans/sec'
			,'Index Searches/sec'
			,'Page Splits/sec'
			,'Page lookups/sec'
			,'Page reads/sec'
			,'Page writes/sec'
			,'Readahead pages/sec'
			,'Lazy writes/sec'
			,'Checkpoint pages/sec'
			,'Table Lock Escalations/sec'
			,'Page life expectancy'
			,'Log File(s) Size (KB)'
			,'Log File(s) Used Size (KB)'
			,'Data File(s) Size (KB)'
			,'Transactions/sec'
			,'Write Transactions/sec'
			,'Active Transactions'
			,'Log Growths'
			,'Active Temp Tables'
			,'Logical Connections'
			,'Temp Tables Creation Rate'
			,'Temp Tables For Destruction'
			,'Free Space in tempdb (KB)'
			,'Version Store Size (KB)'
			,'Memory Grants Pending'
			,'Memory Grants Outstanding'
			,'Free list stalls/sec'
			,'Buffer cache hit ratio'
			,'Buffer cache hit ratio base'
			,'Backup/Restore Throughput/sec'
			,'Total Server Memory (KB)'
			,'Target Server Memory (KB)'
			,'Log Flushes/sec'
			,'Log Flush Wait Time'
			,'Memory broker clerk size'
			,'Log Bytes Flushed/sec'
			,'Bytes Sent to Replica/sec'
			,'Log Send Queue'
			,'Bytes Sent to Transport/sec'
			,'Sends to Replica/sec'
			,'Bytes Sent to Transport/sec'
			,'Sends to Transport/sec'
			,'Bytes Received from Replica/sec'
			,'Receives from Replica/sec'
			,'Flow Control Time (ms/sec)'
			,'Flow Control/sec'
			,'Resent Messages/sec'
			,'Redone Bytes/sec'
			,'XTP Memory Used (KB)'
			,'Transaction Delay'
			,'Log Bytes Received/sec'
			,'Log Apply Pending Queue'
			,'Redone Bytes/sec'
			,'Recovery Queue'
			,'Log Apply Ready Queue'
			,'CPU usage %'
			,'CPU usage % base'
			,'Queued requests'
			,'Requests completed/sec'
			,'Blocked tasks'
			,'Active memory grant amount (KB)'
			,'Disk Read Bytes/sec'
			,'Disk Read IO Throttled/sec'
			,'Disk Read IO/sec'
			,'Disk Write Bytes/sec'
			,'Disk Write IO Throttled/sec'
			,'Disk Write IO/sec'
			,'Used memory (KB)'
			,'Forwarded Records/sec'
			,'Background Writer pages/sec'
			,'Percent Log Used'
			,'Log Send Queue KB'
			,'Redo Queue KB'
			,'Mirrored Write Transactions/sec'
			,'Group Commit Time'
			,'Group Commits/Sec'
<<<<<<< HEAD
			,'Workfiles Created/sec'
			,'Worktables Created/sec'
=======
>>>>>>> 9e453226
			,'Distributed Query'
			,'DTC calls'
			,'Query Store CPU usage'
		) OR (
			spi.[object_name] LIKE '%User Settable%'
			OR spi.[object_name] LIKE '%SQL Errors%'
			OR spi.[object_name] LIKE '%Batch Resp Statistics%'
		) OR (
			spi.[instance_name] IN ('_Total')
			AND spi.[counter_name] IN (
				 'Lock Timeouts/sec'
				,'Lock Timeouts (timeout > 0)/sec'
				,'Number of Deadlocks/sec'
				,'Lock Waits/sec'
				,'Latch Waits/sec'
			)
		)
)

INSERT INTO @PCounters select * from PerfCounters

SELECT 
	'sqlserver_performance' AS [measurement]
	,REPLACE(@@SERVERNAME,'\',':') AS [sql_instance]
	,DB_NAME() as [database_name]
	,pc.[object_name] AS [object]
	,pc.[counter_name] AS [counter]
	,CASE pc.[instance_name] 
		WHEN '_Total' THEN 'Total' 
		ELSE ISNULL(pc.[instance_name],'') 
	END AS [instance]
	,CAST(CASE WHEN pc.[cntr_type] = 537003264 AND pc1.[cntr_value] > 0 THEN (pc.[cntr_value] * 1.0) / (pc1.[cntr_value] * 1.0) * 100 ELSE pc.[cntr_value] END AS float(10)) AS [value]
	,cast(pc.[cntr_type] as varchar(25)) as [counter_type]
	,DATABASEPROPERTYEX(DB_NAME(), 'Updateability') as replica_updateability
from @PCounters pc
LEFT OUTER JOIN @PCounters AS pc1
	ON (
		pc.[counter_name] = REPLACE(pc1.[counter_name],' base','')
		OR pc.[counter_name] = REPLACE(pc1.[counter_name],' base',' (ms)')
	)
	AND pc.[object_name] = pc1.[object_name]
	AND pc.[instance_name] = pc1.[instance_name]
	AND pc1.[counter_name] LIKE '%base'
WHERE
	pc.[counter_name] NOT LIKE '% base'
OPTION (RECOMPILE);
`

const sqlAzureDBRequests string = `
IF SERVERPROPERTY('EngineEdition') <> 5 BEGIN /*not Azure SQL DB*/
	DECLARE @ErrorMessage AS nvarchar(500) = 'Telegraf - Connection string Server:'+ @@SERVERNAME + ',Database:' + DB_NAME() +' is not an Azure SQL DB. Check the database_type parameter in the telegraf configuration.';
	RAISERROR (@ErrorMessage,11,1)
	RETURN
END

SELECT [blocking_session_id] INTO #blockingSessions FROM sys.dm_exec_requests WHERE [blocking_session_id] != 0
CREATE INDEX ix_blockingSessions_1 on #blockingSessions ([blocking_session_id])

SELECT	
	 'sqlserver_requests' AS [measurement]
	,REPLACE(@@SERVERNAME,'\',':') AS [sql_instance]
	,DB_NAME() as [database_name]
	,s.[session_id]
	,ISNULL(r.[request_id], 0) as [request_id]
	,DB_NAME(s.[database_id]) as [session_db_name]
	,COALESCE(r.[status], s.[status]) AS [status]
	,COALESCE(r.[cpu_time], s.[cpu_time]) AS [cpu_time_ms]
	,COALESCE(r.[total_elapsed_time], s.[total_elapsed_time]) AS [total_elapsed_time_ms]
	,COALESCE(r.[logical_reads], s.[logical_reads]) AS [logical_reads]
	,COALESCE(r.[writes], s.[writes]) AS [writes]
	,r.[command]
	,r.[wait_time] as [wait_time_ms]
	,r.[wait_type]
	,r.[wait_resource]
	,r.[blocking_session_id]
	,s.[program_name]
	,s.[host_name]
	,s.[nt_user_name]
	,COALESCE(r.[open_transaction_count], s.[open_transaction_count]) AS [open_transaction]
	,LEFT (CASE COALESCE(r.[transaction_isolation_level], s.[transaction_isolation_level])
		WHEN 0 THEN '0-Read Committed' 
		WHEN 1 THEN '1-Read Uncommitted (NOLOCK)' 
		WHEN 2 THEN '2-Read Committed' 
		WHEN 3 THEN '3-Repeatable Read' 
		WHEN 4 THEN '4-Serializable' 
		WHEN 5 THEN '5-Snapshot' 
		ELSE CONVERT (varchar(30), r.[transaction_isolation_level]) + '-UNKNOWN' 
	END, 30) AS [transaction_isolation_level]
	,r.[granted_query_memory] as [granted_query_memory_pages]
	,r.[percent_complete]
	,SUBSTRING(
		qt.[text], 
		r.[statement_start_offset] / 2 + 1,
		(CASE WHEN r.[statement_end_offset] = -1
			THEN DATALENGTH(qt.text)
			ELSE r.[statement_end_offset]
		END - r.[statement_start_offset]) / 2 + 1
	) AS [statement_text]
	,qt.[objectid]
	,QUOTENAME(OBJECT_SCHEMA_NAME(qt.[objectid], qt.[dbid])) + '.' +  QUOTENAME(OBJECT_NAME(qt.[objectid], qt.[dbid])) as [stmt_object_name]
	,DB_NAME(qt.[dbid]) [stmt_db_name]
	,CONVERT(varchar(20),[query_hash],1) as [query_hash]
	,CONVERT(varchar(20),[query_plan_hash],1) as [query_plan_hash]
	,DATABASEPROPERTYEX(DB_NAME(), 'Updateability') as replica_updateability
FROM sys.dm_exec_sessions AS s
LEFT OUTER JOIN sys.dm_exec_requests AS r 
	ON s.[session_id] = r.[session_id]
OUTER APPLY sys.dm_exec_sql_text(r.sql_handle) AS qt
WHERE
	(s.session_id IN (SELECT blocking_session_id FROM #blockingSessions))
	OR (
		r.session_id IS NOT NULL 
		AND (
			s.is_user_process = 1 
			OR r.status COLLATE Latin1_General_BIN NOT IN ('background', 'sleeping')
		)
	)  
OPTION(MAXDOP 1);
`

const sqlAzureDBSchedulers string = `
IF SERVERPROPERTY('EngineEdition') <> 5 BEGIN /*not Azure SQL DB*/
	DECLARE @ErrorMessage AS nvarchar(500) = 'Telegraf - Connection string Server:'+ @@SERVERNAME + ',Database:' + DB_NAME() +' is not an Azure SQL DB. Check the database_type parameter in the telegraf configuration.';
	RAISERROR (@ErrorMessage,11,1)
	RETURN
END

SELECT
	 'sqlserver_schedulers' AS [measurement]
	,REPLACE(@@SERVERNAME, '\', ':') AS [sql_instance]
	,CAST(s.[scheduler_id] AS VARCHAR(4)) AS [scheduler_id]
	,CAST(s.[cpu_id] AS VARCHAR(4)) AS [cpu_id]
	,s.[is_online]
	,s.[is_idle]
	,s.[preemptive_switches_count]
	,s.[context_switches_count]
	,s.[current_tasks_count]
	,s.[runnable_tasks_count]
	,s.[current_workers_count]
	,s.[active_workers_count]
	,s.[work_queue_count]
	,s.[pending_disk_io_count]
	,s.[load_factor]
	,s.[yield_count]
	,s.[total_cpu_usage_ms]
	,s.[total_scheduler_delay_ms]
	,DATABASEPROPERTYEX(DB_NAME(), 'Updateability') as replica_updateability
FROM sys.dm_os_schedulers AS s
`

//------------------------------------------------------------------------------------------------
//------------------ Azure Managed Instance ------------------------------------------------------
//------------------------------------------------------------------------------------------------
const sqlAzureMIProperties = `
IF SERVERPROPERTY('EngineEdition') <> 8 BEGIN /*not Azure Managed Instance*/
	DECLARE @ErrorMessage AS nvarchar(500) = 'Telegraf - Connection string Server:'+ @@SERVERNAME + ',Database:' + DB_NAME() +' is not an Azure Managed Instance. Check the database_type parameter in the telegraf configuration.';
	RAISERROR (@ErrorMessage,11,1)
	RETURN
END

SELECT TOP 1 
	 'sqlserver_server_properties' AS [measurement]
	,REPLACE(@@SERVERNAME,'\',':') AS [sql_instance]
	,[virtual_core_count] AS [cpu_count]
	,(SELECT [process_memory_limit_mb] FROM sys.dm_os_job_object) AS [server_memory]
	,[sku]
	,SERVERPROPERTY('EngineEdition') AS [engine_edition]
	,[hardware_generation] AS [hardware_type]
	,cast([reserved_storage_mb] as bigint) AS [total_storage_mb]
	,cast(([reserved_storage_mb] - [storage_space_used_mb]) as bigint) AS [available_storage_mb]
	,(SELECT DATEDIFF(MINUTE,[sqlserver_start_time],GETDATE()) from sys.dm_os_sys_info) as [uptime]
	,SERVERPROPERTY('ProductVersion') AS [sql_version]
	,LEFT(@@VERSION,CHARINDEX(' - ',@@VERSION)) AS [sql_version_desc]
	,[db_online]
	,[db_restoring]
	,[db_recovering]
	,[db_recoveryPending]
	,[db_suspect]
	,DATABASEPROPERTYEX(DB_NAME(), 'Updateability') as replica_updateability
FROM sys.server_resource_stats
CROSS APPLY	(
	SELECT  
		 SUM( CASE WHEN [state] = 0 THEN 1 ELSE 0 END ) AS [db_online]
		,SUM( CASE WHEN [state] = 1 THEN 1 ELSE 0 END ) AS [db_restoring]
		,SUM( CASE WHEN [state] = 2 THEN 1 ELSE 0 END ) AS [db_recovering]
		,SUM( CASE WHEN [state] = 3 THEN 1 ELSE 0 END ) AS [db_recoveryPending]
		,SUM( CASE WHEN [state] = 4 THEN 1 ELSE 0 END ) AS [db_suspect]
		,SUM( CASE WHEN [state] IN (6,10) THEN 1 ELSE 0 END ) AS [db_offline]
	FROM sys.databases
) AS dbs	
ORDER BY 
	[start_time] DESC;
`

const sqlAzureMIResourceStats = `
IF SERVERPROPERTY('EngineEdition') <> 8 BEGIN /*not Azure Managed Instance*/
	DECLARE @ErrorMessage AS nvarchar(500) = 'Telegraf - Connection string Server:'+ @@SERVERNAME + ',Database:' + DB_NAME() +' is not an Azure Managed Instance. Check the database_type parameter in the telegraf configuration.';
	RAISERROR (@ErrorMessage,11,1)
	RETURN
END

SELECT TOP(1)
	 'sqlserver_azure_db_resource_stats' AS [measurement]
	,REPLACE(@@SERVERNAME,'\',':') AS [sql_instance]
	,cast([avg_cpu_percent] as float) as [avg_cpu_percent]
	,DATABASEPROPERTYEX(DB_NAME(), 'Updateability') as replica_updateability
FROM
    sys.server_resource_stats
ORDER BY
    [end_time] DESC;
`

const sqlAzureMIResourceGovernance string = `
IF SERVERPROPERTY('EngineEdition') <> 8 BEGIN /*not Azure Managed Instance*/
	DECLARE @ErrorMessage AS nvarchar(500) = 'Telegraf - Connection string Server:'+ @@SERVERNAME + ',Database:' + DB_NAME() +' is not an Azure Managed Instance. Check the database_type parameter in the telegraf configuration.';
	RAISERROR (@ErrorMessage,11,1)
	RETURN
END

SELECT
	 'sqlserver_instance_resource_governance' AS [measurement]
	,REPLACE(@@SERVERNAME,'\',':') AS [sql_instance]
	,[instance_cap_cpu]
	,[instance_max_log_rate]
	,[instance_max_worker_threads]
	,[tempdb_log_file_number]
	,[volume_local_iops]
	,[volume_external_xstore_iops]
	,[volume_managed_xstore_iops]
	,[volume_type_local_iops] as [voltype_local_iops]
	,[volume_type_managed_xstore_iops] as [voltype_man_xtore_iops]
	,[volume_type_external_xstore_iops] as [voltype_ext_xtore_iops]
	,[volume_external_xstore_iops] as [vol_ext_xtore_iops]
	,DATABASEPROPERTYEX(DB_NAME(), 'Updateability') as replica_updateability
FROM sys.dm_instance_resource_governance;
`

const sqlAzureMIDatabaseIO = `
SET DEADLOCK_PRIORITY -10;
IF SERVERPROPERTY('EngineEdition') <> 8 BEGIN /*not Azure Managed Instance*/
	DECLARE @ErrorMessage AS nvarchar(500) = 'Telegraf - Connection string Server:'+ @@SERVERNAME + ',Database:' + DB_NAME() +' is not an Azure Managed Instance. Check the database_type parameter in the telegraf configuration.';
	RAISERROR (@ErrorMessage,11,1)
	RETURN
END

SELECT
	'sqlserver_database_io' AS [measurement]
	,REPLACE(@@SERVERNAME,'\',':') AS [sql_instance]
	,COALESCE(mf.[physical_name],'RBPEX') AS [physical_filename]	--RPBEX = Resilient Buffer Pool Extension
	,COALESCE(mf.[name],'RBPEX') AS [logical_filename]	--RPBEX = Resilient Buffer Pool Extension	
	,mf.[type_desc] AS [file_type]
	,vfs.[io_stall_read_ms] AS [read_latency_ms]
	,vfs.[num_of_reads] AS [reads]
	,vfs.[num_of_bytes_read] AS [read_bytes]
	,vfs.[io_stall_write_ms] AS [write_latency_ms]
	,vfs.[num_of_writes] AS [writes]
	,vfs.[num_of_bytes_written] AS [write_bytes]
	,vfs.io_stall_queued_read_ms AS [rg_read_stall_ms] 
	,vfs.io_stall_queued_write_ms AS [rg_write_stall_ms]
	,DATABASEPROPERTYEX(DB_NAME(), 'Updateability') as replica_updateability
FROM sys.dm_io_virtual_file_stats(NULL, NULL) AS vfs
LEFT OUTER JOIN sys.master_files AS mf WITH (NOLOCK)
	ON vfs.[database_id] = mf.[database_id] 
	AND vfs.[file_id] = mf.[file_id]
WHERE
	vfs.[database_id] < 32760
`

const sqlAzureMIMemoryClerks = `
IF SERVERPROPERTY('EngineEdition') <> 8 BEGIN /*not Azure Managed Instance*/
	DECLARE @ErrorMessage AS nvarchar(500) = 'Telegraf - Connection string Server:'+ @@SERVERNAME + ',Database:' + DB_NAME() +' is not an Azure Managed Instance. Check the database_type parameter in the telegraf configuration.';
	RAISERROR (@ErrorMessage,11,1)
	RETURN
END

SELECT
	 'sqlserver_memory_clerks' AS [measurement]
	,REPLACE(@@SERVERNAME, '\', ':') AS [sql_instance]
	,mc.[type] AS [clerk_type]
	,SUM(mc.[pages_kb]) AS [size_kb]
	,DATABASEPROPERTYEX(DB_NAME(), 'Updateability') as replica_updateability
FROM sys.[dm_os_memory_clerks] AS mc WITH (NOLOCK)
GROUP BY
	 mc.[type]
HAVING
	SUM(mc.[pages_kb]) >= 1024
OPTION(RECOMPILE);
`

const sqlAzureMIOsWaitStats = `
IF SERVERPROPERTY('EngineEdition') <> 8 BEGIN /*not Azure Managed Instance*/
	DECLARE @ErrorMessage AS nvarchar(500) = 'Telegraf - Connection string Server:'+ @@SERVERNAME + ',Database:' + DB_NAME() +' is not an Azure Managed Instance. Check the database_type parameter in the telegraf configuration.';
	RAISERROR (@ErrorMessage,11,1)
	RETURN
END

SELECT
	 'sqlserver_waitstats' AS [measurement]
	,REPLACE(@@SERVERNAME,'\',':') AS [sql_instance]
	,ws.[wait_type]
	,[wait_time_ms]
	,[wait_time_ms] - [signal_wait_time_ms] AS [resource_wait_ms]
	,[signal_wait_time_ms]
	,[max_wait_time_ms]
	,[waiting_tasks_count]
	,CASE 
		WHEN ws.[wait_type] LIKE 'SOS_SCHEDULER_YIELD' then 'CPU'
		WHEN ws.[wait_type] = 'THREADPOOL' THEN 'Worker Thread'
		WHEN ws.[wait_type] LIKE 'LCK[_]%' THEN 'Lock'
		WHEN ws.[wait_type] LIKE 'LATCH[_]%' THEN 'Latch'
		WHEN ws.[wait_type] LIKE 'PAGELATCH[_]%' THEN 'Buffer Latch'
		WHEN ws.[wait_type] LIKE 'PAGEIOLATCH[_]%' THEN 'Buffer IO'
		WHEN ws.[wait_type] LIKE 'RESOURCE_SEMAPHORE_QUERY_COMPILE%' THEN 'Compilation'
		WHEN ws.[wait_type] LIKE 'CLR[_]%' or ws.[wait_type] like 'SQLCLR%' THEN 'SQL CLR'
		WHEN ws.[wait_type] LIKE 'DBMIRROR_%' THEN 'Mirroring'
		WHEN ws.[wait_type] LIKE 'DTC[_]%' or ws.[wait_type] LIKE 'DTCNEW%' or ws.[wait_type] LIKE 'TRAN_%' 
     		or ws.[wait_type] LIKE 'XACT%' or ws.[wait_type] like 'MSQL_XACT%' THEN 'Transaction'
		WHEN ws.[wait_type] LIKE 'SLEEP[_]%'
			or ws.[wait_type] IN (
				'LAZYWRITER_SLEEP', 'SQLTRACE_BUFFER_FLUSH', 'SQLTRACE_INCREMENTAL_FLUSH_SLEEP',
				'SQLTRACE_WAIT_ENTRIES', 'FT_IFTS_SCHEDULER_IDLE_WAIT', 'XE_DISPATCHER_WAIT',
				'REQUEST_FOR_DEADLOCK_SEARCH', 'LOGMGR_QUEUE', 'ONDEMAND_TASK_QUEUE',
				'CHECKPOINT_QUEUE', 'XE_TIMER_EVENT') THEN 'Idle'
		WHEN ws.[wait_type] IN(
			'ASYNC_IO_COMPLETION','BACKUPIO','CHKPT','WRITE_COMPLETION',
			'IO_QUEUE_LIMIT', 'IO_RETRY') THEN 'Other Disk IO'
		WHEN ws.[wait_type] LIKE 'PREEMPTIVE_%' THEN 'Preemptive'
		WHEN ws.[wait_type] LIKE 'BROKER[_]%' THEN 'Service Broker'
		WHEN ws.[wait_type] IN (
			'WRITELOG','LOGBUFFER','LOGMGR_RESERVE_APPEND',
			'LOGMGR_FLUSH', 'LOGMGR_PMM_LOG')  THEN 'Tran Log IO'
		WHEN ws.[wait_type] LIKE 'LOG_RATE%' then 'Log Rate Governor'
		WHEN ws.[wait_type] LIKE 'HADR_THROTTLE[_]%' 
			or ws.[wait_type] = 'THROTTLE_LOG_RATE_LOG_STORAGE' THEN 'HADR Log Rate Governor'
		WHEN ws.[wait_type] LIKE 'RBIO_RG%' or ws.[wait_type] like 'WAIT_RBIO_RG%' then 'VLDB Log Rate Governor'
		WHEN ws.[wait_type] LIKE 'RBIO[_]%' or ws.[wait_type] like 'WAIT_RBIO[_]%' then 'VLDB RBIO'
		WHEN ws.[wait_type] IN(
			'ASYNC_NETWORK_IO','EXTERNAL_SCRIPT_NETWORK_IOF',
			'NET_WAITFOR_PACKET','PROXY_NETWORK_IO') THEN 'Network IO'
		WHEN ws.[wait_type] IN ( 'CXPACKET', 'CXCONSUMER')
			or ws.[wait_type] like 'HT%' or ws.[wait_type] like 'BMP%'
			or ws.[wait_type] like 'BP%' THEN 'Parallelism'
		WHEN ws.[wait_type] IN(
			'CMEMTHREAD','CMEMPARTITIONED','EE_PMOLOCK','EXCHANGE',
			'RESOURCE_SEMAPHORE','MEMORY_ALLOCATION_EXT',
			'RESERVED_MEMORY_ALLOCATION_EXT', 'MEMORY_GRANT_UPDATE')  THEN 'Memory'
		WHEN ws.[wait_type] IN ('WAITFOR','WAIT_FOR_RESULTS')  THEN 'User Wait'
		WHEN ws.[wait_type] LIKE 'HADR[_]%' or ws.[wait_type] LIKE 'PWAIT_HADR%'
			or ws.[wait_type] LIKE 'REPLICA[_]%' or ws.[wait_type] LIKE 'REPL_%' 
			or ws.[wait_type] LIKE 'SE_REPL[_]%'
			or ws.[wait_type] LIKE 'FCB_REPLICA%' THEN 'Replication' 
		WHEN ws.[wait_type] LIKE 'SQLTRACE[_]%' 
			or ws.[wait_type] IN (
				'TRACEWRITE', 'SQLTRACE_LOCK', 'SQLTRACE_FILE_BUFFER', 'SQLTRACE_FILE_WRITE_IO_COMPLETION',
				'SQLTRACE_FILE_READ_IO_COMPLETION', 'SQLTRACE_PENDING_BUFFER_WRITERS', 'SQLTRACE_SHUTDOWN',
				'QUERY_TRACEOUT', 'TRACE_EVTNOTIF') THEN 'Tracing'
		WHEN ws.[wait_type] IN (
			'FT_RESTART_CRAWL', 'FULLTEXT GATHERER', 'MSSEARCH', 'FT_METADATA_MUTEX', 
  			'FT_IFTSHC_MUTEX', 'FT_IFTSISM_MUTEX', 'FT_IFTS_RWLOCK', 'FT_COMPROWSET_RWLOCK',
  			'FT_MASTER_MERGE', 'FT_PROPERTYLIST_CACHE', 'FT_MASTER_MERGE_COORDINATOR',
  			'PWAIT_RESOURCE_SEMAPHORE_FT_PARALLEL_QUERY_SYNC') THEN 'Full Text Search'
 		ELSE 'Other'
	END as [wait_category]
	,DATABASEPROPERTYEX(DB_NAME(), 'Updateability') as replica_updateability
FROM sys.dm_os_wait_stats AS ws WITH (NOLOCK)
WHERE
	ws.[wait_type] NOT IN (
        N'BROKER_EVENTHANDLER', N'BROKER_RECEIVE_WAITFOR', N'BROKER_TASK_STOP',
        N'BROKER_TO_FLUSH', N'BROKER_TRANSMITTER', N'CHECKPOINT_QUEUE',
        N'CHKPT', N'CLR_AUTO_EVENT', N'CLR_MANUAL_EVENT', N'CLR_SEMAPHORE',
        N'DBMIRROR_DBM_EVENT', N'DBMIRROR_EVENTS_QUEUE', N'DBMIRROR_QUEUE',
        N'DBMIRRORING_CMD', N'DIRTY_PAGE_POLL', N'DISPATCHER_QUEUE_SEMAPHORE',
        N'EXECSYNC', N'FSAGENT', N'FT_IFTS_SCHEDULER_IDLE_WAIT', N'FT_IFTSHC_MUTEX',
        N'HADR_CLUSAPI_CALL', N'HADR_FILESTREAM_IOMGR_IOCOMPLETION', N'HADR_LOGCAPTURE_WAIT',
        N'HADR_NOTIFICATION_DEQUEUE', N'HADR_TIMER_TASK', N'HADR_WORK_QUEUE',
        N'KSOURCE_WAKEUP', N'LAZYWRITER_SLEEP', N'LOGMGR_QUEUE',
        N'MEMORY_ALLOCATION_EXT', N'ONDEMAND_TASK_QUEUE',
        N'PARALLEL_REDO_WORKER_WAIT_WORK',
        N'PREEMPTIVE_HADR_LEASE_MECHANISM', N'PREEMPTIVE_SP_SERVER_DIAGNOSTICS',
        N'PREEMPTIVE_OS_LIBRARYOPS', N'PREEMPTIVE_OS_COMOPS', N'PREEMPTIVE_OS_CRYPTOPS',
        N'PREEMPTIVE_OS_PIPEOPS','PREEMPTIVE_OS_GENERICOPS', N'PREEMPTIVE_OS_VERIFYTRUST',
        N'PREEMPTIVE_OS_DEVICEOPS',
        N'PREEMPTIVE_XE_CALLBACKEXECUTE', N'PREEMPTIVE_XE_DISPATCHER',
        N'PREEMPTIVE_XE_GETTARGETSTATE', N'PREEMPTIVE_XE_SESSIONCOMMIT',
        N'PREEMPTIVE_XE_TARGETINIT', N'PREEMPTIVE_XE_TARGETFINALIZE',
        N'PWAIT_ALL_COMPONENTS_INITIALIZED', N'PWAIT_DIRECTLOGCONSUMER_GETNEXT',
        N'QDS_PERSIST_TASK_MAIN_LOOP_SLEEP',
        N'QDS_ASYNC_QUEUE',
        N'QDS_CLEANUP_STALE_QUERIES_TASK_MAIN_LOOP_SLEEP', N'REQUEST_FOR_DEADLOCK_SEARCH',
        N'RESOURCE_QUEUE', N'SERVER_IDLE_CHECK', N'SLEEP_BPOOL_FLUSH', N'SLEEP_DBSTARTUP',
        N'SLEEP_DCOMSTARTUP', N'SLEEP_MASTERDBREADY', N'SLEEP_MASTERMDREADY',
        N'SLEEP_MASTERUPGRADED', N'SLEEP_MSDBSTARTUP', N'SLEEP_SYSTEMTASK', N'SLEEP_TASK',
        N'SLEEP_TEMPDBSTARTUP', N'SNI_HTTP_ACCEPT', N'SP_SERVER_DIAGNOSTICS_SLEEP',
		N'SQLTRACE_BUFFER_FLUSH', N'SQLTRACE_INCREMENTAL_FLUSH_SLEEP',
        N'SQLTRACE_WAIT_ENTRIES',
        N'WAIT_FOR_RESULTS', N'WAITFOR', N'WAITFOR_TASKSHUTDOWN', N'WAIT_XTP_HOST_WAIT',
        N'WAIT_XTP_OFFLINE_CKPT_NEW_LOG', N'WAIT_XTP_CKPT_CLOSE',
        N'XE_BUFFERMGR_ALLPROCESSED_EVENT', N'XE_DISPATCHER_JOIN',
        N'XE_DISPATCHER_WAIT', N'XE_LIVE_TARGET_TVF', N'XE_TIMER_EVENT',
        N'SOS_WORK_DISPATCHER','RESERVED_MEMORY_ALLOCATION_EXT','SQLTRACE_WAIT_ENTRIES',
		N'RBIO_COMM_RETRY')
AND [waiting_tasks_count] > 10
AND [wait_time_ms] > 100;
`

const sqlAzureMIPerformanceCounters = `
SET DEADLOCK_PRIORITY -10;
IF SERVERPROPERTY('EngineEdition') <> 8 BEGIN /*not Azure Managed Instance*/
	DECLARE @ErrorMessage AS nvarchar(500) = 'Telegraf - Connection string Server:'+ @@SERVERNAME + ',Database:' + DB_NAME() +' is not an Azure Managed Instance. Check the database_type parameter in the telegraf configuration.';
	RAISERROR (@ErrorMessage,11,1)
	RETURN
END

DECLARE @PCounters TABLE
(
	[object_name] nvarchar(128),
	[counter_name] nvarchar(128),
	[instance_name] nvarchar(128),
	[cntr_value] bigint,
	[cntr_type] INT ,
	Primary Key([object_name],[counter_name],[instance_name])
);

WITH PerfCounters AS (
	SELECT DISTINCT
	 RTrim(spi.[object_name]) [object_name]
	,RTrim(spi.[counter_name]) [counter_name]
	,CASE WHEN (
		   RTRIM(spi.[object_name]) LIKE '%:Databases'
		OR RTRIM(spi.[object_name]) LIKE '%:Database Replica'
		OR RTRIM(spi.[object_name]) LIKE '%:Catalog Metadata'
		OR RTRIM(spi.[object_name]) LIKE '%:Query Store'
		OR RTRIM(spi.[object_name]) LIKE '%:Columnstore'
		OR RTRIM(spi.[object_name]) LIKE '%:Advanced Analytics')
		AND TRY_CONVERT([uniqueidentifier], spi.[instance_name]) IS NOT NULL -- for cloud only
			THEN ISNULL(d.[name],RTRIM(spi.instance_name)) -- Elastic Pools counters exist for all databases but sys.databases only has current DB value
		WHEN 
			RTRIM([object_name]) LIKE '%:Availability Replica'
			AND TRY_CONVERT([uniqueidentifier], spi.[instance_name]) IS NOT NULL -- for cloud only
				THEN ISNULL(d.[name],RTRIM(spi.[instance_name])) + RTRIM(SUBSTRING(spi.[instance_name], 37, LEN(spi.[instance_name])))
		ELSE RTRIM(spi.instance_name)
	END AS [instance_name]
	,CAST(spi.[cntr_value] AS BIGINT) AS [cntr_value]
	,spi.[cntr_type]
	FROM sys.dm_os_performance_counters AS spi 
	LEFT JOIN sys.databases AS d
		ON LEFT(spi.[instance_name], 36) -- some instance_name values have an additional identifier appended after the GUID
		= CASE
			/*in SQL DB standalone, physical_database_name for master is the GUID of the user database*/
			WHEN d.[name] = 'master' AND TRY_CONVERT([uniqueidentifier], d.[physical_database_name]) IS NOT NULL
				THEN d.[name]
			ELSE d.[physical_database_name]
		END
	WHERE
		counter_name IN (
			 'SQL Compilations/sec'
			,'SQL Re-Compilations/sec'
			,'User Connections'
			,'Batch Requests/sec'
			,'Logouts/sec'
			,'Logins/sec'
			,'Processes blocked'
			,'Latch Waits/sec'
			,'Full Scans/sec'
			,'Index Searches/sec'
			,'Page Splits/sec'
			,'Page lookups/sec'
			,'Page reads/sec'
			,'Page writes/sec'
			,'Readahead pages/sec'
			,'Lazy writes/sec'
			,'Checkpoint pages/sec'
			,'Table Lock Escalations/sec'
			,'Page life expectancy'
			,'Log File(s) Size (KB)'
			,'Log File(s) Used Size (KB)'
			,'Data File(s) Size (KB)'
			,'Transactions/sec'
			,'Write Transactions/sec'
			,'Active Transactions'
			,'Log Growths'
			,'Active Temp Tables'
			,'Logical Connections'
			,'Temp Tables Creation Rate'
			,'Temp Tables For Destruction'
			,'Free Space in tempdb (KB)'
			,'Version Store Size (KB)'
			,'Memory Grants Pending'
			,'Memory Grants Outstanding'
			,'Free list stalls/sec'
			,'Buffer cache hit ratio'
			,'Buffer cache hit ratio base'
			,'Backup/Restore Throughput/sec'
			,'Total Server Memory (KB)'
			,'Target Server Memory (KB)'
			,'Log Flushes/sec'
			,'Log Flush Wait Time'
			,'Memory broker clerk size'
			,'Log Bytes Flushed/sec'
			,'Bytes Sent to Replica/sec'
			,'Log Send Queue'
			,'Bytes Sent to Transport/sec'
			,'Sends to Replica/sec'
			,'Bytes Sent to Transport/sec'
			,'Sends to Transport/sec'
			,'Bytes Received from Replica/sec'
			,'Receives from Replica/sec'
			,'Flow Control Time (ms/sec)'
			,'Flow Control/sec'
			,'Resent Messages/sec'
			,'Redone Bytes/sec'
			,'XTP Memory Used (KB)'
			,'Transaction Delay'
			,'Log Bytes Received/sec'
			,'Log Apply Pending Queue'
			,'Redone Bytes/sec'
			,'Recovery Queue'
			,'Log Apply Ready Queue'
			,'CPU usage %'
			,'CPU usage % base'
			,'Queued requests'
			,'Requests completed/sec'
			,'Blocked tasks'
			,'Active memory grant amount (KB)'
			,'Disk Read Bytes/sec'
			,'Disk Read IO Throttled/sec'
			,'Disk Read IO/sec'
			,'Disk Write Bytes/sec'
			,'Disk Write IO Throttled/sec'
			,'Disk Write IO/sec'
			,'Used memory (KB)'
			,'Forwarded Records/sec'
			,'Background Writer pages/sec'
			,'Percent Log Used'
			,'Log Send Queue KB'
			,'Redo Queue KB'
			,'Mirrored Write Transactions/sec'
			,'Group Commit Time'
			,'Group Commits/Sec'
<<<<<<< HEAD
			,'Workfiles Created/sec'
			,'Worktables Created/sec'
=======
>>>>>>> 9e453226
			,'Distributed Query'
			,'DTC calls'
			,'Query Store CPU usage'
		) OR (
			spi.[object_name] LIKE '%User Settable%'
			OR spi.[object_name] LIKE '%SQL Errors%'
			OR spi.[object_name] LIKE '%Batch Resp Statistics%'
		) OR (
			spi.[instance_name] IN ('_Total')
			AND spi.[counter_name] IN (
				 'Lock Timeouts/sec'
				,'Lock Timeouts (timeout > 0)/sec'
				,'Number of Deadlocks/sec'
				,'Lock Waits/sec'
				,'Latch Waits/sec'
			)
		)
)

INSERT INTO @PCounters select * from PerfCounters

SELECT 
	'sqlserver_performance' AS [measurement]
	,REPLACE(@@SERVERNAME,'\',':') AS [sql_instance]
	,pc.[object_name] AS [object]
	,pc.[counter_name] AS [counter]
	,CASE pc.[instance_name] 
		WHEN '_Total' THEN 'Total' 
		ELSE ISNULL(pc.[instance_name],'') 
	END AS [instance]
	,CAST(CASE WHEN pc.[cntr_type] = 537003264 AND pc1.[cntr_value] > 0 THEN (pc.[cntr_value] * 1.0) / (pc1.[cntr_value] * 1.0) * 100 ELSE pc.[cntr_value] END AS float(10)) AS [value]
	,cast(pc.[cntr_type] as varchar(25)) as [counter_type]
	,DATABASEPROPERTYEX(DB_NAME(), 'Updateability') as replica_updateability
from @PCounters pc
LEFT OUTER JOIN @PCounters AS pc1
	ON (
		pc.[counter_name] = REPLACE(pc1.[counter_name],' base','')
		OR pc.[counter_name] = REPLACE(pc1.[counter_name],' base',' (ms)')
	)
	AND pc.[object_name] = pc1.[object_name]
	AND pc.[instance_name] = pc1.[instance_name]
	AND pc1.[counter_name] LIKE '%base'
WHERE
	pc.[counter_name] NOT LIKE '% base'
OPTION (RECOMPILE);
`

const sqlAzureMIRequests string = `
IF SERVERPROPERTY('EngineEdition') <> 8 BEGIN /*not Azure Managed Instance*/
	DECLARE @ErrorMessage AS nvarchar(500) = 'Telegraf - Connection string Server:'+ @@SERVERNAME + ',Database:' + DB_NAME() +' is not an Azure Managed Instance. Check the database_type parameter in the telegraf configuration.';
	RAISERROR (@ErrorMessage,11,1)
	RETURN
END

SELECT [blocking_session_id] INTO #blockingSessions FROM sys.dm_exec_requests WHERE [blocking_session_id] != 0
CREATE INDEX ix_blockingSessions_1 on #blockingSessions ([blocking_session_id])

SELECT	
	 'sqlserver_requests' AS [measurement]
	,REPLACE(@@SERVERNAME,'\',':') AS [sql_instance]
	,DB_NAME() as [database_name]
	,s.[session_id]
	,ISNULL(r.[request_id], 0) as [request_id]	
	,COALESCE(r.[status], s.[status]) AS [status]
	,COALESCE(r.[cpu_time], s.[cpu_time]) AS [cpu_time_ms]
	,COALESCE(r.[total_elapsed_time], s.[total_elapsed_time]) AS [total_elapsed_time_ms]
	,COALESCE(r.[logical_reads], s.[logical_reads]) AS [logical_reads]
	,COALESCE(r.[writes], s.[writes]) AS [writes]
	,r.[command]
	,r.[wait_time] as [wait_time_ms]
	,r.[wait_type]
	,r.[wait_resource]
	,r.[blocking_session_id]
	,s.[program_name]
	,s.[host_name]
	,s.[nt_user_name]
	,COALESCE(r.[open_transaction_count], s.[open_transaction_count]) AS [open_transaction]
	,LEFT (CASE COALESCE(r.[transaction_isolation_level], s.[transaction_isolation_level])
		WHEN 0 THEN '0-Read Committed' 
		WHEN 1 THEN '1-Read Uncommitted (NOLOCK)' 
		WHEN 2 THEN '2-Read Committed' 
		WHEN 3 THEN '3-Repeatable Read' 
		WHEN 4 THEN '4-Serializable' 
		WHEN 5 THEN '5-Snapshot' 
		ELSE CONVERT (varchar(30), r.[transaction_isolation_level]) + '-UNKNOWN' 
	END, 30) AS [transaction_isolation_level]
	,r.[granted_query_memory] as [granted_query_memory_pages]
	,r.[percent_complete]
	,SUBSTRING(
		qt.[text], 
		r.[statement_start_offset] / 2 + 1,
		(CASE WHEN r.[statement_end_offset] = -1
			THEN DATALENGTH(qt.text)
			ELSE r.[statement_end_offset]
		END - r.[statement_start_offset]) / 2 + 1
	) AS [statement_text]
	,qt.[objectid]
	,QUOTENAME(OBJECT_SCHEMA_NAME(qt.[objectid], qt.[dbid])) + '.' +  QUOTENAME(OBJECT_NAME(qt.[objectid], qt.[dbid])) as [stmt_object_name]
	,DB_NAME(qt.[dbid]) [stmt_db_name]
	,CONVERT(varchar(20),[query_hash],1) as [query_hash]
	,CONVERT(varchar(20),[query_plan_hash],1) as [query_plan_hash]
	,DB_NAME(COALESCE(r.[database_id], s.[database_id])) AS [session_db_name]
	,DATABASEPROPERTYEX(DB_NAME(), 'Updateability') as replica_updateability
FROM sys.dm_exec_sessions AS s
LEFT OUTER JOIN sys.dm_exec_requests AS r 
	ON s.[session_id] = r.[session_id]
OUTER APPLY sys.dm_exec_sql_text(r.sql_handle) AS qt
WHERE
	(s.session_id IN (SELECT blocking_session_id FROM #blockingSessions))
	OR (
		r.session_id IS NOT NULL 
		AND (
			s.is_user_process = 1 
			OR r.status COLLATE Latin1_General_BIN NOT IN ('background', 'sleeping')
		)
	)  
OPTION(MAXDOP 1);
`

const sqlAzureMISchedulers string = `
IF SERVERPROPERTY('EngineEdition') <> 8 BEGIN /*not Azure Managed Instance*/
	DECLARE @ErrorMessage AS nvarchar(500) = 'Telegraf - Connection string Server:'+ @@SERVERNAME + ',Database:' + DB_NAME() +' is not an Azure Managed Instance. Check the database_type parameter in the telegraf configuration.';
	RAISERROR (@ErrorMessage,11,1)
	RETURN
END

SELECT
	 'sqlserver_schedulers' AS [measurement]
	,REPLACE(@@SERVERNAME, '\', ':') AS [sql_instance]
	,CAST(s.[scheduler_id] AS VARCHAR(4)) AS [scheduler_id]
	,CAST(s.[cpu_id] AS VARCHAR(4)) AS [cpu_id]
	,s.[is_online]
	,s.[is_idle]
	,s.[preemptive_switches_count]
	,s.[context_switches_count]
	,s.[current_tasks_count]
	,s.[runnable_tasks_count]
	,s.[current_workers_count]
	,s.[active_workers_count]
	,s.[work_queue_count]
	,s.[pending_disk_io_count]
	,s.[load_factor]
	,s.[yield_count]
	,s.[total_cpu_usage_ms]
	,s.[total_scheduler_delay_ms]
	,DATABASEPROPERTYEX(DB_NAME(), 'Updateability') as replica_updateability
FROM sys.dm_os_schedulers AS s
`<|MERGE_RESOLUTION|>--- conflicted
+++ resolved
@@ -523,11 +523,8 @@
 			,'Mirrored Write Transactions/sec'
 			,'Group Commit Time'
 			,'Group Commits/Sec'
-<<<<<<< HEAD
 			,'Workfiles Created/sec'
 			,'Worktables Created/sec'
-=======
->>>>>>> 9e453226
 			,'Distributed Query'
 			,'DTC calls'
 			,'Query Store CPU usage'
@@ -1067,11 +1064,8 @@
 			,'Mirrored Write Transactions/sec'
 			,'Group Commit Time'
 			,'Group Commits/Sec'
-<<<<<<< HEAD
 			,'Workfiles Created/sec'
 			,'Worktables Created/sec'
-=======
->>>>>>> 9e453226
 			,'Distributed Query'
 			,'DTC calls'
 			,'Query Store CPU usage'
