<<<<<<< HEAD
//go:generate ../../../tools/readme_config_includer/generator
package httpjson

import (
	"bytes"
	_ "embed"
	"fmt"
	"io"
	"net/http"
	"net/url"
	"strings"
	"sync"
	"time"

	"github.com/influxdata/telegraf"
	"github.com/influxdata/telegraf/config"
	"github.com/influxdata/telegraf/plugins/common/tls"
	"github.com/influxdata/telegraf/plugins/inputs"
	"github.com/influxdata/telegraf/plugins/parsers/json"
)

// DO NOT REMOVE THE NEXT TWO LINES! This is required to embed the sampleConfig data.
//go:embed sample.conf
var sampleConfig string

var (
	utf8BOM = []byte("\xef\xbb\xbf")
)

// HTTPJSON struct
type HTTPJSON struct {
	Name            string `toml:"name" deprecated:"1.3.0;use 'name_override', 'name_suffix', 'name_prefix' instead"`
	Servers         []string
	Method          string
	TagKeys         []string
	ResponseTimeout config.Duration
	Parameters      map[string]string
	Headers         map[string]string
	tls.ClientConfig

	client HTTPClient
}

type HTTPClient interface {
	// Returns the result of an http request
	//
	// Parameters:
	// req: HTTP request object
	//
	// Returns:
	// http.Response:  HTTP response object
	// error        :  Any error that may have occurred
	MakeRequest(req *http.Request) (*http.Response, error)

	SetHTTPClient(client *http.Client)
	HTTPClient() *http.Client
}

type RealHTTPClient struct {
	client *http.Client
}

func (c *RealHTTPClient) MakeRequest(req *http.Request) (*http.Response, error) {
	return c.client.Do(req)
}

func (c *RealHTTPClient) SetHTTPClient(client *http.Client) {
	c.client = client
}

func (c *RealHTTPClient) HTTPClient() *http.Client {
	return c.client
}

func (*HTTPJSON) SampleConfig() string {
	return sampleConfig
}

// Gathers data for all servers.
func (h *HTTPJSON) Gather(acc telegraf.Accumulator) error {
	var wg sync.WaitGroup

	if h.client.HTTPClient() == nil {
		tlsCfg, err := h.ClientConfig.TLSConfig()
		if err != nil {
			return err
		}
		tr := &http.Transport{
			ResponseHeaderTimeout: time.Duration(h.ResponseTimeout),
			TLSClientConfig:       tlsCfg,
		}
		client := &http.Client{
			Transport: tr,
			Timeout:   time.Duration(h.ResponseTimeout),
		}
		h.client.SetHTTPClient(client)
	}

	for _, server := range h.Servers {
		wg.Add(1)
		go func(server string) {
			defer wg.Done()
			acc.AddError(h.gatherServer(acc, server))
		}(server)
	}

	wg.Wait()

	return nil
}

// Gathers data from a particular server
// Parameters:
//     acc      : The telegraf Accumulator to use
//     serverURL: endpoint to send request to
//     service  : the service being queried
//
// Returns:
//     error: Any error that may have occurred
func (h *HTTPJSON) gatherServer(
	acc telegraf.Accumulator,
	serverURL string,
) error {
	resp, responseTime, err := h.sendRequest(serverURL)
	if err != nil {
		return err
	}

	var msrmntName string
	if h.Name == "" {
		msrmntName = "httpjson"
	} else {
		msrmntName = "httpjson_" + h.Name
	}
	tags := map[string]string{
		"server": serverURL,
	}

	parser := &json.Parser{
		MetricName:  msrmntName,
		TagKeys:     h.TagKeys,
		DefaultTags: tags,
	}
	if err := parser.Init(); err != nil {
		return err
	}

	metrics, err := parser.Parse([]byte(resp))
	if err != nil {
		return err
	}

	for _, metric := range metrics {
		fields := make(map[string]interface{})
		for k, v := range metric.Fields() {
			fields[k] = v
		}
		fields["response_time"] = responseTime
		acc.AddFields(metric.Name(), fields, metric.Tags())
	}
	return nil
}

// Sends an HTTP request to the server using the HTTPJSON object's HTTPClient.
// This request can be either a GET or a POST.
// Parameters:
//     serverURL: endpoint to send request to
//
// Returns:
//     string: body of the response
//     error : Any error that may have occurred
func (h *HTTPJSON) sendRequest(serverURL string) (string, float64, error) {
	// Prepare URL
	requestURL, err := url.Parse(serverURL)
	if err != nil {
		return "", -1, fmt.Errorf("Invalid server URL \"%s\"", serverURL)
	}

	data := url.Values{}
	switch {
	case h.Method == "GET":
		params := requestURL.Query()
		for k, v := range h.Parameters {
			params.Add(k, v)
		}
		requestURL.RawQuery = params.Encode()

	case h.Method == "POST":
		requestURL.RawQuery = ""
		for k, v := range h.Parameters {
			data.Add(k, v)
		}
	}

	// Create + send request
	req, err := http.NewRequest(h.Method, requestURL.String(),
		strings.NewReader(data.Encode()))
	if err != nil {
		return "", -1, err
	}

	// Add header parameters
	for k, v := range h.Headers {
		if strings.ToLower(k) == "host" {
			req.Host = v
		} else {
			req.Header.Add(k, v)
		}
	}

	start := time.Now()
	resp, err := h.client.MakeRequest(req)
	if err != nil {
		return "", -1, err
	}

	defer resp.Body.Close()
	responseTime := time.Since(start).Seconds()

	body, err := io.ReadAll(resp.Body)
	if err != nil {
		return string(body), responseTime, err
	}
	body = bytes.TrimPrefix(body, utf8BOM)

	// Process response
	if resp.StatusCode != http.StatusOK {
		err = fmt.Errorf("Response from url \"%s\" has status code %d (%s), expected %d (%s)",
			requestURL.String(),
			resp.StatusCode,
			http.StatusText(resp.StatusCode),
			http.StatusOK,
			http.StatusText(http.StatusOK))
		return string(body), responseTime, err
	}

	return string(body), responseTime, err
}

func init() {
	inputs.Add("httpjson", func() telegraf.Input {
		return &HTTPJSON{
			client:          &RealHTTPClient{},
			ResponseTimeout: config.Duration(5 * time.Second),
		}
	})
}
=======
//go:generate ../../../tools/readme_config_includer/generator
package httpjson

import (
	"bytes"
	_ "embed"
	"fmt"
	"io"
	"net/http"
	"net/url"
	"strings"
	"sync"
	"time"

	"github.com/influxdata/telegraf"
	"github.com/influxdata/telegraf/config"
	"github.com/influxdata/telegraf/plugins/common/tls"
	"github.com/influxdata/telegraf/plugins/inputs"
	"github.com/influxdata/telegraf/plugins/parsers"
)

// DO NOT REMOVE THE NEXT TWO LINES! This is required to embed the sampleConfig data.
//go:embed sample.conf
var sampleConfig string

var (
	utf8BOM = []byte("\xef\xbb\xbf")
)

// HTTPJSON struct
type HTTPJSON struct {
	Name            string `toml:"name" deprecated:"1.3.0;use 'name_override', 'name_suffix', 'name_prefix' instead"`
	Servers         []string
	Method          string
	TagKeys         []string
	ResponseTimeout config.Duration
	Parameters      map[string]string
	Headers         map[string]string
	tls.ClientConfig

	client HTTPClient
}

type HTTPClient interface {
	// Returns the result of an http request
	//
	// Parameters:
	// req: HTTP request object
	//
	// Returns:
	// http.Response:  HTTP response object
	// error        :  Any error that may have occurred
	MakeRequest(req *http.Request) (*http.Response, error)

	SetHTTPClient(client *http.Client)
	HTTPClient() *http.Client
}

type RealHTTPClient struct {
	client *http.Client
}

func (c *RealHTTPClient) MakeRequest(req *http.Request) (*http.Response, error) {
	return c.client.Do(req)
}

func (c *RealHTTPClient) SetHTTPClient(client *http.Client) {
	c.client = client
}

func (c *RealHTTPClient) HTTPClient() *http.Client {
	return c.client
}

func (*HTTPJSON) SampleConfig() string {
	return sampleConfig
}

// Gathers data for all servers.
func (h *HTTPJSON) Gather(acc telegraf.Accumulator) error {
	var wg sync.WaitGroup

	if h.client.HTTPClient() == nil {
		tlsCfg, err := h.ClientConfig.TLSConfig()
		if err != nil {
			return err
		}
		tr := &http.Transport{
			ResponseHeaderTimeout: time.Duration(h.ResponseTimeout),
			TLSClientConfig:       tlsCfg,
		}
		client := &http.Client{
			Transport: tr,
			Timeout:   time.Duration(h.ResponseTimeout),
		}
		h.client.SetHTTPClient(client)
	}

	for _, server := range h.Servers {
		wg.Add(1)
		go func(server string) {
			defer wg.Done()
			acc.AddError(h.gatherServer(acc, server))
		}(server)
	}

	wg.Wait()

	return nil
}

// Gathers data from a particular server
// Parameters:
//     acc      : The telegraf Accumulator to use
//     serverURL: endpoint to send request to
//     service  : the service being queried
//
// Returns:
//     error: Any error that may have occurred
func (h *HTTPJSON) gatherServer(
	acc telegraf.Accumulator,
	serverURL string,
) error {
	resp, responseTime, err := h.sendRequest(serverURL)
	if err != nil {
		return err
	}

	var msrmntName string
	if h.Name == "" {
		msrmntName = "httpjson"
	} else {
		msrmntName = "httpjson_" + h.Name
	}
	tags := map[string]string{
		"server": serverURL,
	}

	parser, err := parsers.NewParser(&parsers.Config{
		DataFormat:  "json",
		MetricName:  msrmntName,
		TagKeys:     h.TagKeys,
		DefaultTags: tags,
	})
	if err != nil {
		return err
	}

	metrics, err := parser.Parse([]byte(resp))
	if err != nil {
		return err
	}

	for _, metric := range metrics {
		fields := make(map[string]interface{})
		for k, v := range metric.Fields() {
			fields[k] = v
		}
		fields["response_time"] = responseTime
		acc.AddFields(metric.Name(), fields, metric.Tags())
	}
	return nil
}

// Sends an HTTP request to the server using the HTTPJSON object's HTTPClient.
// This request can be either a GET or a POST.
// Parameters:
//     serverURL: endpoint to send request to
//
// Returns:
//     string: body of the response
//     error : Any error that may have occurred
func (h *HTTPJSON) sendRequest(serverURL string) (string, float64, error) {
	// Prepare URL
	requestURL, err := url.Parse(serverURL)
	if err != nil {
		return "", -1, fmt.Errorf("Invalid server URL \"%s\"", serverURL)
	}

	data := url.Values{}
	switch {
	case h.Method == "GET":
		params := requestURL.Query()
		for k, v := range h.Parameters {
			params.Add(k, v)
		}
		requestURL.RawQuery = params.Encode()

	case h.Method == "POST":
		requestURL.RawQuery = ""
		for k, v := range h.Parameters {
			data.Add(k, v)
		}
	}

	// Create + send request
	req, err := http.NewRequest(h.Method, requestURL.String(),
		strings.NewReader(data.Encode()))
	if err != nil {
		return "", -1, err
	}

	// Add header parameters
	for k, v := range h.Headers {
		if strings.ToLower(k) == "host" {
			req.Host = v
		} else {
			req.Header.Add(k, v)
		}
	}

	start := time.Now()
	resp, err := h.client.MakeRequest(req)
	if err != nil {
		return "", -1, err
	}

	defer resp.Body.Close()
	responseTime := time.Since(start).Seconds()

	body, err := io.ReadAll(resp.Body)
	if err != nil {
		return string(body), responseTime, err
	}
	body = bytes.TrimPrefix(body, utf8BOM)

	// Process response
	if resp.StatusCode != http.StatusOK {
		err = fmt.Errorf("Response from url \"%s\" has status code %d (%s), expected %d (%s)",
			requestURL.String(),
			resp.StatusCode,
			http.StatusText(resp.StatusCode),
			http.StatusOK,
			http.StatusText(http.StatusOK))
		return string(body), responseTime, err
	}

	return string(body), responseTime, err
}

func init() {
	inputs.Add("httpjson", func() telegraf.Input {
		return &HTTPJSON{
			client:          &RealHTTPClient{},
			ResponseTimeout: config.Duration(5 * time.Second),
		}
	})
}
>>>>>>> 939a9ddb
<|MERGE_RESOLUTION|>--- conflicted
+++ resolved
@@ -1,498 +1,248 @@
-<<<<<<< HEAD
-//go:generate ../../../tools/readme_config_includer/generator
-package httpjson
-
-import (
-	"bytes"
-	_ "embed"
-	"fmt"
-	"io"
-	"net/http"
-	"net/url"
-	"strings"
-	"sync"
-	"time"
-
-	"github.com/influxdata/telegraf"
-	"github.com/influxdata/telegraf/config"
-	"github.com/influxdata/telegraf/plugins/common/tls"
-	"github.com/influxdata/telegraf/plugins/inputs"
-	"github.com/influxdata/telegraf/plugins/parsers/json"
-)
-
-// DO NOT REMOVE THE NEXT TWO LINES! This is required to embed the sampleConfig data.
-//go:embed sample.conf
-var sampleConfig string
-
-var (
-	utf8BOM = []byte("\xef\xbb\xbf")
-)
-
-// HTTPJSON struct
-type HTTPJSON struct {
-	Name            string `toml:"name" deprecated:"1.3.0;use 'name_override', 'name_suffix', 'name_prefix' instead"`
-	Servers         []string
-	Method          string
-	TagKeys         []string
-	ResponseTimeout config.Duration
-	Parameters      map[string]string
-	Headers         map[string]string
-	tls.ClientConfig
-
-	client HTTPClient
-}
-
-type HTTPClient interface {
-	// Returns the result of an http request
-	//
-	// Parameters:
-	// req: HTTP request object
-	//
-	// Returns:
-	// http.Response:  HTTP response object
-	// error        :  Any error that may have occurred
-	MakeRequest(req *http.Request) (*http.Response, error)
-
-	SetHTTPClient(client *http.Client)
-	HTTPClient() *http.Client
-}
-
-type RealHTTPClient struct {
-	client *http.Client
-}
-
-func (c *RealHTTPClient) MakeRequest(req *http.Request) (*http.Response, error) {
-	return c.client.Do(req)
-}
-
-func (c *RealHTTPClient) SetHTTPClient(client *http.Client) {
-	c.client = client
-}
-
-func (c *RealHTTPClient) HTTPClient() *http.Client {
-	return c.client
-}
-
-func (*HTTPJSON) SampleConfig() string {
-	return sampleConfig
-}
-
-// Gathers data for all servers.
-func (h *HTTPJSON) Gather(acc telegraf.Accumulator) error {
-	var wg sync.WaitGroup
-
-	if h.client.HTTPClient() == nil {
-		tlsCfg, err := h.ClientConfig.TLSConfig()
-		if err != nil {
-			return err
-		}
-		tr := &http.Transport{
-			ResponseHeaderTimeout: time.Duration(h.ResponseTimeout),
-			TLSClientConfig:       tlsCfg,
-		}
-		client := &http.Client{
-			Transport: tr,
-			Timeout:   time.Duration(h.ResponseTimeout),
-		}
-		h.client.SetHTTPClient(client)
-	}
-
-	for _, server := range h.Servers {
-		wg.Add(1)
-		go func(server string) {
-			defer wg.Done()
-			acc.AddError(h.gatherServer(acc, server))
-		}(server)
-	}
-
-	wg.Wait()
-
-	return nil
-}
-
-// Gathers data from a particular server
-// Parameters:
-//     acc      : The telegraf Accumulator to use
-//     serverURL: endpoint to send request to
-//     service  : the service being queried
-//
-// Returns:
-//     error: Any error that may have occurred
-func (h *HTTPJSON) gatherServer(
-	acc telegraf.Accumulator,
-	serverURL string,
-) error {
-	resp, responseTime, err := h.sendRequest(serverURL)
-	if err != nil {
-		return err
-	}
-
-	var msrmntName string
-	if h.Name == "" {
-		msrmntName = "httpjson"
-	} else {
-		msrmntName = "httpjson_" + h.Name
-	}
-	tags := map[string]string{
-		"server": serverURL,
-	}
-
-	parser := &json.Parser{
-		MetricName:  msrmntName,
-		TagKeys:     h.TagKeys,
-		DefaultTags: tags,
-	}
-	if err := parser.Init(); err != nil {
-		return err
-	}
-
-	metrics, err := parser.Parse([]byte(resp))
-	if err != nil {
-		return err
-	}
-
-	for _, metric := range metrics {
-		fields := make(map[string]interface{})
-		for k, v := range metric.Fields() {
-			fields[k] = v
-		}
-		fields["response_time"] = responseTime
-		acc.AddFields(metric.Name(), fields, metric.Tags())
-	}
-	return nil
-}
-
-// Sends an HTTP request to the server using the HTTPJSON object's HTTPClient.
-// This request can be either a GET or a POST.
-// Parameters:
-//     serverURL: endpoint to send request to
-//
-// Returns:
-//     string: body of the response
-//     error : Any error that may have occurred
-func (h *HTTPJSON) sendRequest(serverURL string) (string, float64, error) {
-	// Prepare URL
-	requestURL, err := url.Parse(serverURL)
-	if err != nil {
-		return "", -1, fmt.Errorf("Invalid server URL \"%s\"", serverURL)
-	}
-
-	data := url.Values{}
-	switch {
-	case h.Method == "GET":
-		params := requestURL.Query()
-		for k, v := range h.Parameters {
-			params.Add(k, v)
-		}
-		requestURL.RawQuery = params.Encode()
-
-	case h.Method == "POST":
-		requestURL.RawQuery = ""
-		for k, v := range h.Parameters {
-			data.Add(k, v)
-		}
-	}
-
-	// Create + send request
-	req, err := http.NewRequest(h.Method, requestURL.String(),
-		strings.NewReader(data.Encode()))
-	if err != nil {
-		return "", -1, err
-	}
-
-	// Add header parameters
-	for k, v := range h.Headers {
-		if strings.ToLower(k) == "host" {
-			req.Host = v
-		} else {
-			req.Header.Add(k, v)
-		}
-	}
-
-	start := time.Now()
-	resp, err := h.client.MakeRequest(req)
-	if err != nil {
-		return "", -1, err
-	}
-
-	defer resp.Body.Close()
-	responseTime := time.Since(start).Seconds()
-
-	body, err := io.ReadAll(resp.Body)
-	if err != nil {
-		return string(body), responseTime, err
-	}
-	body = bytes.TrimPrefix(body, utf8BOM)
-
-	// Process response
-	if resp.StatusCode != http.StatusOK {
-		err = fmt.Errorf("Response from url \"%s\" has status code %d (%s), expected %d (%s)",
-			requestURL.String(),
-			resp.StatusCode,
-			http.StatusText(resp.StatusCode),
-			http.StatusOK,
-			http.StatusText(http.StatusOK))
-		return string(body), responseTime, err
-	}
-
-	return string(body), responseTime, err
-}
-
-func init() {
-	inputs.Add("httpjson", func() telegraf.Input {
-		return &HTTPJSON{
-			client:          &RealHTTPClient{},
-			ResponseTimeout: config.Duration(5 * time.Second),
-		}
-	})
-}
-=======
-//go:generate ../../../tools/readme_config_includer/generator
-package httpjson
-
-import (
-	"bytes"
-	_ "embed"
-	"fmt"
-	"io"
-	"net/http"
-	"net/url"
-	"strings"
-	"sync"
-	"time"
-
-	"github.com/influxdata/telegraf"
-	"github.com/influxdata/telegraf/config"
-	"github.com/influxdata/telegraf/plugins/common/tls"
-	"github.com/influxdata/telegraf/plugins/inputs"
-	"github.com/influxdata/telegraf/plugins/parsers"
-)
-
-// DO NOT REMOVE THE NEXT TWO LINES! This is required to embed the sampleConfig data.
-//go:embed sample.conf
-var sampleConfig string
-
-var (
-	utf8BOM = []byte("\xef\xbb\xbf")
-)
-
-// HTTPJSON struct
-type HTTPJSON struct {
-	Name            string `toml:"name" deprecated:"1.3.0;use 'name_override', 'name_suffix', 'name_prefix' instead"`
-	Servers         []string
-	Method          string
-	TagKeys         []string
-	ResponseTimeout config.Duration
-	Parameters      map[string]string
-	Headers         map[string]string
-	tls.ClientConfig
-
-	client HTTPClient
-}
-
-type HTTPClient interface {
-	// Returns the result of an http request
-	//
-	// Parameters:
-	// req: HTTP request object
-	//
-	// Returns:
-	// http.Response:  HTTP response object
-	// error        :  Any error that may have occurred
-	MakeRequest(req *http.Request) (*http.Response, error)
-
-	SetHTTPClient(client *http.Client)
-	HTTPClient() *http.Client
-}
-
-type RealHTTPClient struct {
-	client *http.Client
-}
-
-func (c *RealHTTPClient) MakeRequest(req *http.Request) (*http.Response, error) {
-	return c.client.Do(req)
-}
-
-func (c *RealHTTPClient) SetHTTPClient(client *http.Client) {
-	c.client = client
-}
-
-func (c *RealHTTPClient) HTTPClient() *http.Client {
-	return c.client
-}
-
-func (*HTTPJSON) SampleConfig() string {
-	return sampleConfig
-}
-
-// Gathers data for all servers.
-func (h *HTTPJSON) Gather(acc telegraf.Accumulator) error {
-	var wg sync.WaitGroup
-
-	if h.client.HTTPClient() == nil {
-		tlsCfg, err := h.ClientConfig.TLSConfig()
-		if err != nil {
-			return err
-		}
-		tr := &http.Transport{
-			ResponseHeaderTimeout: time.Duration(h.ResponseTimeout),
-			TLSClientConfig:       tlsCfg,
-		}
-		client := &http.Client{
-			Transport: tr,
-			Timeout:   time.Duration(h.ResponseTimeout),
-		}
-		h.client.SetHTTPClient(client)
-	}
-
-	for _, server := range h.Servers {
-		wg.Add(1)
-		go func(server string) {
-			defer wg.Done()
-			acc.AddError(h.gatherServer(acc, server))
-		}(server)
-	}
-
-	wg.Wait()
-
-	return nil
-}
-
-// Gathers data from a particular server
-// Parameters:
-//     acc      : The telegraf Accumulator to use
-//     serverURL: endpoint to send request to
-//     service  : the service being queried
-//
-// Returns:
-//     error: Any error that may have occurred
-func (h *HTTPJSON) gatherServer(
-	acc telegraf.Accumulator,
-	serverURL string,
-) error {
-	resp, responseTime, err := h.sendRequest(serverURL)
-	if err != nil {
-		return err
-	}
-
-	var msrmntName string
-	if h.Name == "" {
-		msrmntName = "httpjson"
-	} else {
-		msrmntName = "httpjson_" + h.Name
-	}
-	tags := map[string]string{
-		"server": serverURL,
-	}
-
-	parser, err := parsers.NewParser(&parsers.Config{
-		DataFormat:  "json",
-		MetricName:  msrmntName,
-		TagKeys:     h.TagKeys,
-		DefaultTags: tags,
-	})
-	if err != nil {
-		return err
-	}
-
-	metrics, err := parser.Parse([]byte(resp))
-	if err != nil {
-		return err
-	}
-
-	for _, metric := range metrics {
-		fields := make(map[string]interface{})
-		for k, v := range metric.Fields() {
-			fields[k] = v
-		}
-		fields["response_time"] = responseTime
-		acc.AddFields(metric.Name(), fields, metric.Tags())
-	}
-	return nil
-}
-
-// Sends an HTTP request to the server using the HTTPJSON object's HTTPClient.
-// This request can be either a GET or a POST.
-// Parameters:
-//     serverURL: endpoint to send request to
-//
-// Returns:
-//     string: body of the response
-//     error : Any error that may have occurred
-func (h *HTTPJSON) sendRequest(serverURL string) (string, float64, error) {
-	// Prepare URL
-	requestURL, err := url.Parse(serverURL)
-	if err != nil {
-		return "", -1, fmt.Errorf("Invalid server URL \"%s\"", serverURL)
-	}
-
-	data := url.Values{}
-	switch {
-	case h.Method == "GET":
-		params := requestURL.Query()
-		for k, v := range h.Parameters {
-			params.Add(k, v)
-		}
-		requestURL.RawQuery = params.Encode()
-
-	case h.Method == "POST":
-		requestURL.RawQuery = ""
-		for k, v := range h.Parameters {
-			data.Add(k, v)
-		}
-	}
-
-	// Create + send request
-	req, err := http.NewRequest(h.Method, requestURL.String(),
-		strings.NewReader(data.Encode()))
-	if err != nil {
-		return "", -1, err
-	}
-
-	// Add header parameters
-	for k, v := range h.Headers {
-		if strings.ToLower(k) == "host" {
-			req.Host = v
-		} else {
-			req.Header.Add(k, v)
-		}
-	}
-
-	start := time.Now()
-	resp, err := h.client.MakeRequest(req)
-	if err != nil {
-		return "", -1, err
-	}
-
-	defer resp.Body.Close()
-	responseTime := time.Since(start).Seconds()
-
-	body, err := io.ReadAll(resp.Body)
-	if err != nil {
-		return string(body), responseTime, err
-	}
-	body = bytes.TrimPrefix(body, utf8BOM)
-
-	// Process response
-	if resp.StatusCode != http.StatusOK {
-		err = fmt.Errorf("Response from url \"%s\" has status code %d (%s), expected %d (%s)",
-			requestURL.String(),
-			resp.StatusCode,
-			http.StatusText(resp.StatusCode),
-			http.StatusOK,
-			http.StatusText(http.StatusOK))
-		return string(body), responseTime, err
-	}
-
-	return string(body), responseTime, err
-}
-
-func init() {
-	inputs.Add("httpjson", func() telegraf.Input {
-		return &HTTPJSON{
-			client:          &RealHTTPClient{},
-			ResponseTimeout: config.Duration(5 * time.Second),
-		}
-	})
-}
->>>>>>> 939a9ddb
+//go:generate ../../../tools/readme_config_includer/generator
+package httpjson
+
+import (
+	"bytes"
+	_ "embed"
+	"fmt"
+	"io"
+	"net/http"
+	"net/url"
+	"strings"
+	"sync"
+	"time"
+
+	"github.com/influxdata/telegraf"
+	"github.com/influxdata/telegraf/config"
+	"github.com/influxdata/telegraf/plugins/common/tls"
+	"github.com/influxdata/telegraf/plugins/inputs"
+	"github.com/influxdata/telegraf/plugins/parsers"
+)
+
+// DO NOT REMOVE THE NEXT TWO LINES! This is required to embed the sampleConfig data.
+//go:embed sample.conf
+var sampleConfig string
+
+var (
+	utf8BOM = []byte("\xef\xbb\xbf")
+)
+
+// HTTPJSON struct
+type HTTPJSON struct {
+	Name            string `toml:"name" deprecated:"1.3.0;use 'name_override', 'name_suffix', 'name_prefix' instead"`
+	Servers         []string
+	Method          string
+	TagKeys         []string
+	ResponseTimeout config.Duration
+	Parameters      map[string]string
+	Headers         map[string]string
+	tls.ClientConfig
+
+	client HTTPClient
+}
+
+type HTTPClient interface {
+	// Returns the result of an http request
+	//
+	// Parameters:
+	// req: HTTP request object
+	//
+	// Returns:
+	// http.Response:  HTTP response object
+	// error        :  Any error that may have occurred
+	MakeRequest(req *http.Request) (*http.Response, error)
+
+	SetHTTPClient(client *http.Client)
+	HTTPClient() *http.Client
+}
+
+type RealHTTPClient struct {
+	client *http.Client
+}
+
+func (c *RealHTTPClient) MakeRequest(req *http.Request) (*http.Response, error) {
+	return c.client.Do(req)
+}
+
+func (c *RealHTTPClient) SetHTTPClient(client *http.Client) {
+	c.client = client
+}
+
+func (c *RealHTTPClient) HTTPClient() *http.Client {
+	return c.client
+}
+
+func (*HTTPJSON) SampleConfig() string {
+	return sampleConfig
+}
+
+// Gathers data for all servers.
+func (h *HTTPJSON) Gather(acc telegraf.Accumulator) error {
+	var wg sync.WaitGroup
+
+	if h.client.HTTPClient() == nil {
+		tlsCfg, err := h.ClientConfig.TLSConfig()
+		if err != nil {
+			return err
+		}
+		tr := &http.Transport{
+			ResponseHeaderTimeout: time.Duration(h.ResponseTimeout),
+			TLSClientConfig:       tlsCfg,
+		}
+		client := &http.Client{
+			Transport: tr,
+			Timeout:   time.Duration(h.ResponseTimeout),
+		}
+		h.client.SetHTTPClient(client)
+	}
+
+	for _, server := range h.Servers {
+		wg.Add(1)
+		go func(server string) {
+			defer wg.Done()
+			acc.AddError(h.gatherServer(acc, server))
+		}(server)
+	}
+
+	wg.Wait()
+
+	return nil
+}
+
+// Gathers data from a particular server
+// Parameters:
+//     acc      : The telegraf Accumulator to use
+//     serverURL: endpoint to send request to
+//     service  : the service being queried
+//
+// Returns:
+//     error: Any error that may have occurred
+func (h *HTTPJSON) gatherServer(
+	acc telegraf.Accumulator,
+	serverURL string,
+) error {
+	resp, responseTime, err := h.sendRequest(serverURL)
+	if err != nil {
+		return err
+	}
+
+	var msrmntName string
+	if h.Name == "" {
+		msrmntName = "httpjson"
+	} else {
+		msrmntName = "httpjson_" + h.Name
+	}
+	tags := map[string]string{
+		"server": serverURL,
+	}
+
+	parser, err := parsers.NewParser(&parsers.Config{
+		DataFormat:  "json",
+		MetricName:  msrmntName,
+		TagKeys:     h.TagKeys,
+		DefaultTags: tags,
+	})
+	if err != nil {
+		return err
+	}
+
+	metrics, err := parser.Parse([]byte(resp))
+	if err != nil {
+		return err
+	}
+
+	for _, metric := range metrics {
+		fields := make(map[string]interface{})
+		for k, v := range metric.Fields() {
+			fields[k] = v
+		}
+		fields["response_time"] = responseTime
+		acc.AddFields(metric.Name(), fields, metric.Tags())
+	}
+	return nil
+}
+
+// Sends an HTTP request to the server using the HTTPJSON object's HTTPClient.
+// This request can be either a GET or a POST.
+// Parameters:
+//     serverURL: endpoint to send request to
+//
+// Returns:
+//     string: body of the response
+//     error : Any error that may have occurred
+func (h *HTTPJSON) sendRequest(serverURL string) (string, float64, error) {
+	// Prepare URL
+	requestURL, err := url.Parse(serverURL)
+	if err != nil {
+		return "", -1, fmt.Errorf("Invalid server URL \"%s\"", serverURL)
+	}
+
+	data := url.Values{}
+	switch {
+	case h.Method == "GET":
+		params := requestURL.Query()
+		for k, v := range h.Parameters {
+			params.Add(k, v)
+		}
+		requestURL.RawQuery = params.Encode()
+
+	case h.Method == "POST":
+		requestURL.RawQuery = ""
+		for k, v := range h.Parameters {
+			data.Add(k, v)
+		}
+	}
+
+	// Create + send request
+	req, err := http.NewRequest(h.Method, requestURL.String(),
+		strings.NewReader(data.Encode()))
+	if err != nil {
+		return "", -1, err
+	}
+
+	// Add header parameters
+	for k, v := range h.Headers {
+		if strings.ToLower(k) == "host" {
+			req.Host = v
+		} else {
+			req.Header.Add(k, v)
+		}
+	}
+
+	start := time.Now()
+	resp, err := h.client.MakeRequest(req)
+	if err != nil {
+		return "", -1, err
+	}
+
+	defer resp.Body.Close()
+	responseTime := time.Since(start).Seconds()
+
+	body, err := io.ReadAll(resp.Body)
+	if err != nil {
+		return string(body), responseTime, err
+	}
+	body = bytes.TrimPrefix(body, utf8BOM)
+
+	// Process response
+	if resp.StatusCode != http.StatusOK {
+		err = fmt.Errorf("Response from url \"%s\" has status code %d (%s), expected %d (%s)",
+			requestURL.String(),
+			resp.StatusCode,
+			http.StatusText(resp.StatusCode),
+			http.StatusOK,
+			http.StatusText(http.StatusOK))
+		return string(body), responseTime, err
+	}
+
+	return string(body), responseTime, err
+}
+
+func init() {
+	inputs.Add("httpjson", func() telegraf.Input {
+		return &HTTPJSON{
+			client:          &RealHTTPClient{},
+			ResponseTimeout: config.Duration(5 * time.Second),
+		}
+	})
+}