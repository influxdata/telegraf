--- conflicted
+++ resolved
@@ -371,11 +371,7 @@
 			},
 		},
 		{
-<<<<<<< HEAD
-			name: "tagged update pair",
-=======
 			name: "legacy tagged update pair",
->>>>>>> 939a9ddb
 			plugin: &GNMI{
 				Log:      testutil.Logger{},
 				Encoding: "proto",
@@ -482,17 +478,10 @@
 				testutil.MustMetric(
 					"oc-intf-counters",
 					map[string]string{
-<<<<<<< HEAD
-						"path":                     "",
-						"source":                   "127.0.0.1",
-						"name":                     "Ethernet1",
-						"oc-intf-desc/description": "foo",
-=======
 						"path":         "",
 						"source":       "127.0.0.1",
 						"name":         "Ethernet1",
 						"oc-intf-desc": "foo",
->>>>>>> 939a9ddb
 					},
 					map[string]interface{}{
 						"in_broadcast_pkts": 42,
@@ -501,8 +490,6 @@
 				),
 			},
 		},
-<<<<<<< HEAD
-=======
 		{
 			name: "iss #11011",
 			plugin: &GNMI{
@@ -661,7 +648,6 @@
 				),
 			},
 		},
->>>>>>> 939a9ddb
 	}
 
 	for _, tt := range tests {
@@ -716,11 +702,7 @@
 	plugin := &GNMI{Log: ml}
 	// TODO: FIX SA1019: gnmi.Error is deprecated: Do not use.
 	errorResponse := &gnmiLib.SubscribeResponse_Error{Error: &gnmiLib.Error{Message: me, Code: mc}}
-<<<<<<< HEAD
-	plugin.handleSubscribeResponse("127.0.0.1:0", &gnmiLib.SubscribeResponse{Response: errorResponse})
-=======
 	plugin.handleSubscribeResponse(&Worker{address: "127.0.0.1:0"}, &gnmiLib.SubscribeResponse{Response: errorResponse})
->>>>>>> 939a9ddb
 	require.NotEmpty(t, ml.lastFormat)
 	require.Equal(t, []interface{}{mc, me}, ml.lastArgs)
 }
