--- conflicted
+++ resolved
@@ -56,13 +56,8 @@
 	acc             telegraf.Accumulator
 	cancel          context.CancelFunc
 	wg              sync.WaitGroup
-<<<<<<< HEAD
 	// path/lookup_str/value
 	lookup map[string]map[string]string
-=======
-	// Lookup/device+name/key/value
-	lookup map[string]map[string]map[string]interface{}
->>>>>>> 5644e000
 
 	Log telegraf.Logger
 }
@@ -80,12 +75,8 @@
 	// Duplicate suppression
 	SuppressRedundant bool            `toml:"suppress_redundant"`
 	HeartbeatInterval config.Duration `toml:"heartbeat_interval"`
-<<<<<<< HEAD
-	// Tag-only identification
-=======
 
 	// Mark this subscription as a tag-only lookup source, not emitting any metric
->>>>>>> 5644e000
 	TagOnly bool `toml:"tag_only"`
 }
 
@@ -97,11 +88,7 @@
 	var request *gnmiLib.SubscribeRequest
 	c.acc = acc
 	ctx, c.cancel = context.WithCancel(context.Background())
-<<<<<<< HEAD
 	c.lookup = make(map[string]map[string]string)
-=======
-	c.lookup = make(map[string]map[string]map[string]interface{})
->>>>>>> 5644e000
 
 	// Validate configuration
 	if request, err = c.newSubscribeRequest(); err != nil {
@@ -155,11 +142,7 @@
 
 		if subscription.TagOnly {
 			// Create the top-level lookup for this tag
-<<<<<<< HEAD
 			c.lookup[name] = make(map[string]string)
-=======
-			c.lookup[name] = make(map[string]map[string]interface{})
->>>>>>> 5644e000
 		}
 	}
 	for alias, encodingPath := range c.Aliases {
@@ -351,29 +334,6 @@
 		for k, v := range c.lookup {
 			if t, ok := v[luKey]; ok {
 				tags[k] = t
-			}
-		}
-
-		// Update tag lookups and discard rest of update
-		subscriptionKey := tags["source"] + "/" + tags["name"]
-		if _, ok := c.lookup[name]; ok {
-			// We are subscribed to this, so add the fields to the lookup-table
-			if _, ok := c.lookup[name][subscriptionKey]; !ok {
-				c.lookup[name][subscriptionKey] = make(map[string]interface{})
-			}
-			for k, v := range fields {
-				c.lookup[name][subscriptionKey][path.Base(k)] = v
-			}
-			// Do not process the data further as we only subscribed here for the lookup table
-			continue
-		}
-
-		// Apply lookups if present
-		for subscriptionName, values := range c.lookup {
-			if annotations, ok := values[subscriptionKey]; ok {
-				for k, v := range annotations {
-					tags[subscriptionName+"/"+k] = v.(string)
-				}
 			}
 		}
 
@@ -639,19 +599,6 @@
   ## If suppression is enabled, send updates at least every X seconds anyway
   # heartbeat_interval = "60s"
 
-<<<<<<< HEAD
- #[[inputs.gnmi.subscription]]
-  # name = "tag"  # tag name will be name + "_" + shortPath ie "tag_description"
-  # origin = "openconfig-interfaces"
-  # path = "/interfaces/interface/state/description"
-  # subscription_mode = "on_change"
-
-  ## If tag_only is set, the subscription in question will be utilized to maintain a map of
-  ## tags to apply to other measurements emitted by the plugin, by matching path keys
-  ## All fields from the tag-only subscription will be applied as tags to other readings,
-  ## in the format <name>_<fieldBase>.
-  # tag_only = true
-=======
   #[[inputs.gnmi.subscription]]
     # name = "descr"
     # origin = "openconfig-interfaces"
@@ -663,7 +610,6 @@
     ## All fields from the tag-only subscription will be applied as tags to other readings,
     ## in the format <name>_<fieldBase>.
     # tag_only = true
->>>>>>> 5644e000
 `
 
 // SampleConfig of plugin
