--- conflicted
+++ resolved
@@ -117,7 +117,6 @@
 	timestamp := time.Unix(0, response.Update.Timestamp)
 	prefixTags := make(map[string]string)
 
-<<<<<<< HEAD
 	// check if there are exceptions
 	if len(extension) != 0 {
 		// iter on each extension
@@ -155,36 +154,7 @@
 
 			default:
 				continue
-=======
-	// iter on each extension
-	for _, ext := range extension {
-		currentExt := ext.GetRegisteredExt().Msg
-		if currentExt == nil {
-			break
-		}
-		// extension ID
-		switch ext.GetRegisteredExt().Id {
-		// Juniper Telemetry header
-		//EID_JUNIPER_TELEMETRY_HEADER = 1;
-		case 1:
-			// Decode it only if user requested it
-			if h.jnprExtension {
-				juniperHeader := &jnprHeader.GnmiJuniperTelemetryHeader{}
-				// unmarshal extention
-				err := proto.Unmarshal(currentExt, juniperHeader)
-				if err != nil {
-					break
-				}
-				// Add only relevant Tags from the juniper extension header.
-				// These are requiered for aggregation
-				prefixTags["component_id"] = fmt.Sprint(juniperHeader.GetComponentId())
-				prefixTags["component"] = fmt.Sprint(juniperHeader.GetComponent())
-				prefixTags["sub_component_id"] = fmt.Sprint(juniperHeader.GetSubComponentId())
->>>>>>> 74e99bf5
-			}
-		default:
-			continue
-		}
+			}
 	}
 
 	if response.Update.Prefix != nil {
