--- conflicted
+++ resolved
@@ -15,15 +15,10 @@
 
 func TestGather(t *testing.T) {
 	i := &Ipmi{
-<<<<<<< HEAD
-		Servers: []string{"USERID:PASSW0RD@lan(192.168.1.1)"},
-		Path:    "ipmitool",
-		Timeout: internal.Duration{Duration: time.Second * 5},
-=======
 		Servers:   []string{"USERID:PASSW0RD@lan(192.168.1.1)"},
 		Path:      "ipmitool",
 		Privilege: "USER",
->>>>>>> b6e7ac96
+		Timeout:   internal.Duration{Duration: time.Second * 5},
 	}
 	// overwriting exec commands with mock commands
 	execCommand = fakeExecCommand
@@ -127,12 +122,8 @@
 	}
 
 	i = &Ipmi{
-<<<<<<< HEAD
 		Path:    "ipmitool",
 		Timeout: internal.Duration{Duration: time.Second * 5},
-=======
-		Path: "ipmitool",
->>>>>>> b6e7ac96
 	}
 
 	err = acc.GatherError(i.Gather)
