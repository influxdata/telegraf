--- conflicted
+++ resolved
@@ -27,12 +27,9 @@
   ## Path to mib files
   # path = ["/usr/share/snmp/mibs"]
   ##
-<<<<<<< HEAD
-=======
   ## Deprecated in 1.20.0; no longer running snmptranslate
   ## Timeout running snmptranslate command
   # timeout = "5s"
->>>>>>> 78db30ca
   ## Snmp version
   # version = "2c"
   ## SNMPv3 authentication and encryption options.
