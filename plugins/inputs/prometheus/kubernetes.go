package prometheus

import (
	"context"
	"crypto/tls"
	"encoding/json"
	"fmt"
	"io/ioutil"
	"log"
	"net"
	"net/http"
	"net/url"
	"os/user"
	"path/filepath"
	"sync"
	"time"

	"github.com/ghodss/yaml"
	"github.com/kubernetes/apimachinery/pkg/fields"
	"github.com/kubernetes/apimachinery/pkg/labels"
	corev1 "k8s.io/api/core/v1"
	metav1 "k8s.io/apimachinery/pkg/apis/meta/v1"
	"k8s.io/apimachinery/pkg/watch"
	"k8s.io/client-go/kubernetes"
	"k8s.io/client-go/rest"
)

type podMetadata struct {
	ResourceVersion string `json:"resourceVersion"`
	SelfLink        string `json:"selfLink"`
}

type podResponse struct {
	Kind       string        `json:"kind"`
	ApiVersion string        `json:"apiVersion"`
	Metadata   podMetadata   `json:"metadata"`
	Items      []*corev1.Pod `json:"items,string,omitempty"`
}

const cAdvisorPodListDefaultInterval = 60

// loadClient parses a kubeconfig from a file and returns a Kubernetes
// client. It does not support extensions or client auth providers.
func loadClient(kubeconfigPath string) (*kubernetes.Clientset, error) {
	data, err := ioutil.ReadFile(kubeconfigPath)
	if err != nil {
		return nil, fmt.Errorf("failed reading '%s': %v", kubeconfigPath, err)
	}

	// Unmarshal YAML into a Kubernetes config object.
	var config rest.Config
	if err := yaml.Unmarshal(data, &config); err != nil {
		return nil, err
	}
	return kubernetes.NewForConfig(&config)
}

func (p *Prometheus) start(ctx context.Context) error {
	config, err := rest.InClusterConfig()
	if err != nil {
		return fmt.Errorf("Failed to get InClusterConfig - %v", err)
	}
	client, err := kubernetes.NewForConfig(config)
	if err != nil {
		u, err := user.Current()
		if err != nil {
			return fmt.Errorf("Failed to get current user - %v", err)
		}

		configLocation := filepath.Join(u.HomeDir, ".kube/config")
		if p.KubeConfig != "" {
			configLocation = p.KubeConfig
		}
		client, err = loadClient(configLocation)
		if err != nil {
			return err
		}
	}

	p.wg = sync.WaitGroup{}

	p.wg.Add(1)
	go func() {
		defer p.wg.Done()
		for {
			select {
			case <-ctx.Done():
				return
			case <-time.After(time.Second):
				if p.isNodeScrapeScope {
					err = p.cAdvisor(ctx)
					if err != nil {
						p.Log.Errorf("Unable to monitor pods with node scrape scope: %s", err.Error())
					}
				} else {
					err = p.watchPod(ctx, client)
					if err != nil {
						p.Log.Errorf("Unable to watch resources: %s", err.Error())
					}
				}
			}
		}
	}()

	return nil
}

// An edge case exists if a pod goes offline at the same time a new pod is created
// (without the scrape annotations). K8s may re-assign the old pod ip to the non-scrape
// pod, causing errors in the logs. This is only true if the pod going offline is not
// directed to do so by K8s.
func (p *Prometheus) watchPod(ctx context.Context, client *kubernetes.Clientset) error {
	watcher, err := client.CoreV1().Pods(p.PodNamespace).Watch(ctx, metav1.ListOptions{
		LabelSelector: p.KubernetesLabelSelector,
		FieldSelector: p.KubernetesFieldSelector,
	})
	if err != nil {
		return err
	}
	pod := &corev1.Pod{}
	go func() {
		for event := range watcher.ResultChan() {
			pod = &corev1.Pod{}
			// If the pod is not "ready", there will be no ip associated with it.
			if pod.Annotations["prometheus.io/scrape"] != "true" ||
				!podReady(pod.Status.ContainerStatuses) {
				continue
			}

			switch event.Type {
			case watch.Added:
				registerPod(pod, p)
			case watch.Modified:
				// To avoid multiple actions for each event, unregister on the first event
				// in the delete sequence, when the containers are still "ready".
				if pod.GetDeletionTimestamp() != nil {
					unregisterPod(pod, p)
				} else {
					registerPod(pod, p)
				}
			}
		}
	}()

	return nil
}

func (p *Prometheus) cAdvisor(ctx context.Context) error {
	// The request will be the same each time
	podsURL := fmt.Sprintf("https://%s:10250/pods", p.NodeIP)
	req, err := http.NewRequest("GET", podsURL, nil)
	if err != nil {
		return fmt.Errorf("Error when creating request to %s to get pod list: %w", podsURL, err)
	}

	// Update right away so code is not waiting the length of the specified scrape interval initially
<<<<<<< HEAD
	err = updateCadvisorPodList(p, client, req)
=======
	err = updateCadvisorPodList(p, req)
>>>>>>> 24c8fb20
	if err != nil {
		return fmt.Errorf("Error initially updating pod list: %w", err)
	}

	scrapeInterval := cAdvisorPodListDefaultInterval
	if p.PodScrapeInterval != 0 {
		scrapeInterval = p.PodScrapeInterval
	}

	for {
		select {
		case <-ctx.Done():
			return nil
		case <-time.After(time.Duration(scrapeInterval) * time.Second):
<<<<<<< HEAD
			err := updateCadvisorPodList(p, client, req)
=======
			err := updateCadvisorPodList(p, req)
>>>>>>> 24c8fb20
			if err != nil {
				return fmt.Errorf("Error updating pod list: %w", err)
			}
		}
	}
}

<<<<<<< HEAD
func updateCadvisorPodList(p *Prometheus, client *k8s.Client, req *http.Request) error {
	resp, err := client.Client.Do(req)
=======
func updateCadvisorPodList(p *Prometheus, req *http.Request) error {
	http.DefaultTransport.(*http.Transport).TLSClientConfig = &tls.Config{InsecureSkipVerify: true}
	httpClient := http.Client{}

	resp, err := httpClient.Do(req)
>>>>>>> 24c8fb20
	if err != nil {
		return fmt.Errorf("Error when making request for pod list: %w", err)
	}

	// If err is nil, still check response code
	if resp.StatusCode != 200 {
		return fmt.Errorf("Error when making request for pod list with status %s", resp.Status)
	}

	defer resp.Body.Close()

	cadvisorPodsResponse := podResponse{}

	// Will have expected type errors for some parts of corev1.Pod struct for some unused fields
	// Instead have nil checks for every used field in case of incorrect decoding
	json.NewDecoder(resp.Body).Decode(&cadvisorPodsResponse)
	pods := cadvisorPodsResponse.Items

	// Updating pod list to be latest cadvisor response
	p.lock.Lock()
	p.kubernetesPods = make(map[string]URLAndAddress)

	// Register pod only if it has an annotation to scrape, if it is ready,
	// and if namespace and selectors are specified and match
	for _, pod := range pods {
		if necessaryPodFieldsArePresent(pod) &&
			pod.Annotations["prometheus.io/scrape"] == "true" &&
			podReady(pod.Status.ContainerStatuses) &&
			podHasMatchingNamespace(pod, p) &&
			podHasMatchingLabelSelector(pod, p.podLabelSelector) &&
			podHasMatchingFieldSelector(pod, p.podFieldSelector) {
			registerPod(pod, p)
		}
	}
	p.lock.Unlock()

	// No errors
	return nil
}

func necessaryPodFieldsArePresent(pod *corev1.Pod) bool {
	return pod.Annotations != nil &&
		pod.Labels != nil &&
		pod.Status.ContainerStatuses != nil
}

/* See the docs on kubernetes label selectors:
 * https://kubernetes.io/docs/concepts/overview/working-with-objects/labels/#label-selectors
 */
func podHasMatchingLabelSelector(pod *corev1.Pod, labelSelector labels.Selector) bool {
	if labelSelector == nil {
		return true
	}

	var labelsSet labels.Set = pod.Labels
	return labelSelector.Matches(labelsSet)
}

/* See ToSelectableFields() for list of fields that are selectable:
 * https://github.com/kubernetes/kubernetes/release-1.20/pkg/registry/core/pod/strategy.go
 * See docs on kubernetes field selectors:
 * https://kubernetes.io/docs/concepts/overview/working-with-objects/field-selectors/
 */
func podHasMatchingFieldSelector(pod *corev1.Pod, fieldSelector fields.Selector) bool {
	if fieldSelector == nil {
		return true
	}

	fieldsSet := make(fields.Set)
	fieldsSet["spec.nodeName"] = pod.Spec.NodeName
	fieldsSet["spec.restartPolicy"] = string(pod.Spec.RestartPolicy)
	fieldsSet["spec.schedulerName"] = pod.Spec.SchedulerName
	fieldsSet["spec.serviceAccountName"] = pod.Spec.ServiceAccountName
	fieldsSet["status.phase"] = string(pod.Status.Phase)
	fieldsSet["status.podIP"] = pod.Status.PodIP
	fieldsSet["status.nominatedNodeName"] = pod.Status.NominatedNodeName

	return fieldSelector.Matches(fieldsSet)
}

/*
 * If a namespace is specified and the pod doesn't have that namespace, return false
 * Else return true
 */
func podHasMatchingNamespace(pod *corev1.Pod, p *Prometheus) bool {
	return !(p.PodNamespace != "" && pod.Namespace != p.PodNamespace)
}

func podReady(statuss []corev1.ContainerStatus) bool {
	if len(statuss) == 0 {
		return false
	}
	for _, cs := range statuss {
		if !cs.Ready {
			return false
		}
	}
	return true
}

func registerPod(pod *corev1.Pod, p *Prometheus) {
	if p.kubernetesPods == nil {
		p.kubernetesPods = map[string]URLAndAddress{}
	}
	targetURL := getScrapeURL(pod)
	if targetURL == nil {
		return
	}

	log.Printf("D! [inputs.prometheus] will scrape metrics from %q", *targetURL)
	// add annotation as metrics tags
	tags := pod.Annotations
	if tags == nil {
		tags = map[string]string{}
	}
	tags["pod_name"] = pod.Name
	tags["namespace"] = pod.Namespace
	// add labels as metrics tags
	for k, v := range pod.Labels {
		tags[k] = v
	}
	URL, err := url.Parse(*targetURL)
	if err != nil {
		log.Printf("E! [inputs.prometheus] could not parse URL %q: %s", *targetURL, err.Error())
		return
	}
	podURL := p.AddressToURL(URL, URL.Hostname())

	// Locks earlier if using cAdvisor calls - makes a new list each time
	// rather than updating and removing from the same list
	if !p.isNodeScrapeScope {
		p.lock.Lock()
		defer p.lock.Unlock()
	}
	p.kubernetesPods[podURL.String()] = URLAndAddress{
		URL:         podURL,
		Address:     URL.Hostname(),
		OriginalURL: URL,
		Tags:        tags,
	}
}

func getScrapeURL(pod *corev1.Pod) *string {
	ip := pod.Status.PodIP
	if ip == "" {
		// return as if scrape was disabled, we will be notified again once the pod
		// has an IP
		return nil
	}

	scheme := pod.Annotations["prometheus.io/scheme"]
	path := pod.Annotations["prometheus.io/path"]
	port := pod.Annotations["prometheus.io/port"]

	if scheme == "" {
		scheme = "http"
	}
	if port == "" {
		port = "9102"
	}
	if path == "" {
		path = "/metrics"
	}

	u := &url.URL{
		Scheme: scheme,
		Host:   net.JoinHostPort(ip, port),
		Path:   path,
	}

	x := u.String()

	return &x
}

func unregisterPod(pod *corev1.Pod, p *Prometheus) {
	url := getScrapeURL(pod)
	if url == nil {
		return
	}

	log.Printf("D! [inputs.prometheus] registered a delete request for %q in namespace %q",
		pod.Name, pod.Namespace)

	p.lock.Lock()
	defer p.lock.Unlock()
	if _, ok := p.kubernetesPods[*url]; ok {
		delete(p.kubernetesPods, *url)
		log.Printf("D! [inputs.prometheus] will stop scraping for %q", *url)
	}
}<|MERGE_RESOLUTION|>--- conflicted
+++ resolved
@@ -24,6 +24,11 @@
 	"k8s.io/client-go/kubernetes"
 	"k8s.io/client-go/rest"
 )
+
+type payload struct {
+	eventype string
+	pod      *corev1.Pod
+}
 
 type podMetadata struct {
 	ResourceVersion string `json:"resourceVersion"`
@@ -154,11 +159,7 @@
 	}
 
 	// Update right away so code is not waiting the length of the specified scrape interval initially
-<<<<<<< HEAD
-	err = updateCadvisorPodList(p, client, req)
-=======
 	err = updateCadvisorPodList(p, req)
->>>>>>> 24c8fb20
 	if err != nil {
 		return fmt.Errorf("Error initially updating pod list: %w", err)
 	}
@@ -173,11 +174,7 @@
 		case <-ctx.Done():
 			return nil
 		case <-time.After(time.Duration(scrapeInterval) * time.Second):
-<<<<<<< HEAD
-			err := updateCadvisorPodList(p, client, req)
-=======
 			err := updateCadvisorPodList(p, req)
->>>>>>> 24c8fb20
 			if err != nil {
 				return fmt.Errorf("Error updating pod list: %w", err)
 			}
@@ -185,16 +182,11 @@
 	}
 }
 
-<<<<<<< HEAD
-func updateCadvisorPodList(p *Prometheus, client *k8s.Client, req *http.Request) error {
-	resp, err := client.Client.Do(req)
-=======
 func updateCadvisorPodList(p *Prometheus, req *http.Request) error {
 	http.DefaultTransport.(*http.Transport).TLSClientConfig = &tls.Config{InsecureSkipVerify: true}
 	httpClient := http.Client{}
 
 	resp, err := httpClient.Do(req)
->>>>>>> 24c8fb20
 	if err != nil {
 		return fmt.Errorf("Error when making request for pod list: %w", err)
 	}
