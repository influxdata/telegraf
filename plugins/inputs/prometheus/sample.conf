# Read metrics from one or many prometheus clients
[[inputs.prometheus]]
  ## An array of urls to scrape metrics from.
  urls = ["http://localhost:9100/metrics"]

  ## Metric version controls the mapping from Prometheus metrics into Telegraf metrics.
  ## See "Metric Format Configuration" in plugins/inputs/prometheus/README.md for details.
  ## Valid options: 1, 2
  # metric_version = 1

  ## Url tag name (tag containing scrapped url. optional, default is "url")
  # url_tag = "url"

  ## Whether the timestamp of the scraped metrics will be ignored.
  ## If set to true, the gather time will be used.
  # ignore_timestamp = false

  ## An array of Kubernetes services to scrape metrics from.
  # kubernetes_services = ["http://my-service-dns.my-namespace:9100/metrics"]

  ## Kubernetes config file to create client from.
  # kube_config = "/path/to/kubernetes.config"

<<<<<<< HEAD
  ## Scrape Pods
  ## Enable scraping of k8s pods. Further settings as to which pods to scape
  ## are determiend by the 'method' option below. When enabled, the default is
  ## to use annotations to determine whether to scrape or not.
  # monitor_kubernetes_pods = false

  ## Scrape Pods Method
  ## annotations: default, looks for specific pod annotations documented below
  ## settings: only look for pods matching the settings provided, not
  ##   annotations
  ## settings+annotations: looks at pods that match annotations using the user
  ##   defined settings
  # monitor_kubernetes_pods_method = "annotations"

  ## Scrape Pods 'annotations' method options
  ## If set method is set to 'annotations' or 'settings+annotations', these
  ## annotation flags are looked for:
  ## - prometheus.io/scrape: Required to enable scraping for this pod. Can also
  ##     use 'prometheus.io/scrape=false' annotation to opt-out entirely.
  ## - prometheus.io/scheme: If the metrics endpoint is secured then you will
  ##     need to set this to 'https' & most likely set the tls config
  ## - prometheus.io/path: If the metrics path is not /metrics, define it with
  ##     this annotation
  ## - prometheus.io/port: If port is not 9102 use this annotation

  ## Scrape Pods 'settings' method options
  ## When using 'settings' or 'settings+annotations', the default values for
  ## annotations can be modified using with the following options:
  # monitor_kubernetes_pods_scheme = "http"
  # monitor_kubernetes_pods_port = "9102"
  # monitor_kubernetes_pods_path = "/metrics"
=======
  ## Scrape Kubernetes pods for the following prometheus annotations:
  ## - prometheus.io/scrape: Enable scraping for this pod
  ## - prometheus.io/scheme: If the metrics endpoint is secured then you will need to
  ##     set this to 'https' & most likely set the tls config.
  ## - prometheus.io/path: If the metrics path is not /metrics, define it with this annotation.
  ## - prometheus.io/port: If port is not 9102 use this annotation
  # monitor_kubernetes_pods = true
>>>>>>> d4eda217

  ## Get the list of pods to scrape with either the scope of
  ## - cluster: the kubernetes watch api (default, no need to specify)
  ## - node: the local cadvisor api; for scalability. Note that the config node_ip or the environment variable NODE_IP must be set to the host IP.
  # pod_scrape_scope = "cluster"

  ## Only for node scrape scope: node IP of the node that telegraf is running on.
  ## Either this config or the environment variable NODE_IP must be set.
  # node_ip = "10.180.1.1"

  ## Only for node scrape scope: interval in seconds for how often to get updated pod list for scraping.
  ## Default is 60 seconds.
  # pod_scrape_interval = 60

  ## Restricts Kubernetes monitoring to a single namespace
  ##   ex: monitor_kubernetes_pods_namespace = "default"
  # monitor_kubernetes_pods_namespace = ""
  ## The name of the label for the pod that is being scraped.
  ## Default is 'namespace' but this can conflict with metrics that have the label 'namespace'
  # pod_namespace_label_name = "namespace"
  # label selector to target pods which have the label
  # kubernetes_label_selector = "env=dev,app=nginx"
  # field selector to target pods
  # eg. To scrape pods on a specific node
  # kubernetes_field_selector = "spec.nodeName=$HOSTNAME"

  # cache refresh interval to set the interval for re-sync of pods list.
  # Default is 60 minutes.
  # cache_refresh_interval = 60

  ## Scrape Services available in Consul Catalog
  # [inputs.prometheus.consul]
  #   enabled = true
  #   agent = "http://localhost:8500"
  #   query_interval = "5m"

  #   [[inputs.prometheus.consul.query]]
  #     name = "a service name"
  #     tag = "a service tag"
  #     url = 'http://{{if ne .ServiceAddress ""}}{{.ServiceAddress}}{{else}}{{.Address}}{{end}}:{{.ServicePort}}/{{with .ServiceMeta.metrics_path}}{{.}}{{else}}metrics{{end}}'
  #     [inputs.prometheus.consul.query.tags]
  #       host = "{{.Node}}"

  ## Use bearer token for authorization. ('bearer_token' takes priority)
  # bearer_token = "/path/to/bearer/token"
  ## OR
  # bearer_token_string = "abc_123"

  ## HTTP Basic Authentication username and password. ('bearer_token' and
  ## 'bearer_token_string' take priority)
  # username = ""
  # password = ""

<<<<<<< HEAD
=======
  ## Optional custom HTTP headers
  # headers = {"X-Special-Header" = "Special-Value"}

>>>>>>> d4eda217
  ## Specify timeout duration for slower prometheus clients (default is 3s)
  # response_timeout = "3s"

  ## HTTP Proxy support
  # use_system_proxy = false
  # http_proxy_url = ""

  ## Optional TLS Config
  # tls_ca = /path/to/cafile
  # tls_cert = /path/to/certfile
  # tls_key = /path/to/keyfile

  ## Use TLS but skip chain & host verification
  # insecure_skip_verify = false<|MERGE_RESOLUTION|>--- conflicted
+++ resolved
@@ -21,7 +21,6 @@
   ## Kubernetes config file to create client from.
   # kube_config = "/path/to/kubernetes.config"
 
-<<<<<<< HEAD
   ## Scrape Pods
   ## Enable scraping of k8s pods. Further settings as to which pods to scape
   ## are determiend by the 'method' option below. When enabled, the default is
@@ -53,15 +52,6 @@
   # monitor_kubernetes_pods_scheme = "http"
   # monitor_kubernetes_pods_port = "9102"
   # monitor_kubernetes_pods_path = "/metrics"
-=======
-  ## Scrape Kubernetes pods for the following prometheus annotations:
-  ## - prometheus.io/scrape: Enable scraping for this pod
-  ## - prometheus.io/scheme: If the metrics endpoint is secured then you will need to
-  ##     set this to 'https' & most likely set the tls config.
-  ## - prometheus.io/path: If the metrics path is not /metrics, define it with this annotation.
-  ## - prometheus.io/port: If port is not 9102 use this annotation
-  # monitor_kubernetes_pods = true
->>>>>>> d4eda217
 
   ## Get the list of pods to scrape with either the scope of
   ## - cluster: the kubernetes watch api (default, no need to specify)
@@ -115,12 +105,9 @@
   # username = ""
   # password = ""
 
-<<<<<<< HEAD
-=======
   ## Optional custom HTTP headers
   # headers = {"X-Special-Header" = "Special-Value"}
 
->>>>>>> d4eda217
   ## Specify timeout duration for slower prometheus clients (default is 3s)
   # response_timeout = "3s"
 
