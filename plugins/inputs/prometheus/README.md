# Prometheus Input Plugin

The prometheus input plugin gathers metrics from HTTP servers exposing metrics
in Prometheus format.

## Global configuration options <!-- @/docs/includes/plugin_config.md -->

In addition to the plugin-specific configuration settings, plugins support
additional global and plugin configuration settings. These settings are used to
modify metrics, tags, and field or create aliases and configure ordering, etc.
See the [CONFIGURATION.md][CONFIGURATION.md] for more details.

[CONFIGURATION.md]: ../../../docs/CONFIGURATION.md#plugins

## Configuration

```toml @sample.conf
# Read metrics from one or many prometheus clients
[[inputs.prometheus]]
  ## An array of urls to scrape metrics from.
  urls = ["http://localhost:9100/metrics"]

  ## Metric version controls the mapping from Prometheus metrics into Telegraf metrics.
  ## See "Metric Format Configuration" in plugins/inputs/prometheus/README.md for details.
  ## Valid options: 1, 2
  # metric_version = 1

  ## Url tag name (tag containing scrapped url. optional, default is "url")
  # url_tag = "url"

  ## Whether the timestamp of the scraped metrics will be ignored.
  ## If set to true, the gather time will be used.
  # ignore_timestamp = false

  ## An array of Kubernetes services to scrape metrics from.
  # kubernetes_services = ["http://my-service-dns.my-namespace:9100/metrics"]

  ## Kubernetes config file to create client from.
  # kube_config = "/path/to/kubernetes.config"

  ## Scrape Pods
  ## Enable scraping of k8s pods. Further settings as to which pods to scape
  ## are determiend by the 'method' option below. When enabled, the default is
  ## to use annotations to determine whether to scrape or not.
  # monitor_kubernetes_pods = false

  ## Scrape Pods Method
  ## annotations: default, looks for specific pod annotations documented below
  ## settings: only look for pods matching the settings provided, not
  ##   annotations
  ## settings+annotations: looks at pods that match annotations using the user
  ##   defined settings
  # monitor_kubernetes_pods_method = "annotations"

  ## Scrape Pods 'annotations' method options
  ## If set method is set to 'annotations' or 'settings+annotations', these
  ## annotation flags are looked for:
  ## - prometheus.io/scrape: Required to enable scraping for this pod. Can also
  ##     use 'prometheus.io/scrape=false' annotation to opt-out entirely.
  ## - prometheus.io/scheme: If the metrics endpoint is secured then you will
  ##     need to set this to 'https' & most likely set the tls config
  ## - prometheus.io/path: If the metrics path is not /metrics, define it with
  ##     this annotation
  ## - prometheus.io/port: If port is not 9102 use this annotation

  ## Scrape Pods 'settings' method options
  ## When using 'settings' or 'settings+annotations', the default values for
  ## annotations can be modified using with the following options:
  # monitor_kubernetes_pods_scheme = "http"
  # monitor_kubernetes_pods_port = "9102"
  # monitor_kubernetes_pods_path = "/metrics"

  ## Get the list of pods to scrape with either the scope of
  ## - cluster: the kubernetes watch api (default, no need to specify)
  ## - node: the local cadvisor api; for scalability. Note that the config node_ip or the environment variable NODE_IP must be set to the host IP.
  # pod_scrape_scope = "cluster"

  ## Only for node scrape scope: node IP of the node that telegraf is running on.
  ## Either this config or the environment variable NODE_IP must be set.
  # node_ip = "10.180.1.1"

  ## Only for node scrape scope: interval in seconds for how often to get updated pod list for scraping.
  ## Default is 60 seconds.
  # pod_scrape_interval = 60

  ## Restricts Kubernetes monitoring to a single namespace
  ##   ex: monitor_kubernetes_pods_namespace = "default"
  # monitor_kubernetes_pods_namespace = ""
  ## The name of the label for the pod that is being scraped.
  ## Default is 'namespace' but this can conflict with metrics that have the label 'namespace'
  # pod_namespace_label_name = "namespace"
  # label selector to target pods which have the label
  # kubernetes_label_selector = "env=dev,app=nginx"
  # field selector to target pods
  # eg. To scrape pods on a specific node
  # kubernetes_field_selector = "spec.nodeName=$HOSTNAME"

  ## Filter which pod annotations and labels will be added to metric tags
  #
  # pod_annotation_include = ["annotation-key-1"]
  # pod_annotation_exclude = ["exclude-me"]
  # pod_label_include = ["label-key-1"]
  # pod_label_exclude = ["exclude-me"]

  # cache refresh interval to set the interval for re-sync of pods list.
  # Default is 60 minutes.
  # cache_refresh_interval = 60

  ## Scrape Services available in Consul Catalog
  # [inputs.prometheus.consul]
  #   enabled = true
  #   agent = "http://localhost:8500"
  #   query_interval = "5m"

  #   [[inputs.prometheus.consul.query]]
  #     name = "a service name"
  #     tag = "a service tag"
  #     url = 'http://{{if ne .ServiceAddress ""}}{{.ServiceAddress}}{{else}}{{.Address}}{{end}}:{{.ServicePort}}/{{with .ServiceMeta.metrics_path}}{{.}}{{else}}metrics{{end}}'
  #     [inputs.prometheus.consul.query.tags]
  #       host = "{{.Node}}"

  ## Use bearer token for authorization. ('bearer_token' takes priority)
  # bearer_token = "/path/to/bearer/token"
  ## OR
  # bearer_token_string = "abc_123"

  ## HTTP Basic Authentication username and password. ('bearer_token' and
  ## 'bearer_token_string' take priority)
  # username = ""
  # password = ""

  ## Optional custom HTTP headers
  # http_headers = {"X-Special-Header" = "Special-Value"}
<<<<<<< HEAD

  ## Specify timeout duration for slower prometheus clients (default is 5s)
  # timeout = "5s"

  ## deprecated in 1.26; use the timeout option
  # response_timeout = "5s"

=======

  ## Specify timeout duration for slower prometheus clients (default is 3s)
  # timeout = "3s"
  
  ##   deprecated in 1.26; use the timeout option
  # response_timeout = "3s"
  
>>>>>>> c26553ef
  ## HTTP Proxy support
  # use_system_proxy = false
  # http_proxy_url = ""

  ## Optional TLS Config
  # tls_ca = /path/to/cafile
  # tls_cert = /path/to/certfile
  # tls_key = /path/to/keyfile

  ## Use TLS but skip chain & host verification
  # insecure_skip_verify = false

  ## Use the given name as the SNI server name on each URL
  # tls_server_name = "myhost.example.org"

  ## TLS renegotiation method, choose from "never", "once", "freely"
  # tls_renegotiation_method = "never"

  ## Enable/disable TLS
  ## Set to true/false to enforce TLS being enabled/disabled. If not set,
  ## enable TLS only if any of the other options are specified.
  # tls_enable = true

  ## Control pod scraping based on pod namespace annotations
  ## Pass and drop here act like tagpass and tagdrop, but instead
  ## of filtering metrics they filters pod candidates for scraping
  #[inputs.prometheus.namespace_annotation_pass]
  # annotation_key = ["value1", "value2"]
  #[inputs.prometheus.namespace_annotation_drop]
  # some_annotation_key = ["dont-scrape"]
```

`urls` can contain a unix socket as well. If a different path is required
(default is `/metrics` for both http[s] and unix) for a unix socket, add `path`
as a query parameter as follows:
`unix:///var/run/prometheus.sock?path=/custom/metrics`

### Metric Format Configuration

The `metric_version` setting controls how telegraf translates prometheus format
metrics to telegraf metrics. There are two options.

With `metric_version = 1`, the prometheus metric name becomes the telegraf
metric name. Prometheus labels become telegraf tags. Prometheus values become
telegraf field values. The fields have generic keys based on the type of the
prometheus metric. This option produces metrics that are dense (not
sparse). Denseness is a useful property for some outputs, including those that
are more efficient with row-oriented data.

`metric_version = 2` differs in a few ways. The prometheus metric name becomes a
telegraf field key. Metrics hold more than one value and the field keys aren't
generic. The resulting metrics are sparse, but for some outputs they may be
easier to process or query, including those that are more efficient with
column-oriented data. The telegraf metric name is the same for all metrics in
the input instance. It can be set with the `name_override` setting and defaults
to "prometheus". To have multiple metric names, you can use multiple instances
of the plugin, each with its own `name_override`.

`metric_version = 2` uses the same histogram format as the [histogram
aggregator](../../aggregators/histogram/README.md)

The Example Outputs sections shows examples for both options.

When using this plugin along with the prometheus_client output, use the same
option in both to ensure metrics are round-tripped without modification.

### Kubernetes Service Discovery

URLs listed in the `kubernetes_services` parameter will be expanded by looking
up all A records assigned to the hostname as described in [Kubernetes DNS
service discovery][serv-disc].

This method can be used to locate all [Kubernetes headless services][headless].

[serv-disc]: https://kubernetes.io/docs/concepts/services-networking/service/#dns

[headless]: https://kubernetes.io/docs/concepts/services-networking/service/#headless-services

### Kubernetes scraping

Enabling this option will allow the plugin to scrape for prometheus annotation
on Kubernetes pods. Currently, you can run this plugin in your kubernetes
cluster, or we use the kubeconfig file to determine where to monitor.  Currently
the following annotation are supported:

* `prometheus.io/scrape` Enable scraping for this pod.
* `prometheus.io/scheme` If the metrics endpoint is secured then you will need to set this to `https` & most likely set the tls config. (default 'http')
* `prometheus.io/path` Override the path for the metrics endpoint on the service. (default '/metrics')
* `prometheus.io/port` Used to override the port. (default 9102)

Using the `monitor_kubernetes_pods_namespace` option allows you to limit which
pods you are scraping.

The setting `pod_namespace_label_name` allows you to change the label name for
the namespace of the pod you are scraping. The default is `namespace`, but this
will overwrite a label with the name `namespace` from a metric scraped.

Using `pod_scrape_scope = "node"` allows more scalable scraping for pods which
will scrape pods only in the node that telegraf is running. It will fetch the
pod list locally from the node's kubelet. This will require running Telegraf in
every node of the cluster. Note that either `node_ip` must be specified in the
config or the environment variable `NODE_IP` must be set to the host IP. ThisThe
latter can be done in the yaml of the pod running telegraf:

```sh
env:
  - name: NODE_IP
    valueFrom:
      fieldRef:
        fieldPath: status.hostIP
 ```

If using node level scrape scope, `pod_scrape_interval` specifies how often (in
seconds) the pod list for scraping should updated. If not specified, the default
is 60 seconds.

The pod running telegraf will need to have the proper rbac configuration in
order to be allowed to call the k8s api to discover and watch pods in the
cluster.  A typical configuration will create a service account, a cluster role
with the appropriate rules and a cluster role binding to tie the cluster role to
the service account.  Example of configuration for cluster level discovery:

```yaml
---
apiVersion: rbac.authorization.k8s.io/v1
kind: ClusterRole
metadata:
  name: telegraf-k8s-role-{{.Release.Name}}
rules:
- apiGroups: [""]
  resources:
  - nodes
  - nodes/proxy
  - services
  - endpoints
  - pods
  verbs: ["get", "list", "watch"]
---
# Rolebinding for namespace to cluster-admin
apiVersion: rbac.authorization.k8s.io/v1
kind: ClusterRoleBinding
metadata:
  name: telegraf-k8s-role-{{.Release.Name}}
roleRef:
  apiGroup: rbac.authorization.k8s.io
  kind: ClusterRole
  name: telegraf-k8s-role-{{.Release.Name}}
subjects:
- kind: ServiceAccount
  name: telegraf-k8s-{{ .Release.Name }}
  namespace: {{ .Release.Namespace }}
---
apiVersion: v1
kind: ServiceAccount
metadata:
  name: telegraf-k8s-{{ .Release.Name }}
```

### Consul Service Discovery

Enabling this option and configuring consul `agent` url will allow the plugin to
query consul catalog for available services. Using `query_interval` the plugin
will periodically query the consul catalog for services with `name` and `tag`
and refresh the list of scraped urls.  It can use the information from the
catalog to build the scraped url and additional tags from a template.

Multiple consul queries can be configured, each for different service.
The following example fields can be used in url or tag templates:

* Node
* Address
* NodeMeta
* ServicePort
* ServiceAddress
* ServiceTags
* ServiceMeta

For full list of available fields and their type see struct CatalogService in
<https://github.com/hashicorp/consul/blob/master/api/catalog.go>

### Bearer Token

If set, the file specified by the `bearer_token` parameter will be read on
each interval and its contents will be appended to the Bearer string in the
Authorization header.

## Usage for Caddy HTTP server

Steps to monitor Caddy with Telegraf's Prometheus input plugin:

* Download [Caddy](https://caddyserver.com/download)
* Download Prometheus and set up [monitoring Caddy with Prometheus metrics](https://caddyserver.com/docs/metrics#monitoring-caddy-with-prometheus-metrics)
* Restart Caddy
* Configure Telegraf to fetch metrics on it:

```toml
[[inputs.prometheus]]
#   ## An array of urls to scrape metrics from.
  urls = ["http://localhost:2019/metrics"]
```

> This is the default URL where Caddy will send data.
> For more details, please read the [Caddy Prometheus documentation](https://github.com/miekg/caddy-prometheus/blob/master/README.md).

## Metrics

Measurement names are based on the Metric Family and tags are created for each
label.  The value is added to a field named based on the metric type.

All metrics receive the `url` tag indicating the related URL specified in the
Telegraf configuration. If using Kubernetes service discovery the `address`
tag is also added indicating the discovered ip address.

## Example Output

### Source

```shell
# HELP go_gc_duration_seconds A summary of the GC invocation durations.
# TYPE go_gc_duration_seconds summary
go_gc_duration_seconds{quantile="0"} 7.4545e-05
go_gc_duration_seconds{quantile="0.25"} 7.6999e-05
go_gc_duration_seconds{quantile="0.5"} 0.000277935
go_gc_duration_seconds{quantile="0.75"} 0.000706591
go_gc_duration_seconds{quantile="1"} 0.000706591
go_gc_duration_seconds_sum 0.00113607
go_gc_duration_seconds_count 4
# HELP go_goroutines Number of goroutines that currently exist.
# TYPE go_goroutines gauge
go_goroutines 15
# HELP cpu_usage_user Telegraf collected metric
# TYPE cpu_usage_user gauge
cpu_usage_user{cpu="cpu0"} 1.4112903225816156
cpu_usage_user{cpu="cpu1"} 0.702106318955865
cpu_usage_user{cpu="cpu2"} 2.0161290322588776
cpu_usage_user{cpu="cpu3"} 1.5045135406226022
```

### Output

```text
go_gc_duration_seconds,url=http://example.org:9273/metrics 1=0.001336611,count=14,sum=0.004527551,0=0.000057965,0.25=0.000083812,0.5=0.000286537,0.75=0.000365303 1505776733000000000
go_goroutines,url=http://example.org:9273/metrics gauge=21 1505776695000000000
cpu_usage_user,cpu=cpu0,url=http://example.org:9273/metrics gauge=1.513622603430151 1505776751000000000
cpu_usage_user,cpu=cpu1,url=http://example.org:9273/metrics gauge=5.829145728641773 1505776751000000000
cpu_usage_user,cpu=cpu2,url=http://example.org:9273/metrics gauge=2.119071644805144 1505776751000000000
cpu_usage_user,cpu=cpu3,url=http://example.org:9273/metrics gauge=1.5228426395944945 1505776751000000000
```

### Output (when metric_version = 2)

```text
prometheus,quantile=1,url=http://example.org:9273/metrics go_gc_duration_seconds=0.005574303 1556075100000000000
prometheus,quantile=0.75,url=http://example.org:9273/metrics go_gc_duration_seconds=0.0001046 1556075100000000000
prometheus,quantile=0.5,url=http://example.org:9273/metrics go_gc_duration_seconds=0.0000719 1556075100000000000
prometheus,quantile=0.25,url=http://example.org:9273/metrics go_gc_duration_seconds=0.0000579 1556075100000000000
prometheus,quantile=0,url=http://example.org:9273/metrics go_gc_duration_seconds=0.0000349 1556075100000000000
prometheus,url=http://example.org:9273/metrics go_gc_duration_seconds_count=324,go_gc_duration_seconds_sum=0.091340353 1556075100000000000
prometheus,url=http://example.org:9273/metrics go_goroutines=15 1556075100000000000
prometheus,cpu=cpu0,url=http://example.org:9273/metrics cpu_usage_user=1.513622603430151 1505776751000000000
prometheus,cpu=cpu1,url=http://example.org:9273/metrics cpu_usage_user=5.829145728641773 1505776751000000000
prometheus,cpu=cpu2,url=http://example.org:9273/metrics cpu_usage_user=2.119071644805144 1505776751000000000
prometheus,cpu=cpu3,url=http://example.org:9273/metrics cpu_usage_user=1.5228426395944945 1505776751000000000
```

### Output with timestamp included

Below is an example of a Prometheus metric which includes a timestamp:

```text
# TYPE test_counter counter
test_counter{label="test"} 1 1685443805885
```

Telegraf will generate the following metric:

```text
test_counter,address=127.0.0.1,label=test counter=1 1685443805885000000
```

using the standard configuration

```toml
[[inputs.prometheus]]
  ## An array of urls to scrape metrics from.
  urls = ["http://localhost:2019/metrics"]
```

**Please note:** Metrics generated by Prometheus endpoints are generated with
*millisecond precision*. The default Telegraf agent level precision setting
reduces this to seconds. Change the `precision` setting at agent or plugin level
to milliseconds or smaller to report metric timestamps with full precision.<|MERGE_RESOLUTION|>--- conflicted
+++ resolved
@@ -131,15 +131,12 @@
 
   ## Optional custom HTTP headers
   # http_headers = {"X-Special-Header" = "Special-Value"}
-<<<<<<< HEAD
 
   ## Specify timeout duration for slower prometheus clients (default is 5s)
   # timeout = "5s"
 
   ## deprecated in 1.26; use the timeout option
   # response_timeout = "5s"
-
-=======
 
   ## Specify timeout duration for slower prometheus clients (default is 3s)
   # timeout = "3s"
@@ -147,7 +144,6 @@
   ##   deprecated in 1.26; use the timeout option
   # response_timeout = "3s"
   
->>>>>>> c26553ef
   ## HTTP Proxy support
   # use_system_proxy = false
   # http_proxy_url = ""
