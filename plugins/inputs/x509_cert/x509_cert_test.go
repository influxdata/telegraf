--- conflicted
+++ resolved
@@ -1,826 +1,400 @@
-<<<<<<< HEAD
-package x509_cert
-
-import (
-	"crypto/tls"
-	"encoding/base64"
-	"fmt"
-	"math/big"
-	"net"
-	"net/http"
-	"net/http/httptest"
-	"net/url"
-	"os"
-	"path/filepath"
-	"runtime"
-	"testing"
-	"time"
-
-	"github.com/pion/dtls/v2"
-	"github.com/stretchr/testify/require"
-
-	"github.com/influxdata/telegraf"
-	"github.com/influxdata/telegraf/config"
-	_tls "github.com/influxdata/telegraf/plugins/common/tls"
-	"github.com/influxdata/telegraf/testutil"
-)
-
-var pki = testutil.NewPKI("../../../testutil/pki")
-
-// Make sure X509Cert implements telegraf.Input
-var _ telegraf.Input = &X509Cert{}
-
-func TestGatherRemoteIntegration(t *testing.T) {
-	t.Skip("Skipping network-dependent test due to race condition when test-all")
-
-	tmpfile, err := os.CreateTemp("", "example")
-	require.NoError(t, err)
-
-	defer os.Remove(tmpfile.Name())
-
-	_, err = tmpfile.Write([]byte(pki.ReadServerCert()))
-	require.NoError(t, err)
-
-	tests := []struct {
-		name    string
-		server  string
-		timeout time.Duration
-		close   bool
-		unset   bool
-		noshake bool
-		error   bool
-	}{
-		{name: "wrong port", server: ":99999", error: true},
-		{name: "no server", timeout: 5},
-		{name: "successful https", server: "https://example.org:443", timeout: 5},
-		{name: "successful file", server: "file://" + filepath.ToSlash(tmpfile.Name()), timeout: 5},
-		{name: "unsupported scheme", server: "foo://", timeout: 5, error: true},
-		{name: "no certificate", timeout: 5, unset: true, error: true},
-		{name: "closed connection", close: true, error: true},
-		{name: "no handshake", timeout: 5, noshake: true, error: true},
-	}
-
-	pair, err := tls.X509KeyPair([]byte(pki.ReadServerCert()), []byte(pki.ReadServerKey()))
-	require.NoError(t, err)
-
-	cfg := &tls.Config{
-		InsecureSkipVerify: true,
-		Certificates:       []tls.Certificate{pair},
-	}
-
-	for _, test := range tests {
-		t.Run(test.name, func(t *testing.T) {
-			if test.unset {
-				cfg.Certificates = nil
-				cfg.GetCertificate = func(i *tls.ClientHelloInfo) (*tls.Certificate, error) {
-					return nil, nil
-				}
-			}
-
-			ln, err := tls.Listen("tcp", ":0", cfg)
-			require.NoError(t, err)
-			defer ln.Close()
-
-			go func() {
-				sconn, err := ln.Accept()
-				require.NoError(t, err)
-				if test.close {
-					sconn.Close()
-				}
-
-				serverConfig := cfg.Clone()
-
-				srv := tls.Server(sconn, serverConfig)
-				if test.noshake {
-					srv.Close()
-				}
-				require.NoError(t, srv.Handshake())
-			}()
-
-			if test.server == "" {
-				test.server = "tcp://" + ln.Addr().String()
-			}
-
-			sc := X509Cert{
-				Sources: []string{test.server},
-				Timeout: config.Duration(test.timeout),
-			}
-			require.NoError(t, sc.Init())
-
-			sc.InsecureSkipVerify = true
-			testErr := false
-
-			acc := testutil.Accumulator{}
-			err = sc.Gather(&acc)
-			if len(acc.Errors) > 0 {
-				testErr = true
-			}
-
-			if testErr != test.error {
-				t.Errorf("%s", err)
-			}
-		})
-	}
-}
-
-func TestGatherLocal(t *testing.T) {
-	wrongCert := fmt.Sprintf("-----BEGIN CERTIFICATE-----\n%s\n-----END CERTIFICATE-----\n", base64.StdEncoding.EncodeToString([]byte("test")))
-
-	tests := []struct {
-		name    string
-		mode    os.FileMode
-		content string
-		error   bool
-	}{
-		{name: "permission denied", mode: 0001, error: true},
-		{name: "not a certificate", mode: 0640, content: "test", error: true},
-		{name: "wrong certificate", mode: 0640, content: wrongCert, error: true},
-		{name: "correct certificate", mode: 0640, content: pki.ReadServerCert()},
-		{name: "correct client certificate", mode: 0640, content: pki.ReadClientCert()},
-		{name: "correct certificate and extra trailing space", mode: 0640, content: pki.ReadServerCert() + " "},
-		{name: "correct certificate and extra leading space", mode: 0640, content: " " + pki.ReadServerCert()},
-		{name: "correct multiple certificates", mode: 0640, content: pki.ReadServerCert() + pki.ReadCACert()},
-		{name: "correct multiple certificates and key", mode: 0640, content: pki.ReadServerCert() + pki.ReadCACert() + pki.ReadServerKey()},
-		{name: "correct certificate and wrong certificate", mode: 0640, content: pki.ReadServerCert() + "\n" + wrongCert, error: true},
-		{name: "correct certificate and not a certificate", mode: 0640, content: pki.ReadServerCert() + "\ntest", error: true},
-		{name: "correct multiple certificates and extra trailing space", mode: 0640, content: pki.ReadServerCert() + pki.ReadServerCert() + " "},
-		{name: "correct multiple certificates and extra leading space", mode: 0640, content: " " + pki.ReadServerCert() + pki.ReadServerCert()},
-		{name: "correct multiple certificates and extra middle space", mode: 0640, content: pki.ReadServerCert() + " " + pki.ReadServerCert()},
-	}
-
-	for _, test := range tests {
-		t.Run(test.name, func(t *testing.T) {
-			f, err := os.CreateTemp("", "x509_cert")
-			require.NoError(t, err)
-
-			_, err = f.Write([]byte(test.content))
-			require.NoError(t, err)
-
-			if runtime.GOOS != "windows" {
-				require.NoError(t, f.Chmod(test.mode))
-			}
-
-			require.NoError(t, f.Close())
-
-			defer os.Remove(f.Name())
-
-			sc := X509Cert{
-				Sources: []string{f.Name()},
-			}
-			require.NoError(t, sc.Init())
-
-			acc := testutil.Accumulator{}
-			err = sc.Gather(&acc)
-
-			if (len(acc.Errors) > 0) != test.error {
-				t.Errorf("%s", err)
-			}
-		})
-	}
-}
-
-func TestTags(t *testing.T) {
-	cert := fmt.Sprintf("%s\n%s", pki.ReadServerCert(), pki.ReadCACert())
-
-	f, err := os.CreateTemp("", "x509_cert")
-	require.NoError(t, err)
-
-	_, err = f.Write([]byte(cert))
-	require.NoError(t, err)
-
-	require.NoError(t, f.Close())
-
-	defer os.Remove(f.Name())
-
-	sc := X509Cert{
-		Sources: []string{f.Name()},
-	}
-	require.NoError(t, sc.Init())
-
-	acc := testutil.Accumulator{}
-	require.NoError(t, sc.Gather(&acc))
-
-	require.True(t, acc.HasMeasurement("x509_cert"))
-
-	require.True(t, acc.HasTag("x509_cert", "common_name"))
-	require.Equal(t, "localhost", acc.TagValue("x509_cert", "common_name"))
-
-	require.True(t, acc.HasTag("x509_cert", "signature_algorithm"))
-	require.Equal(t, "SHA256-RSA", acc.TagValue("x509_cert", "signature_algorithm"))
-
-	require.True(t, acc.HasTag("x509_cert", "public_key_algorithm"))
-	require.Equal(t, "RSA", acc.TagValue("x509_cert", "public_key_algorithm"))
-
-	require.True(t, acc.HasTag("x509_cert", "issuer_common_name"))
-	require.Equal(t, "Telegraf Test CA", acc.TagValue("x509_cert", "issuer_common_name"))
-
-	require.True(t, acc.HasTag("x509_cert", "san"))
-	require.Equal(t, "localhost,127.0.0.1", acc.TagValue("x509_cert", "san"))
-
-	require.True(t, acc.HasTag("x509_cert", "serial_number"))
-	serialNumber := new(big.Int)
-	_, validSerialNumber := serialNumber.SetString(acc.TagValue("x509_cert", "serial_number"), 16)
-	require.Truef(t, validSerialNumber, "Expected a valid Hex serial number but got %s", acc.TagValue("x509_cert", "serial_number"))
-	require.Equal(t, big.NewInt(1), serialNumber)
-
-	// expect root/intermediate certs (more than one cert)
-	require.Greater(t, acc.NMetrics(), uint64(1))
-}
-
-func TestGatherExcludeRootCerts(t *testing.T) {
-	cert := fmt.Sprintf("%s\n%s", pki.ReadServerCert(), pki.ReadCACert())
-
-	f, err := os.CreateTemp("", "x509_cert")
-	require.NoError(t, err)
-
-	_, err = f.Write([]byte(cert))
-	require.NoError(t, err)
-
-	require.NoError(t, f.Close())
-
-	defer os.Remove(f.Name())
-
-	sc := X509Cert{
-		Sources:          []string{f.Name()},
-		ExcludeRootCerts: true,
-	}
-	require.NoError(t, sc.Init())
-
-	acc := testutil.Accumulator{}
-	require.NoError(t, sc.Gather(&acc))
-
-	require.True(t, acc.HasMeasurement("x509_cert"))
-	require.Equal(t, acc.NMetrics(), uint64(1))
-}
-
-func TestGatherChain(t *testing.T) {
-	cert := fmt.Sprintf("%s\n%s", pki.ReadServerCert(), pki.ReadCACert())
-
-	tests := []struct {
-		name    string
-		content string
-		error   bool
-	}{
-		{name: "chain certificate", content: cert},
-	}
-
-	for _, test := range tests {
-		t.Run(test.name, func(t *testing.T) {
-			f, err := os.CreateTemp("", "x509_cert")
-			require.NoError(t, err)
-
-			_, err = f.Write([]byte(test.content))
-			require.NoError(t, err)
-
-			require.NoError(t, f.Close())
-
-			defer os.Remove(f.Name())
-
-			sc := X509Cert{
-				Sources: []string{f.Name()},
-			}
-			require.NoError(t, sc.Init())
-
-			acc := testutil.Accumulator{}
-			err = sc.Gather(&acc)
-			if (err != nil) != test.error {
-				t.Errorf("%s", err)
-			}
-		})
-	}
-}
-
-func TestGatherUDPCertIntegration(t *testing.T) {
-	if testing.Short() {
-		t.Skip("Skipping integration test in short mode")
-	}
-	pair, err := tls.X509KeyPair([]byte(pki.ReadServerCert()), []byte(pki.ReadServerKey()))
-	require.NoError(t, err)
-
-	cfg := &dtls.Config{
-		Certificates: []tls.Certificate{pair},
-	}
-
-	addr := &net.UDPAddr{IP: net.ParseIP("127.0.0.1"), Port: 0}
-	listener, err := dtls.Listen("udp", addr, cfg)
-	require.NoError(t, err)
-	defer listener.Close()
-
-	go func() {
-		_, _ = listener.Accept()
-	}()
-
-	m := &X509Cert{
-		Sources: []string{"udp://" + listener.Addr().String()},
-		Log:     testutil.Logger{},
-	}
-	require.NoError(t, m.Init())
-
-	var acc testutil.Accumulator
-	require.NoError(t, m.Gather(&acc))
-
-	require.Len(t, acc.Errors, 0)
-	require.True(t, acc.HasMeasurement("x509_cert"))
-}
-
-func TestGatherTCPCert(t *testing.T) {
-	ts := httptest.NewTLSServer(http.HandlerFunc(func(w http.ResponseWriter, r *http.Request) {
-		w.WriteHeader(http.StatusOK)
-	}))
-	defer ts.Close()
-
-	m := &X509Cert{
-		Sources: []string{ts.URL},
-		Log:     testutil.Logger{},
-	}
-	require.NoError(t, m.Init())
-
-	var acc testutil.Accumulator
-	require.NoError(t, m.Gather(&acc))
-
-	require.Len(t, acc.Errors, 0)
-	require.True(t, acc.HasMeasurement("x509_cert"))
-}
-
-func TestGatherCertIntegration(t *testing.T) {
-	if testing.Short() {
-		t.Skip("Skipping integration test in short mode")
-	}
-
-	m := &X509Cert{
-		Sources: []string{"https://www.influxdata.com:443"},
-		Log:     testutil.Logger{},
-	}
-	require.NoError(t, m.Init())
-
-	var acc testutil.Accumulator
-	require.NoError(t, m.Gather(&acc))
-
-	require.True(t, acc.HasMeasurement("x509_cert"))
-}
-
-func TestGatherCertMustNotTimeoutIntegration(t *testing.T) {
-	if testing.Short() {
-		t.Skip("Skipping integration test in short mode")
-	}
-	duration := time.Duration(15) * time.Second
-	m := &X509Cert{
-		Sources: []string{"https://www.influxdata.com:443"},
-		Log:     testutil.Logger{},
-		Timeout: config.Duration(duration),
-	}
-	require.NoError(t, m.Init())
-
-	var acc testutil.Accumulator
-	require.NoError(t, m.Gather(&acc))
-	require.Empty(t, acc.Errors)
-	require.True(t, acc.HasMeasurement("x509_cert"))
-}
-
-func TestSourcesToURLs(t *testing.T) {
-	m := &X509Cert{
-		Sources: []string{"https://www.influxdata.com:443", "tcp://influxdata.com:443", "smtp://influxdata.com:25", "file:///dummy_test_path_file.pem", "/tmp/dummy_test_path_glob*.pem"},
-	}
-	require.NoError(t, m.Init())
-
-	require.Equal(t, len(m.globpaths), 2)
-	require.Equal(t, len(m.locations), 3)
-}
-
-func TestServerName(t *testing.T) {
-	tests := []struct {
-		name     string
-		fromTLS  string
-		fromCfg  string
-		url      string
-		expected string
-		err      bool
-	}{
-		{name: "in cfg", fromCfg: "example.com", url: "https://other.example.com", expected: "example.com"},
-		{name: "in tls", fromTLS: "example.com", url: "https://other.example.com", expected: "example.com"},
-		{name: "from URL", url: "https://other.example.com", expected: "other.example.com"},
-		{name: "errors", fromCfg: "otherex.com", fromTLS: "example.com", url: "https://other.example.com", err: true},
-	}
-
-	for _, elt := range tests {
-		test := elt
-		t.Run(test.name, func(t *testing.T) {
-			sc := &X509Cert{
-				ServerName:   test.fromCfg,
-				ClientConfig: _tls.ClientConfig{ServerName: test.fromTLS},
-			}
-			require.NoError(t, sc.Init())
-			u, err := url.Parse(test.url)
-			require.NoError(t, err)
-			actual, err := sc.serverName(u)
-			if test.err {
-				require.Error(t, err)
-			} else {
-				require.NoError(t, err)
-			}
-			require.Equal(t, test.expected, actual)
-		})
-	}
-}
-=======
-package x509_cert
-
-import (
-	"crypto/tls"
-	"encoding/base64"
-	"fmt"
-	"math/big"
-	"net"
-	"net/url"
-	"os"
-	"path/filepath"
-	"runtime"
-	"testing"
-	"time"
-
-	"github.com/pion/dtls/v2"
-	"github.com/stretchr/testify/require"
-
-	"github.com/influxdata/telegraf"
-	"github.com/influxdata/telegraf/config"
-	_tls "github.com/influxdata/telegraf/plugins/common/tls"
-	"github.com/influxdata/telegraf/testutil"
-)
-
-var pki = testutil.NewPKI("../../../testutil/pki")
-
-// Make sure X509Cert implements telegraf.Input
-var _ telegraf.Input = &X509Cert{}
-
-func TestGatherRemoteIntegration(t *testing.T) {
-	t.Skip("Skipping network-dependent test due to race condition when test-all")
-
-	tmpfile, err := os.CreateTemp("", "example")
-	require.NoError(t, err)
-
-	defer os.Remove(tmpfile.Name())
-
-	_, err = tmpfile.Write([]byte(pki.ReadServerCert()))
-	require.NoError(t, err)
-
-	tests := []struct {
-		name    string
-		server  string
-		timeout time.Duration
-		close   bool
-		unset   bool
-		noshake bool
-		error   bool
-	}{
-		{name: "wrong port", server: ":99999", error: true},
-		{name: "no server", timeout: 5},
-		{name: "successful https", server: "https://example.org:443", timeout: 5},
-		{name: "successful file", server: "file://" + filepath.ToSlash(tmpfile.Name()), timeout: 5},
-		{name: "unsupported scheme", server: "foo://", timeout: 5, error: true},
-		{name: "no certificate", timeout: 5, unset: true, error: true},
-		{name: "closed connection", close: true, error: true},
-		{name: "no handshake", timeout: 5, noshake: true, error: true},
-	}
-
-	pair, err := tls.X509KeyPair([]byte(pki.ReadServerCert()), []byte(pki.ReadServerKey()))
-	require.NoError(t, err)
-
-	cfg := &tls.Config{
-		InsecureSkipVerify: true,
-		Certificates:       []tls.Certificate{pair},
-	}
-
-	for _, test := range tests {
-		t.Run(test.name, func(t *testing.T) {
-			if test.unset {
-				cfg.Certificates = nil
-				cfg.GetCertificate = func(i *tls.ClientHelloInfo) (*tls.Certificate, error) {
-					return nil, nil
-				}
-			}
-
-			ln, err := tls.Listen("tcp", ":0", cfg)
-			require.NoError(t, err)
-			defer ln.Close()
-
-			go func() {
-				sconn, err := ln.Accept()
-				require.NoError(t, err)
-				if test.close {
-					sconn.Close()
-				}
-
-				serverConfig := cfg.Clone()
-
-				srv := tls.Server(sconn, serverConfig)
-				if test.noshake {
-					srv.Close()
-				}
-				require.NoError(t, srv.Handshake())
-			}()
-
-			if test.server == "" {
-				test.server = "tcp://" + ln.Addr().String()
-			}
-
-			sc := X509Cert{
-				Sources: []string{test.server},
-				Timeout: config.Duration(test.timeout),
-			}
-			require.NoError(t, sc.Init())
-
-			sc.InsecureSkipVerify = true
-			testErr := false
-
-			acc := testutil.Accumulator{}
-			err = sc.Gather(&acc)
-			if len(acc.Errors) > 0 {
-				testErr = true
-			}
-
-			if testErr != test.error {
-				t.Errorf("%s", err)
-			}
-		})
-	}
-}
-
-func TestGatherLocal(t *testing.T) {
-	wrongCert := fmt.Sprintf("-----BEGIN CERTIFICATE-----\n%s\n-----END CERTIFICATE-----\n", base64.StdEncoding.EncodeToString([]byte("test")))
-
-	tests := []struct {
-		name    string
-		mode    os.FileMode
-		content string
-		error   bool
-	}{
-		{name: "permission denied", mode: 0001, error: true},
-		{name: "not a certificate", mode: 0640, content: "test", error: true},
-		{name: "wrong certificate", mode: 0640, content: wrongCert, error: true},
-		{name: "correct certificate", mode: 0640, content: pki.ReadServerCert()},
-		{name: "correct client certificate", mode: 0640, content: pki.ReadClientCert()},
-		{name: "correct certificate and extra trailing space", mode: 0640, content: pki.ReadServerCert() + " "},
-		{name: "correct certificate and extra leading space", mode: 0640, content: " " + pki.ReadServerCert()},
-		{name: "correct multiple certificates", mode: 0640, content: pki.ReadServerCert() + pki.ReadCACert()},
-		{name: "correct multiple certificates and key", mode: 0640, content: pki.ReadServerCert() + pki.ReadCACert() + pki.ReadServerKey()},
-		{name: "correct certificate and wrong certificate", mode: 0640, content: pki.ReadServerCert() + "\n" + wrongCert, error: true},
-		{name: "correct certificate and not a certificate", mode: 0640, content: pki.ReadServerCert() + "\ntest", error: true},
-		{name: "correct multiple certificates and extra trailing space", mode: 0640, content: pki.ReadServerCert() + pki.ReadServerCert() + " "},
-		{name: "correct multiple certificates and extra leading space", mode: 0640, content: " " + pki.ReadServerCert() + pki.ReadServerCert()},
-		{name: "correct multiple certificates and extra middle space", mode: 0640, content: pki.ReadServerCert() + " " + pki.ReadServerCert()},
-	}
-
-	for _, test := range tests {
-		t.Run(test.name, func(t *testing.T) {
-			f, err := os.CreateTemp("", "x509_cert")
-			require.NoError(t, err)
-
-			_, err = f.Write([]byte(test.content))
-			require.NoError(t, err)
-
-			if runtime.GOOS != "windows" {
-				require.NoError(t, f.Chmod(test.mode))
-			}
-
-			require.NoError(t, f.Close())
-
-			defer os.Remove(f.Name())
-
-			sc := X509Cert{
-				Sources: []string{f.Name()},
-			}
-			require.NoError(t, sc.Init())
-
-			acc := testutil.Accumulator{}
-			err = sc.Gather(&acc)
-
-			if (len(acc.Errors) > 0) != test.error {
-				t.Errorf("%s", err)
-			}
-		})
-	}
-}
-
-func TestTags(t *testing.T) {
-	cert := fmt.Sprintf("%s\n%s", pki.ReadServerCert(), pki.ReadCACert())
-
-	f, err := os.CreateTemp("", "x509_cert")
-	require.NoError(t, err)
-
-	_, err = f.Write([]byte(cert))
-	require.NoError(t, err)
-
-	require.NoError(t, f.Close())
-
-	defer os.Remove(f.Name())
-
-	sc := X509Cert{
-		Sources: []string{f.Name()},
-	}
-	require.NoError(t, sc.Init())
-
-	acc := testutil.Accumulator{}
-	require.NoError(t, sc.Gather(&acc))
-
-	require.True(t, acc.HasMeasurement("x509_cert"))
-
-	require.True(t, acc.HasTag("x509_cert", "common_name"))
-	require.Equal(t, "localhost", acc.TagValue("x509_cert", "common_name"))
-
-	require.True(t, acc.HasTag("x509_cert", "signature_algorithm"))
-	require.Equal(t, "SHA256-RSA", acc.TagValue("x509_cert", "signature_algorithm"))
-
-	require.True(t, acc.HasTag("x509_cert", "public_key_algorithm"))
-	require.Equal(t, "RSA", acc.TagValue("x509_cert", "public_key_algorithm"))
-
-	require.True(t, acc.HasTag("x509_cert", "issuer_common_name"))
-	require.Equal(t, "Telegraf Test CA", acc.TagValue("x509_cert", "issuer_common_name"))
-
-	require.True(t, acc.HasTag("x509_cert", "san"))
-	require.Equal(t, "localhost,127.0.0.1", acc.TagValue("x509_cert", "san"))
-
-	require.True(t, acc.HasTag("x509_cert", "serial_number"))
-	serialNumber := new(big.Int)
-	_, validSerialNumber := serialNumber.SetString(acc.TagValue("x509_cert", "serial_number"), 16)
-	require.Truef(t, validSerialNumber, "Expected a valid Hex serial number but got %s", acc.TagValue("x509_cert", "serial_number"))
-	require.Equal(t, big.NewInt(1), serialNumber)
-
-	// expect root/intermediate certs (more than one cert)
-	require.Greater(t, acc.NMetrics(), uint64(1))
-}
-
-func TestGatherExcludeRootCerts(t *testing.T) {
-	cert := fmt.Sprintf("%s\n%s", pki.ReadServerCert(), pki.ReadCACert())
-
-	f, err := os.CreateTemp("", "x509_cert")
-	require.NoError(t, err)
-
-	_, err = f.Write([]byte(cert))
-	require.NoError(t, err)
-
-	require.NoError(t, f.Close())
-
-	defer os.Remove(f.Name())
-
-	sc := X509Cert{
-		Sources:          []string{f.Name()},
-		ExcludeRootCerts: true,
-	}
-	require.NoError(t, sc.Init())
-
-	acc := testutil.Accumulator{}
-	require.NoError(t, sc.Gather(&acc))
-
-	require.True(t, acc.HasMeasurement("x509_cert"))
-	require.Equal(t, acc.NMetrics(), uint64(1))
-}
-
-func TestGatherChain(t *testing.T) {
-	cert := fmt.Sprintf("%s\n%s", pki.ReadServerCert(), pki.ReadCACert())
-
-	tests := []struct {
-		name    string
-		content string
-		error   bool
-	}{
-		{name: "chain certificate", content: cert},
-	}
-
-	for _, test := range tests {
-		t.Run(test.name, func(t *testing.T) {
-			f, err := os.CreateTemp("", "x509_cert")
-			require.NoError(t, err)
-
-			_, err = f.Write([]byte(test.content))
-			require.NoError(t, err)
-
-			require.NoError(t, f.Close())
-
-			defer os.Remove(f.Name())
-
-			sc := X509Cert{
-				Sources: []string{f.Name()},
-			}
-			require.NoError(t, sc.Init())
-
-			acc := testutil.Accumulator{}
-			err = sc.Gather(&acc)
-			if (err != nil) != test.error {
-				t.Errorf("%s", err)
-			}
-		})
-	}
-}
-
-func TestGatherUDPCertIntegration(t *testing.T) {
-	if testing.Short() {
-		t.Skip("Skipping integration test in short mode")
-	}
-	pair, err := tls.X509KeyPair([]byte(pki.ReadServerCert()), []byte(pki.ReadServerKey()))
-	require.NoError(t, err)
-
-	cfg := &dtls.Config{
-		Certificates: []tls.Certificate{pair},
-	}
-
-	addr := &net.UDPAddr{IP: net.ParseIP("127.0.0.1"), Port: 0}
-	listener, err := dtls.Listen("udp", addr, cfg)
-	require.NoError(t, err)
-	defer listener.Close()
-
-	go func() {
-		_, _ = listener.Accept()
-	}()
-
-	m := &X509Cert{
-		Sources: []string{"udp://" + listener.Addr().String()},
-		Log:     testutil.Logger{},
-	}
-	require.NoError(t, m.Init())
-
-	var acc testutil.Accumulator
-	require.NoError(t, m.Gather(&acc))
-
-	require.Len(t, acc.Errors, 0)
-	require.True(t, acc.HasMeasurement("x509_cert"))
-}
-
-func TestGatherCertIntegration(t *testing.T) {
-	if testing.Short() {
-		t.Skip("Skipping integration test in short mode")
-	}
-
-	m := &X509Cert{
-		Sources: []string{"https://www.influxdata.com:443"},
-	}
-	require.NoError(t, m.Init())
-
-	var acc testutil.Accumulator
-	require.NoError(t, m.Gather(&acc))
-
-	require.True(t, acc.HasMeasurement("x509_cert"))
-}
-
-func TestGatherCertMustNotTimeoutIntegration(t *testing.T) {
-	if testing.Short() {
-		t.Skip("Skipping integration test in short mode")
-	}
-	duration := time.Duration(15) * time.Second
-	m := &X509Cert{
-		Sources: []string{"https://www.influxdata.com:443"},
-		Timeout: config.Duration(duration),
-	}
-	require.NoError(t, m.Init())
-
-	var acc testutil.Accumulator
-	require.NoError(t, m.Gather(&acc))
-	require.Empty(t, acc.Errors)
-	require.True(t, acc.HasMeasurement("x509_cert"))
-}
-
-func TestSourcesToURLs(t *testing.T) {
-	m := &X509Cert{
-		Sources: []string{"https://www.influxdata.com:443", "tcp://influxdata.com:443", "file:///dummy_test_path_file.pem", "/tmp/dummy_test_path_glob*.pem"},
-	}
-	require.NoError(t, m.Init())
-
-	require.Equal(t, len(m.globpaths), 2)
-	require.Equal(t, len(m.locations), 2)
-}
-
-func TestServerName(t *testing.T) {
-	tests := []struct {
-		name     string
-		fromTLS  string
-		fromCfg  string
-		url      string
-		expected string
-		err      bool
-	}{
-		{name: "in cfg", fromCfg: "example.com", url: "https://other.example.com", expected: "example.com"},
-		{name: "in tls", fromTLS: "example.com", url: "https://other.example.com", expected: "example.com"},
-		{name: "from URL", url: "https://other.example.com", expected: "other.example.com"},
-		{name: "errors", fromCfg: "otherex.com", fromTLS: "example.com", url: "https://other.example.com", err: true},
-	}
-
-	for _, elt := range tests {
-		test := elt
-		t.Run(test.name, func(t *testing.T) {
-			sc := &X509Cert{
-				ServerName:   test.fromCfg,
-				ClientConfig: _tls.ClientConfig{ServerName: test.fromTLS},
-			}
-			require.NoError(t, sc.Init())
-			u, err := url.Parse(test.url)
-			require.NoError(t, err)
-			actual, err := sc.serverName(u)
-			if test.err {
-				require.Error(t, err)
-			} else {
-				require.NoError(t, err)
-			}
-			require.Equal(t, test.expected, actual)
-		})
-	}
-}
->>>>>>> 939a9ddb
+package x509_cert
+
+import (
+	"crypto/tls"
+	"encoding/base64"
+	"fmt"
+	"math/big"
+	"net"
+	"net/url"
+	"os"
+	"path/filepath"
+	"runtime"
+	"testing"
+	"time"
+
+	"github.com/pion/dtls/v2"
+	"github.com/stretchr/testify/require"
+
+	"github.com/influxdata/telegraf"
+	"github.com/influxdata/telegraf/config"
+	_tls "github.com/influxdata/telegraf/plugins/common/tls"
+	"github.com/influxdata/telegraf/testutil"
+)
+
+var pki = testutil.NewPKI("../../../testutil/pki")
+
+// Make sure X509Cert implements telegraf.Input
+var _ telegraf.Input = &X509Cert{}
+
+func TestGatherRemoteIntegration(t *testing.T) {
+	t.Skip("Skipping network-dependent test due to race condition when test-all")
+
+	tmpfile, err := os.CreateTemp("", "example")
+	require.NoError(t, err)
+
+	defer os.Remove(tmpfile.Name())
+
+	_, err = tmpfile.Write([]byte(pki.ReadServerCert()))
+	require.NoError(t, err)
+
+	tests := []struct {
+		name    string
+		server  string
+		timeout time.Duration
+		close   bool
+		unset   bool
+		noshake bool
+		error   bool
+	}{
+		{name: "wrong port", server: ":99999", error: true},
+		{name: "no server", timeout: 5},
+		{name: "successful https", server: "https://example.org:443", timeout: 5},
+		{name: "successful file", server: "file://" + filepath.ToSlash(tmpfile.Name()), timeout: 5},
+		{name: "unsupported scheme", server: "foo://", timeout: 5, error: true},
+		{name: "no certificate", timeout: 5, unset: true, error: true},
+		{name: "closed connection", close: true, error: true},
+		{name: "no handshake", timeout: 5, noshake: true, error: true},
+	}
+
+	pair, err := tls.X509KeyPair([]byte(pki.ReadServerCert()), []byte(pki.ReadServerKey()))
+	require.NoError(t, err)
+
+	cfg := &tls.Config{
+		InsecureSkipVerify: true,
+		Certificates:       []tls.Certificate{pair},
+	}
+
+	for _, test := range tests {
+		t.Run(test.name, func(t *testing.T) {
+			if test.unset {
+				cfg.Certificates = nil
+				cfg.GetCertificate = func(i *tls.ClientHelloInfo) (*tls.Certificate, error) {
+					return nil, nil
+				}
+			}
+
+			ln, err := tls.Listen("tcp", ":0", cfg)
+			require.NoError(t, err)
+			defer ln.Close()
+
+			go func() {
+				sconn, err := ln.Accept()
+				require.NoError(t, err)
+				if test.close {
+					sconn.Close()
+				}
+
+				serverConfig := cfg.Clone()
+
+				srv := tls.Server(sconn, serverConfig)
+				if test.noshake {
+					srv.Close()
+				}
+				require.NoError(t, srv.Handshake())
+			}()
+
+			if test.server == "" {
+				test.server = "tcp://" + ln.Addr().String()
+			}
+
+			sc := X509Cert{
+				Sources: []string{test.server},
+				Timeout: config.Duration(test.timeout),
+			}
+			require.NoError(t, sc.Init())
+
+			sc.InsecureSkipVerify = true
+			testErr := false
+
+			acc := testutil.Accumulator{}
+			err = sc.Gather(&acc)
+			if len(acc.Errors) > 0 {
+				testErr = true
+			}
+
+			if testErr != test.error {
+				t.Errorf("%s", err)
+			}
+		})
+	}
+}
+
+func TestGatherLocal(t *testing.T) {
+	wrongCert := fmt.Sprintf("-----BEGIN CERTIFICATE-----\n%s\n-----END CERTIFICATE-----\n", base64.StdEncoding.EncodeToString([]byte("test")))
+
+	tests := []struct {
+		name    string
+		mode    os.FileMode
+		content string
+		error   bool
+	}{
+		{name: "permission denied", mode: 0001, error: true},
+		{name: "not a certificate", mode: 0640, content: "test", error: true},
+		{name: "wrong certificate", mode: 0640, content: wrongCert, error: true},
+		{name: "correct certificate", mode: 0640, content: pki.ReadServerCert()},
+		{name: "correct client certificate", mode: 0640, content: pki.ReadClientCert()},
+		{name: "correct certificate and extra trailing space", mode: 0640, content: pki.ReadServerCert() + " "},
+		{name: "correct certificate and extra leading space", mode: 0640, content: " " + pki.ReadServerCert()},
+		{name: "correct multiple certificates", mode: 0640, content: pki.ReadServerCert() + pki.ReadCACert()},
+		{name: "correct multiple certificates and key", mode: 0640, content: pki.ReadServerCert() + pki.ReadCACert() + pki.ReadServerKey()},
+		{name: "correct certificate and wrong certificate", mode: 0640, content: pki.ReadServerCert() + "\n" + wrongCert, error: true},
+		{name: "correct certificate and not a certificate", mode: 0640, content: pki.ReadServerCert() + "\ntest", error: true},
+		{name: "correct multiple certificates and extra trailing space", mode: 0640, content: pki.ReadServerCert() + pki.ReadServerCert() + " "},
+		{name: "correct multiple certificates and extra leading space", mode: 0640, content: " " + pki.ReadServerCert() + pki.ReadServerCert()},
+		{name: "correct multiple certificates and extra middle space", mode: 0640, content: pki.ReadServerCert() + " " + pki.ReadServerCert()},
+	}
+
+	for _, test := range tests {
+		t.Run(test.name, func(t *testing.T) {
+			f, err := os.CreateTemp("", "x509_cert")
+			require.NoError(t, err)
+
+			_, err = f.Write([]byte(test.content))
+			require.NoError(t, err)
+
+			if runtime.GOOS != "windows" {
+				require.NoError(t, f.Chmod(test.mode))
+			}
+
+			require.NoError(t, f.Close())
+
+			defer os.Remove(f.Name())
+
+			sc := X509Cert{
+				Sources: []string{f.Name()},
+			}
+			require.NoError(t, sc.Init())
+
+			acc := testutil.Accumulator{}
+			err = sc.Gather(&acc)
+
+			if (len(acc.Errors) > 0) != test.error {
+				t.Errorf("%s", err)
+			}
+		})
+	}
+}
+
+func TestTags(t *testing.T) {
+	cert := fmt.Sprintf("%s\n%s", pki.ReadServerCert(), pki.ReadCACert())
+
+	f, err := os.CreateTemp("", "x509_cert")
+	require.NoError(t, err)
+
+	_, err = f.Write([]byte(cert))
+	require.NoError(t, err)
+
+	require.NoError(t, f.Close())
+
+	defer os.Remove(f.Name())
+
+	sc := X509Cert{
+		Sources: []string{f.Name()},
+	}
+	require.NoError(t, sc.Init())
+
+	acc := testutil.Accumulator{}
+	require.NoError(t, sc.Gather(&acc))
+
+	require.True(t, acc.HasMeasurement("x509_cert"))
+
+	require.True(t, acc.HasTag("x509_cert", "common_name"))
+	require.Equal(t, "localhost", acc.TagValue("x509_cert", "common_name"))
+
+	require.True(t, acc.HasTag("x509_cert", "signature_algorithm"))
+	require.Equal(t, "SHA256-RSA", acc.TagValue("x509_cert", "signature_algorithm"))
+
+	require.True(t, acc.HasTag("x509_cert", "public_key_algorithm"))
+	require.Equal(t, "RSA", acc.TagValue("x509_cert", "public_key_algorithm"))
+
+	require.True(t, acc.HasTag("x509_cert", "issuer_common_name"))
+	require.Equal(t, "Telegraf Test CA", acc.TagValue("x509_cert", "issuer_common_name"))
+
+	require.True(t, acc.HasTag("x509_cert", "san"))
+	require.Equal(t, "localhost,127.0.0.1", acc.TagValue("x509_cert", "san"))
+
+	require.True(t, acc.HasTag("x509_cert", "serial_number"))
+	serialNumber := new(big.Int)
+	_, validSerialNumber := serialNumber.SetString(acc.TagValue("x509_cert", "serial_number"), 16)
+	require.Truef(t, validSerialNumber, "Expected a valid Hex serial number but got %s", acc.TagValue("x509_cert", "serial_number"))
+	require.Equal(t, big.NewInt(1), serialNumber)
+
+	// expect root/intermediate certs (more than one cert)
+	require.Greater(t, acc.NMetrics(), uint64(1))
+}
+
+func TestGatherExcludeRootCerts(t *testing.T) {
+	cert := fmt.Sprintf("%s\n%s", pki.ReadServerCert(), pki.ReadCACert())
+
+	f, err := os.CreateTemp("", "x509_cert")
+	require.NoError(t, err)
+
+	_, err = f.Write([]byte(cert))
+	require.NoError(t, err)
+
+	require.NoError(t, f.Close())
+
+	defer os.Remove(f.Name())
+
+	sc := X509Cert{
+		Sources:          []string{f.Name()},
+		ExcludeRootCerts: true,
+	}
+	require.NoError(t, sc.Init())
+
+	acc := testutil.Accumulator{}
+	require.NoError(t, sc.Gather(&acc))
+
+	require.True(t, acc.HasMeasurement("x509_cert"))
+	require.Equal(t, acc.NMetrics(), uint64(1))
+}
+
+func TestGatherChain(t *testing.T) {
+	cert := fmt.Sprintf("%s\n%s", pki.ReadServerCert(), pki.ReadCACert())
+
+	tests := []struct {
+		name    string
+		content string
+		error   bool
+	}{
+		{name: "chain certificate", content: cert},
+	}
+
+	for _, test := range tests {
+		t.Run(test.name, func(t *testing.T) {
+			f, err := os.CreateTemp("", "x509_cert")
+			require.NoError(t, err)
+
+			_, err = f.Write([]byte(test.content))
+			require.NoError(t, err)
+
+			require.NoError(t, f.Close())
+
+			defer os.Remove(f.Name())
+
+			sc := X509Cert{
+				Sources: []string{f.Name()},
+			}
+			require.NoError(t, sc.Init())
+
+			acc := testutil.Accumulator{}
+			err = sc.Gather(&acc)
+			if (err != nil) != test.error {
+				t.Errorf("%s", err)
+			}
+		})
+	}
+}
+
+func TestGatherUDPCertIntegration(t *testing.T) {
+	if testing.Short() {
+		t.Skip("Skipping integration test in short mode")
+	}
+	pair, err := tls.X509KeyPair([]byte(pki.ReadServerCert()), []byte(pki.ReadServerKey()))
+	require.NoError(t, err)
+
+	cfg := &dtls.Config{
+		Certificates: []tls.Certificate{pair},
+	}
+
+	addr := &net.UDPAddr{IP: net.ParseIP("127.0.0.1"), Port: 0}
+	listener, err := dtls.Listen("udp", addr, cfg)
+	require.NoError(t, err)
+	defer listener.Close()
+
+	go func() {
+		_, _ = listener.Accept()
+	}()
+
+	m := &X509Cert{
+		Sources: []string{"udp://" + listener.Addr().String()},
+		Log:     testutil.Logger{},
+	}
+	require.NoError(t, m.Init())
+
+	var acc testutil.Accumulator
+	require.NoError(t, m.Gather(&acc))
+
+	require.Len(t, acc.Errors, 0)
+	require.True(t, acc.HasMeasurement("x509_cert"))
+}
+
+func TestGatherCertIntegration(t *testing.T) {
+	if testing.Short() {
+		t.Skip("Skipping integration test in short mode")
+	}
+
+	m := &X509Cert{
+		Sources: []string{"https://www.influxdata.com:443"},
+	}
+	require.NoError(t, m.Init())
+
+	var acc testutil.Accumulator
+	require.NoError(t, m.Gather(&acc))
+
+	require.True(t, acc.HasMeasurement("x509_cert"))
+}
+
+func TestGatherCertMustNotTimeoutIntegration(t *testing.T) {
+	if testing.Short() {
+		t.Skip("Skipping integration test in short mode")
+	}
+	duration := time.Duration(15) * time.Second
+	m := &X509Cert{
+		Sources: []string{"https://www.influxdata.com:443"},
+		Timeout: config.Duration(duration),
+	}
+	require.NoError(t, m.Init())
+
+	var acc testutil.Accumulator
+	require.NoError(t, m.Gather(&acc))
+	require.Empty(t, acc.Errors)
+	require.True(t, acc.HasMeasurement("x509_cert"))
+}
+
+func TestSourcesToURLs(t *testing.T) {
+	m := &X509Cert{
+		Sources: []string{"https://www.influxdata.com:443", "tcp://influxdata.com:443", "file:///dummy_test_path_file.pem", "/tmp/dummy_test_path_glob*.pem"},
+	}
+	require.NoError(t, m.Init())
+
+	require.Equal(t, len(m.globpaths), 2)
+	require.Equal(t, len(m.locations), 2)
+}
+
+func TestServerName(t *testing.T) {
+	tests := []struct {
+		name     string
+		fromTLS  string
+		fromCfg  string
+		url      string
+		expected string
+		err      bool
+	}{
+		{name: "in cfg", fromCfg: "example.com", url: "https://other.example.com", expected: "example.com"},
+		{name: "in tls", fromTLS: "example.com", url: "https://other.example.com", expected: "example.com"},
+		{name: "from URL", url: "https://other.example.com", expected: "other.example.com"},
+		{name: "errors", fromCfg: "otherex.com", fromTLS: "example.com", url: "https://other.example.com", err: true},
+	}
+
+	for _, elt := range tests {
+		test := elt
+		t.Run(test.name, func(t *testing.T) {
+			sc := &X509Cert{
+				ServerName:   test.fromCfg,
+				ClientConfig: _tls.ClientConfig{ServerName: test.fromTLS},
+			}
+			require.NoError(t, sc.Init())
+			u, err := url.Parse(test.url)
+			require.NoError(t, err)
+			actual, err := sc.serverName(u)
+			if test.err {
+				require.Error(t, err)
+			} else {
+				require.NoError(t, err)
+			}
+			require.Equal(t, test.expected, actual)
+		})
+	}
+}