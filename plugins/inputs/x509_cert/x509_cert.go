<<<<<<< HEAD
//go:generate ../../../tools/readme_config_includer/generator
// Package x509_cert reports metrics from an SSL certificate.
package x509_cert

import (
	"bytes"
	"crypto/tls"
	"crypto/x509"
	_ "embed"
	"encoding/pem"
	"fmt"
	"net"
	"net/smtp"
	"net/url"
	"os"
	"path/filepath"
	"strings"
	"time"

	"github.com/pion/dtls/v2"

	"github.com/influxdata/telegraf"
	"github.com/influxdata/telegraf/config"
	"github.com/influxdata/telegraf/internal/globpath"
	"github.com/influxdata/telegraf/plugins/common/proxy"
	_tls "github.com/influxdata/telegraf/plugins/common/tls"
	"github.com/influxdata/telegraf/plugins/inputs"
)

// DO NOT REMOVE THE NEXT TWO LINES! This is required to embed the sampleConfig data.
//go:embed sample.conf
var sampleConfig string

// X509Cert holds the configuration of the plugin.
type X509Cert struct {
	Sources          []string        `toml:"sources"`
	Timeout          config.Duration `toml:"timeout"`
	ServerName       string          `toml:"server_name"`
	ExcludeRootCerts bool            `toml:"exclude_root_certs"`
	tlsCfg           *tls.Config
	_tls.ClientConfig
	proxy.TCPProxy
	locations []*url.URL
	globpaths []*globpath.GlobPath
	Log       telegraf.Logger
}

func (c *X509Cert) sourcesToURLs() error {
	for _, source := range c.Sources {
		if strings.HasPrefix(source, "file://") ||
			strings.HasPrefix(source, "/") {
			source = filepath.ToSlash(strings.TrimPrefix(source, "file://"))
			g, err := globpath.Compile(source)
			if err != nil {
				return fmt.Errorf("could not compile glob %v: %v", source, err)
			}
			c.globpaths = append(c.globpaths, g)
		} else {
			if strings.Index(source, ":\\") == 1 {
				source = "file://" + filepath.ToSlash(source)
			}
			u, err := url.Parse(source)
			if err != nil {
				return fmt.Errorf("failed to parse cert location - %s", err.Error())
			}
			c.locations = append(c.locations, u)
		}
	}

	return nil
}

func (c *X509Cert) serverName(u *url.URL) (string, error) {
	if c.tlsCfg.ServerName != "" {
		if c.ServerName != "" {
			return "", fmt.Errorf("both server_name (%q) and tls_server_name (%q) are set, but they are mutually exclusive", c.ServerName, c.tlsCfg.ServerName)
		}
		return c.tlsCfg.ServerName, nil
	}
	if c.ServerName != "" {
		return c.ServerName, nil
	}
	return u.Hostname(), nil
}

func (c *X509Cert) getCert(u *url.URL, timeout time.Duration) ([]*x509.Certificate, error) {
	protocol := u.Scheme
	switch u.Scheme {
	case "udp", "udp4", "udp6":
		ipConn, err := net.DialTimeout(u.Scheme, u.Host, timeout)
		if err != nil {
			return nil, err
		}
		defer ipConn.Close()

		serverName, err := c.serverName(u)
		if err != nil {
			return nil, err
		}

		dtlsCfg := &dtls.Config{
			InsecureSkipVerify: true,
			Certificates:       c.tlsCfg.Certificates,
			RootCAs:            c.tlsCfg.RootCAs,
			ServerName:         serverName,
		}
		conn, err := dtls.Client(ipConn, dtlsCfg)
		if err != nil {
			return nil, err
		}
		defer conn.Close()

		rawCerts := conn.ConnectionState().PeerCertificates
		var certs []*x509.Certificate
		for _, rawCert := range rawCerts {
			parsed, err := x509.ParseCertificate(rawCert)
			if err != nil {
				return nil, err
			}

			if parsed != nil {
				certs = append(certs, parsed)
			}
		}

		return certs, nil
	case "https":
		protocol = "tcp"
		fallthrough
	case "tcp", "tcp4", "tcp6":
		dialer, err := c.Proxy()
		if err != nil {
			return nil, err
		}

		ipConn, err := dialer.DialTimeout(protocol, u.Host, timeout)
		if err != nil {
			return nil, err
		}
		defer ipConn.Close()

		serverName, err := c.serverName(u)
		if err != nil {
			return nil, err
		}
		c.tlsCfg.ServerName = serverName

		c.tlsCfg.InsecureSkipVerify = true
		conn := tls.Client(ipConn, c.tlsCfg)
		defer conn.Close()

		// reset SNI between requests
		defer func() { c.tlsCfg.ServerName = "" }()

		hsErr := conn.Handshake()
		if hsErr != nil {
			return nil, hsErr
		}

		certs := conn.ConnectionState().PeerCertificates

		return certs, nil
	case "file":
		content, err := os.ReadFile(u.Path)
		if err != nil {
			return nil, err
		}
		var certs []*x509.Certificate
		for {
			block, rest := pem.Decode(bytes.TrimSpace(content))
			if block == nil {
				return nil, fmt.Errorf("failed to parse certificate PEM")
			}

			if block.Type == "CERTIFICATE" {
				cert, err := x509.ParseCertificate(block.Bytes)
				if err != nil {
					return nil, err
				}
				certs = append(certs, cert)
			}
			if len(rest) == 0 {
				break
			}
			content = rest
		}
		return certs, nil
	case "smtp":
		ipConn, err := net.DialTimeout("tcp", u.Host, timeout)
		if err != nil {
			return nil, err
		}
		defer ipConn.Close()

		serverName, err := c.serverName(u)
		if err != nil {
			return nil, err
		}
		c.tlsCfg.ServerName = serverName
		c.tlsCfg.InsecureSkipVerify = true

		smtpConn, err := smtp.NewClient(ipConn, u.Host)
		if err != nil {
			return nil, err
		}

		err = smtpConn.Hello(c.tlsCfg.ServerName)
		if err != nil {
			return nil, err
		}

		id, err := smtpConn.Text.Cmd("STARTTLS")
		if err != nil {
			return nil, err
		}

		smtpConn.Text.StartResponse(id)
		defer smtpConn.Text.EndResponse(id)
		_, _, err = smtpConn.Text.ReadResponse(220)
		if err != nil {
			return nil, fmt.Errorf("did not get 220 after STARTTLS: %s", err.Error())
		}

		tlsConn := tls.Client(ipConn, c.tlsCfg)
		defer tlsConn.Close()

		hsErr := tlsConn.Handshake()
		if hsErr != nil {
			return nil, hsErr
		}

		certs := tlsConn.ConnectionState().PeerCertificates

		return certs, nil
	default:
		return nil, fmt.Errorf("unsupported scheme '%s' in location %s", u.Scheme, u.String())
	}
}

func getFields(cert *x509.Certificate, now time.Time) map[string]interface{} {
	age := int(now.Sub(cert.NotBefore).Seconds())
	expiry := int(cert.NotAfter.Sub(now).Seconds())
	startdate := cert.NotBefore.Unix()
	enddate := cert.NotAfter.Unix()

	fields := map[string]interface{}{
		"age":       age,
		"expiry":    expiry,
		"startdate": startdate,
		"enddate":   enddate,
	}

	return fields
}

func getTags(cert *x509.Certificate, location string) map[string]string {
	tags := map[string]string{
		"source":               location,
		"common_name":          cert.Subject.CommonName,
		"serial_number":        cert.SerialNumber.Text(16),
		"signature_algorithm":  cert.SignatureAlgorithm.String(),
		"public_key_algorithm": cert.PublicKeyAlgorithm.String(),
	}

	if len(cert.Subject.Organization) > 0 {
		tags["organization"] = cert.Subject.Organization[0]
	}
	if len(cert.Subject.OrganizationalUnit) > 0 {
		tags["organizational_unit"] = cert.Subject.OrganizationalUnit[0]
	}
	if len(cert.Subject.Country) > 0 {
		tags["country"] = cert.Subject.Country[0]
	}
	if len(cert.Subject.Province) > 0 {
		tags["province"] = cert.Subject.Province[0]
	}
	if len(cert.Subject.Locality) > 0 {
		tags["locality"] = cert.Subject.Locality[0]
	}

	tags["issuer_common_name"] = cert.Issuer.CommonName
	tags["issuer_serial_number"] = cert.Issuer.SerialNumber

	san := append(cert.DNSNames, cert.EmailAddresses...)
	for _, ip := range cert.IPAddresses {
		san = append(san, ip.String())
	}
	for _, uri := range cert.URIs {
		san = append(san, uri.String())
	}
	tags["san"] = strings.Join(san, ",")

	return tags
}

func (c *X509Cert) collectCertURLs() ([]*url.URL, error) {
	var urls []*url.URL

	for _, path := range c.globpaths {
		files := path.Match()
		if len(files) <= 0 {
			c.Log.Errorf("could not find file: %v", path)
			continue
		}
		for _, file := range files {
			file = "file://" + file
			u, err := url.Parse(file)
			if err != nil {
				return urls, fmt.Errorf("failed to parse cert location - %s", err.Error())
			}
			urls = append(urls, u)
		}
	}

	return urls, nil
}

func (*X509Cert) SampleConfig() string {
	return sampleConfig
}

// Gather adds metrics into the accumulator.
func (c *X509Cert) Gather(acc telegraf.Accumulator) error {
	now := time.Now()
	collectedUrls, err := c.collectCertURLs()
	if err != nil {
		acc.AddError(fmt.Errorf("cannot get file: %s", err.Error()))
	}

	for _, location := range append(c.locations, collectedUrls...) {
		certs, err := c.getCert(location, time.Duration(c.Timeout))
		if err != nil {
			acc.AddError(fmt.Errorf("cannot get SSL cert '%s': %s", location, err.Error()))
		}

		for i, cert := range certs {
			fields := getFields(cert, now)
			tags := getTags(cert, location.String())

			// The first certificate is the leaf/end-entity certificate which needs DNS
			// name validation against the URL hostname.
			opts := x509.VerifyOptions{
				Intermediates: x509.NewCertPool(),
				KeyUsages:     []x509.ExtKeyUsage{x509.ExtKeyUsageAny},
			}
			if i == 0 {
				opts.DNSName, err = c.serverName(location)
				if err != nil {
					return err
				}
				for j, cert := range certs {
					if j != 0 {
						opts.Intermediates.AddCert(cert)
					}
				}
			}
			if c.tlsCfg.RootCAs != nil {
				opts.Roots = c.tlsCfg.RootCAs
			}

			_, err = cert.Verify(opts)
			if err == nil {
				tags["verification"] = "valid"
				fields["verification_code"] = 0
			} else {
				tags["verification"] = "invalid"
				fields["verification_code"] = 1
				fields["verification_error"] = err.Error()
			}

			acc.AddFields("x509_cert", fields, tags)
			if c.ExcludeRootCerts {
				break
			}
		}
	}

	return nil
}

func (c *X509Cert) Init() error {
	err := c.sourcesToURLs()
	if err != nil {
		return err
	}

	tlsCfg, err := c.ClientConfig.TLSConfig()
	if err != nil {
		return err
	}
	if tlsCfg == nil {
		tlsCfg = &tls.Config{}
	}

	if tlsCfg.ServerName != "" && c.ServerName == "" {
		// Save SNI from tlsCfg.ServerName to c.ServerName and reset tlsCfg.ServerName.
		// We need to reset c.tlsCfg.ServerName for each certificate when there's
		// no explicit SNI (c.tlsCfg.ServerName or c.ServerName) otherwise we'll always (re)use
		// first uri HostName for all certs (see issue 8914)
		c.ServerName = tlsCfg.ServerName
		tlsCfg.ServerName = ""
	}
	c.tlsCfg = tlsCfg

	return nil
}

func init() {
	inputs.Add("x509_cert", func() telegraf.Input {
		return &X509Cert{
			Sources: []string{},
			Timeout: config.Duration(5 * time.Second), // set default timeout to 5s
		}
	})
}
=======
//go:generate ../../../tools/readme_config_includer/generator
// Package x509_cert reports metrics from an SSL certificate.
package x509_cert

import (
	"bytes"
	"crypto/tls"
	"crypto/x509"
	_ "embed"
	"encoding/pem"
	"fmt"
	"net"
	"net/url"
	"os"
	"path/filepath"
	"strings"
	"time"

	"github.com/pion/dtls/v2"

	"github.com/influxdata/telegraf"
	"github.com/influxdata/telegraf/config"
	"github.com/influxdata/telegraf/internal/globpath"
	_tls "github.com/influxdata/telegraf/plugins/common/tls"
	"github.com/influxdata/telegraf/plugins/inputs"
)

// DO NOT REMOVE THE NEXT TWO LINES! This is required to embed the sampleConfig data.
//go:embed sample.conf
var sampleConfig string

// X509Cert holds the configuration of the plugin.
type X509Cert struct {
	Sources          []string        `toml:"sources"`
	Timeout          config.Duration `toml:"timeout"`
	ServerName       string          `toml:"server_name"`
	ExcludeRootCerts bool            `toml:"exclude_root_certs"`
	tlsCfg           *tls.Config
	_tls.ClientConfig
	locations []*url.URL
	globpaths []*globpath.GlobPath
	Log       telegraf.Logger
}

func (c *X509Cert) sourcesToURLs() error {
	for _, source := range c.Sources {
		if strings.HasPrefix(source, "file://") ||
			strings.HasPrefix(source, "/") {
			source = filepath.ToSlash(strings.TrimPrefix(source, "file://"))
			g, err := globpath.Compile(source)
			if err != nil {
				return fmt.Errorf("could not compile glob %v: %v", source, err)
			}
			c.globpaths = append(c.globpaths, g)
		} else {
			if strings.Index(source, ":\\") == 1 {
				source = "file://" + filepath.ToSlash(source)
			}
			u, err := url.Parse(source)
			if err != nil {
				return fmt.Errorf("failed to parse cert location - %s", err.Error())
			}
			c.locations = append(c.locations, u)
		}
	}

	return nil
}

func (c *X509Cert) serverName(u *url.URL) (string, error) {
	if c.tlsCfg.ServerName != "" {
		if c.ServerName != "" {
			return "", fmt.Errorf("both server_name (%q) and tls_server_name (%q) are set, but they are mutually exclusive", c.ServerName, c.tlsCfg.ServerName)
		}
		return c.tlsCfg.ServerName, nil
	}
	if c.ServerName != "" {
		return c.ServerName, nil
	}
	return u.Hostname(), nil
}

func (c *X509Cert) getCert(u *url.URL, timeout time.Duration) ([]*x509.Certificate, error) {
	protocol := u.Scheme
	switch u.Scheme {
	case "udp", "udp4", "udp6":
		ipConn, err := net.DialTimeout(u.Scheme, u.Host, timeout)
		if err != nil {
			return nil, err
		}
		defer ipConn.Close()

		serverName, err := c.serverName(u)
		if err != nil {
			return nil, err
		}

		dtlsCfg := &dtls.Config{
			InsecureSkipVerify: true,
			Certificates:       c.tlsCfg.Certificates,
			RootCAs:            c.tlsCfg.RootCAs,
			ServerName:         serverName,
		}
		conn, err := dtls.Client(ipConn, dtlsCfg)
		if err != nil {
			return nil, err
		}
		defer conn.Close()

		rawCerts := conn.ConnectionState().PeerCertificates
		var certs []*x509.Certificate
		for _, rawCert := range rawCerts {
			parsed, err := x509.ParseCertificate(rawCert)
			if err != nil {
				return nil, err
			}

			if parsed != nil {
				certs = append(certs, parsed)
			}
		}

		return certs, nil
	case "https":
		protocol = "tcp"
		fallthrough
	case "tcp", "tcp4", "tcp6":
		ipConn, err := net.DialTimeout(protocol, u.Host, timeout)
		if err != nil {
			return nil, err
		}
		defer ipConn.Close()

		serverName, err := c.serverName(u)
		if err != nil {
			return nil, err
		}
		c.tlsCfg.ServerName = serverName

		c.tlsCfg.InsecureSkipVerify = true
		conn := tls.Client(ipConn, c.tlsCfg)
		defer conn.Close()

		// reset SNI between requests
		defer func() { c.tlsCfg.ServerName = "" }()

		hsErr := conn.Handshake()
		if hsErr != nil {
			return nil, hsErr
		}

		certs := conn.ConnectionState().PeerCertificates

		return certs, nil
	case "file":
		content, err := os.ReadFile(u.Path)
		if err != nil {
			return nil, err
		}
		var certs []*x509.Certificate
		for {
			block, rest := pem.Decode(bytes.TrimSpace(content))
			if block == nil {
				return nil, fmt.Errorf("failed to parse certificate PEM")
			}

			if block.Type == "CERTIFICATE" {
				cert, err := x509.ParseCertificate(block.Bytes)
				if err != nil {
					return nil, err
				}
				certs = append(certs, cert)
			}
			if len(rest) == 0 {
				break
			}
			content = rest
		}
		return certs, nil
	default:
		return nil, fmt.Errorf("unsupported scheme '%s' in location %s", u.Scheme, u.String())
	}
}

func getFields(cert *x509.Certificate, now time.Time) map[string]interface{} {
	age := int(now.Sub(cert.NotBefore).Seconds())
	expiry := int(cert.NotAfter.Sub(now).Seconds())
	startdate := cert.NotBefore.Unix()
	enddate := cert.NotAfter.Unix()

	fields := map[string]interface{}{
		"age":       age,
		"expiry":    expiry,
		"startdate": startdate,
		"enddate":   enddate,
	}

	return fields
}

func getTags(cert *x509.Certificate, location string) map[string]string {
	tags := map[string]string{
		"source":               location,
		"common_name":          cert.Subject.CommonName,
		"serial_number":        cert.SerialNumber.Text(16),
		"signature_algorithm":  cert.SignatureAlgorithm.String(),
		"public_key_algorithm": cert.PublicKeyAlgorithm.String(),
	}

	if len(cert.Subject.Organization) > 0 {
		tags["organization"] = cert.Subject.Organization[0]
	}
	if len(cert.Subject.OrganizationalUnit) > 0 {
		tags["organizational_unit"] = cert.Subject.OrganizationalUnit[0]
	}
	if len(cert.Subject.Country) > 0 {
		tags["country"] = cert.Subject.Country[0]
	}
	if len(cert.Subject.Province) > 0 {
		tags["province"] = cert.Subject.Province[0]
	}
	if len(cert.Subject.Locality) > 0 {
		tags["locality"] = cert.Subject.Locality[0]
	}

	tags["issuer_common_name"] = cert.Issuer.CommonName
	tags["issuer_serial_number"] = cert.Issuer.SerialNumber

	san := append(cert.DNSNames, cert.EmailAddresses...)
	for _, ip := range cert.IPAddresses {
		san = append(san, ip.String())
	}
	for _, uri := range cert.URIs {
		san = append(san, uri.String())
	}
	tags["san"] = strings.Join(san, ",")

	return tags
}

func (c *X509Cert) collectCertURLs() ([]*url.URL, error) {
	var urls []*url.URL

	for _, path := range c.globpaths {
		files := path.Match()
		if len(files) <= 0 {
			c.Log.Errorf("could not find file: %v", path)
			continue
		}
		for _, file := range files {
			file = "file://" + file
			u, err := url.Parse(file)
			if err != nil {
				return urls, fmt.Errorf("failed to parse cert location - %s", err.Error())
			}
			urls = append(urls, u)
		}
	}

	return urls, nil
}

func (*X509Cert) SampleConfig() string {
	return sampleConfig
}

// Gather adds metrics into the accumulator.
func (c *X509Cert) Gather(acc telegraf.Accumulator) error {
	now := time.Now()
	collectedUrls, err := c.collectCertURLs()
	if err != nil {
		acc.AddError(fmt.Errorf("cannot get file: %s", err.Error()))
	}

	for _, location := range append(c.locations, collectedUrls...) {
		certs, err := c.getCert(location, time.Duration(c.Timeout))
		if err != nil {
			acc.AddError(fmt.Errorf("cannot get SSL cert '%s': %s", location, err.Error()))
		}

		for i, cert := range certs {
			fields := getFields(cert, now)
			tags := getTags(cert, location.String())

			// The first certificate is the leaf/end-entity certificate which needs DNS
			// name validation against the URL hostname.
			opts := x509.VerifyOptions{
				Intermediates: x509.NewCertPool(),
				KeyUsages:     []x509.ExtKeyUsage{x509.ExtKeyUsageAny},
			}
			if i == 0 {
				opts.DNSName, err = c.serverName(location)
				if err != nil {
					return err
				}
				for j, cert := range certs {
					if j != 0 {
						opts.Intermediates.AddCert(cert)
					}
				}
			}
			if c.tlsCfg.RootCAs != nil {
				opts.Roots = c.tlsCfg.RootCAs
			}

			_, err = cert.Verify(opts)
			if err == nil {
				tags["verification"] = "valid"
				fields["verification_code"] = 0
			} else {
				tags["verification"] = "invalid"
				fields["verification_code"] = 1
				fields["verification_error"] = err.Error()
			}

			acc.AddFields("x509_cert", fields, tags)
			if c.ExcludeRootCerts {
				break
			}
		}
	}

	return nil
}

func (c *X509Cert) Init() error {
	err := c.sourcesToURLs()
	if err != nil {
		return err
	}

	tlsCfg, err := c.ClientConfig.TLSConfig()
	if err != nil {
		return err
	}
	if tlsCfg == nil {
		tlsCfg = &tls.Config{}
	}

	if tlsCfg.ServerName != "" && c.ServerName == "" {
		// Save SNI from tlsCfg.ServerName to c.ServerName and reset tlsCfg.ServerName.
		// We need to reset c.tlsCfg.ServerName for each certificate when there's
		// no explicit SNI (c.tlsCfg.ServerName or c.ServerName) otherwise we'll always (re)use
		// first uri HostName for all certs (see issue 8914)
		c.ServerName = tlsCfg.ServerName
		tlsCfg.ServerName = ""
	}
	c.tlsCfg = tlsCfg

	return nil
}

func init() {
	inputs.Add("x509_cert", func() telegraf.Input {
		return &X509Cert{
			Sources: []string{},
			Timeout: config.Duration(5 * time.Second), // set default timeout to 5s
		}
	})
}
>>>>>>> 939a9ddb
<|MERGE_RESOLUTION|>--- conflicted
+++ resolved
@@ -1,778 +1,360 @@
-<<<<<<< HEAD
-//go:generate ../../../tools/readme_config_includer/generator
-// Package x509_cert reports metrics from an SSL certificate.
-package x509_cert
-
-import (
-	"bytes"
-	"crypto/tls"
-	"crypto/x509"
-	_ "embed"
-	"encoding/pem"
-	"fmt"
-	"net"
-	"net/smtp"
-	"net/url"
-	"os"
-	"path/filepath"
-	"strings"
-	"time"
-
-	"github.com/pion/dtls/v2"
-
-	"github.com/influxdata/telegraf"
-	"github.com/influxdata/telegraf/config"
-	"github.com/influxdata/telegraf/internal/globpath"
-	"github.com/influxdata/telegraf/plugins/common/proxy"
-	_tls "github.com/influxdata/telegraf/plugins/common/tls"
-	"github.com/influxdata/telegraf/plugins/inputs"
-)
-
-// DO NOT REMOVE THE NEXT TWO LINES! This is required to embed the sampleConfig data.
-//go:embed sample.conf
-var sampleConfig string
-
-// X509Cert holds the configuration of the plugin.
-type X509Cert struct {
-	Sources          []string        `toml:"sources"`
-	Timeout          config.Duration `toml:"timeout"`
-	ServerName       string          `toml:"server_name"`
-	ExcludeRootCerts bool            `toml:"exclude_root_certs"`
-	tlsCfg           *tls.Config
-	_tls.ClientConfig
-	proxy.TCPProxy
-	locations []*url.URL
-	globpaths []*globpath.GlobPath
-	Log       telegraf.Logger
-}
-
-func (c *X509Cert) sourcesToURLs() error {
-	for _, source := range c.Sources {
-		if strings.HasPrefix(source, "file://") ||
-			strings.HasPrefix(source, "/") {
-			source = filepath.ToSlash(strings.TrimPrefix(source, "file://"))
-			g, err := globpath.Compile(source)
-			if err != nil {
-				return fmt.Errorf("could not compile glob %v: %v", source, err)
-			}
-			c.globpaths = append(c.globpaths, g)
-		} else {
-			if strings.Index(source, ":\\") == 1 {
-				source = "file://" + filepath.ToSlash(source)
-			}
-			u, err := url.Parse(source)
-			if err != nil {
-				return fmt.Errorf("failed to parse cert location - %s", err.Error())
-			}
-			c.locations = append(c.locations, u)
-		}
-	}
-
-	return nil
-}
-
-func (c *X509Cert) serverName(u *url.URL) (string, error) {
-	if c.tlsCfg.ServerName != "" {
-		if c.ServerName != "" {
-			return "", fmt.Errorf("both server_name (%q) and tls_server_name (%q) are set, but they are mutually exclusive", c.ServerName, c.tlsCfg.ServerName)
-		}
-		return c.tlsCfg.ServerName, nil
-	}
-	if c.ServerName != "" {
-		return c.ServerName, nil
-	}
-	return u.Hostname(), nil
-}
-
-func (c *X509Cert) getCert(u *url.URL, timeout time.Duration) ([]*x509.Certificate, error) {
-	protocol := u.Scheme
-	switch u.Scheme {
-	case "udp", "udp4", "udp6":
-		ipConn, err := net.DialTimeout(u.Scheme, u.Host, timeout)
-		if err != nil {
-			return nil, err
-		}
-		defer ipConn.Close()
-
-		serverName, err := c.serverName(u)
-		if err != nil {
-			return nil, err
-		}
-
-		dtlsCfg := &dtls.Config{
-			InsecureSkipVerify: true,
-			Certificates:       c.tlsCfg.Certificates,
-			RootCAs:            c.tlsCfg.RootCAs,
-			ServerName:         serverName,
-		}
-		conn, err := dtls.Client(ipConn, dtlsCfg)
-		if err != nil {
-			return nil, err
-		}
-		defer conn.Close()
-
-		rawCerts := conn.ConnectionState().PeerCertificates
-		var certs []*x509.Certificate
-		for _, rawCert := range rawCerts {
-			parsed, err := x509.ParseCertificate(rawCert)
-			if err != nil {
-				return nil, err
-			}
-
-			if parsed != nil {
-				certs = append(certs, parsed)
-			}
-		}
-
-		return certs, nil
-	case "https":
-		protocol = "tcp"
-		fallthrough
-	case "tcp", "tcp4", "tcp6":
-		dialer, err := c.Proxy()
-		if err != nil {
-			return nil, err
-		}
-
-		ipConn, err := dialer.DialTimeout(protocol, u.Host, timeout)
-		if err != nil {
-			return nil, err
-		}
-		defer ipConn.Close()
-
-		serverName, err := c.serverName(u)
-		if err != nil {
-			return nil, err
-		}
-		c.tlsCfg.ServerName = serverName
-
-		c.tlsCfg.InsecureSkipVerify = true
-		conn := tls.Client(ipConn, c.tlsCfg)
-		defer conn.Close()
-
-		// reset SNI between requests
-		defer func() { c.tlsCfg.ServerName = "" }()
-
-		hsErr := conn.Handshake()
-		if hsErr != nil {
-			return nil, hsErr
-		}
-
-		certs := conn.ConnectionState().PeerCertificates
-
-		return certs, nil
-	case "file":
-		content, err := os.ReadFile(u.Path)
-		if err != nil {
-			return nil, err
-		}
-		var certs []*x509.Certificate
-		for {
-			block, rest := pem.Decode(bytes.TrimSpace(content))
-			if block == nil {
-				return nil, fmt.Errorf("failed to parse certificate PEM")
-			}
-
-			if block.Type == "CERTIFICATE" {
-				cert, err := x509.ParseCertificate(block.Bytes)
-				if err != nil {
-					return nil, err
-				}
-				certs = append(certs, cert)
-			}
-			if len(rest) == 0 {
-				break
-			}
-			content = rest
-		}
-		return certs, nil
-	case "smtp":
-		ipConn, err := net.DialTimeout("tcp", u.Host, timeout)
-		if err != nil {
-			return nil, err
-		}
-		defer ipConn.Close()
-
-		serverName, err := c.serverName(u)
-		if err != nil {
-			return nil, err
-		}
-		c.tlsCfg.ServerName = serverName
-		c.tlsCfg.InsecureSkipVerify = true
-
-		smtpConn, err := smtp.NewClient(ipConn, u.Host)
-		if err != nil {
-			return nil, err
-		}
-
-		err = smtpConn.Hello(c.tlsCfg.ServerName)
-		if err != nil {
-			return nil, err
-		}
-
-		id, err := smtpConn.Text.Cmd("STARTTLS")
-		if err != nil {
-			return nil, err
-		}
-
-		smtpConn.Text.StartResponse(id)
-		defer smtpConn.Text.EndResponse(id)
-		_, _, err = smtpConn.Text.ReadResponse(220)
-		if err != nil {
-			return nil, fmt.Errorf("did not get 220 after STARTTLS: %s", err.Error())
-		}
-
-		tlsConn := tls.Client(ipConn, c.tlsCfg)
-		defer tlsConn.Close()
-
-		hsErr := tlsConn.Handshake()
-		if hsErr != nil {
-			return nil, hsErr
-		}
-
-		certs := tlsConn.ConnectionState().PeerCertificates
-
-		return certs, nil
-	default:
-		return nil, fmt.Errorf("unsupported scheme '%s' in location %s", u.Scheme, u.String())
-	}
-}
-
-func getFields(cert *x509.Certificate, now time.Time) map[string]interface{} {
-	age := int(now.Sub(cert.NotBefore).Seconds())
-	expiry := int(cert.NotAfter.Sub(now).Seconds())
-	startdate := cert.NotBefore.Unix()
-	enddate := cert.NotAfter.Unix()
-
-	fields := map[string]interface{}{
-		"age":       age,
-		"expiry":    expiry,
-		"startdate": startdate,
-		"enddate":   enddate,
-	}
-
-	return fields
-}
-
-func getTags(cert *x509.Certificate, location string) map[string]string {
-	tags := map[string]string{
-		"source":               location,
-		"common_name":          cert.Subject.CommonName,
-		"serial_number":        cert.SerialNumber.Text(16),
-		"signature_algorithm":  cert.SignatureAlgorithm.String(),
-		"public_key_algorithm": cert.PublicKeyAlgorithm.String(),
-	}
-
-	if len(cert.Subject.Organization) > 0 {
-		tags["organization"] = cert.Subject.Organization[0]
-	}
-	if len(cert.Subject.OrganizationalUnit) > 0 {
-		tags["organizational_unit"] = cert.Subject.OrganizationalUnit[0]
-	}
-	if len(cert.Subject.Country) > 0 {
-		tags["country"] = cert.Subject.Country[0]
-	}
-	if len(cert.Subject.Province) > 0 {
-		tags["province"] = cert.Subject.Province[0]
-	}
-	if len(cert.Subject.Locality) > 0 {
-		tags["locality"] = cert.Subject.Locality[0]
-	}
-
-	tags["issuer_common_name"] = cert.Issuer.CommonName
-	tags["issuer_serial_number"] = cert.Issuer.SerialNumber
-
-	san := append(cert.DNSNames, cert.EmailAddresses...)
-	for _, ip := range cert.IPAddresses {
-		san = append(san, ip.String())
-	}
-	for _, uri := range cert.URIs {
-		san = append(san, uri.String())
-	}
-	tags["san"] = strings.Join(san, ",")
-
-	return tags
-}
-
-func (c *X509Cert) collectCertURLs() ([]*url.URL, error) {
-	var urls []*url.URL
-
-	for _, path := range c.globpaths {
-		files := path.Match()
-		if len(files) <= 0 {
-			c.Log.Errorf("could not find file: %v", path)
-			continue
-		}
-		for _, file := range files {
-			file = "file://" + file
-			u, err := url.Parse(file)
-			if err != nil {
-				return urls, fmt.Errorf("failed to parse cert location - %s", err.Error())
-			}
-			urls = append(urls, u)
-		}
-	}
-
-	return urls, nil
-}
-
-func (*X509Cert) SampleConfig() string {
-	return sampleConfig
-}
-
-// Gather adds metrics into the accumulator.
-func (c *X509Cert) Gather(acc telegraf.Accumulator) error {
-	now := time.Now()
-	collectedUrls, err := c.collectCertURLs()
-	if err != nil {
-		acc.AddError(fmt.Errorf("cannot get file: %s", err.Error()))
-	}
-
-	for _, location := range append(c.locations, collectedUrls...) {
-		certs, err := c.getCert(location, time.Duration(c.Timeout))
-		if err != nil {
-			acc.AddError(fmt.Errorf("cannot get SSL cert '%s': %s", location, err.Error()))
-		}
-
-		for i, cert := range certs {
-			fields := getFields(cert, now)
-			tags := getTags(cert, location.String())
-
-			// The first certificate is the leaf/end-entity certificate which needs DNS
-			// name validation against the URL hostname.
-			opts := x509.VerifyOptions{
-				Intermediates: x509.NewCertPool(),
-				KeyUsages:     []x509.ExtKeyUsage{x509.ExtKeyUsageAny},
-			}
-			if i == 0 {
-				opts.DNSName, err = c.serverName(location)
-				if err != nil {
-					return err
-				}
-				for j, cert := range certs {
-					if j != 0 {
-						opts.Intermediates.AddCert(cert)
-					}
-				}
-			}
-			if c.tlsCfg.RootCAs != nil {
-				opts.Roots = c.tlsCfg.RootCAs
-			}
-
-			_, err = cert.Verify(opts)
-			if err == nil {
-				tags["verification"] = "valid"
-				fields["verification_code"] = 0
-			} else {
-				tags["verification"] = "invalid"
-				fields["verification_code"] = 1
-				fields["verification_error"] = err.Error()
-			}
-
-			acc.AddFields("x509_cert", fields, tags)
-			if c.ExcludeRootCerts {
-				break
-			}
-		}
-	}
-
-	return nil
-}
-
-func (c *X509Cert) Init() error {
-	err := c.sourcesToURLs()
-	if err != nil {
-		return err
-	}
-
-	tlsCfg, err := c.ClientConfig.TLSConfig()
-	if err != nil {
-		return err
-	}
-	if tlsCfg == nil {
-		tlsCfg = &tls.Config{}
-	}
-
-	if tlsCfg.ServerName != "" && c.ServerName == "" {
-		// Save SNI from tlsCfg.ServerName to c.ServerName and reset tlsCfg.ServerName.
-		// We need to reset c.tlsCfg.ServerName for each certificate when there's
-		// no explicit SNI (c.tlsCfg.ServerName or c.ServerName) otherwise we'll always (re)use
-		// first uri HostName for all certs (see issue 8914)
-		c.ServerName = tlsCfg.ServerName
-		tlsCfg.ServerName = ""
-	}
-	c.tlsCfg = tlsCfg
-
-	return nil
-}
-
-func init() {
-	inputs.Add("x509_cert", func() telegraf.Input {
-		return &X509Cert{
-			Sources: []string{},
-			Timeout: config.Duration(5 * time.Second), // set default timeout to 5s
-		}
-	})
-}
-=======
-//go:generate ../../../tools/readme_config_includer/generator
-// Package x509_cert reports metrics from an SSL certificate.
-package x509_cert
-
-import (
-	"bytes"
-	"crypto/tls"
-	"crypto/x509"
-	_ "embed"
-	"encoding/pem"
-	"fmt"
-	"net"
-	"net/url"
-	"os"
-	"path/filepath"
-	"strings"
-	"time"
-
-	"github.com/pion/dtls/v2"
-
-	"github.com/influxdata/telegraf"
-	"github.com/influxdata/telegraf/config"
-	"github.com/influxdata/telegraf/internal/globpath"
-	_tls "github.com/influxdata/telegraf/plugins/common/tls"
-	"github.com/influxdata/telegraf/plugins/inputs"
-)
-
-// DO NOT REMOVE THE NEXT TWO LINES! This is required to embed the sampleConfig data.
-//go:embed sample.conf
-var sampleConfig string
-
-// X509Cert holds the configuration of the plugin.
-type X509Cert struct {
-	Sources          []string        `toml:"sources"`
-	Timeout          config.Duration `toml:"timeout"`
-	ServerName       string          `toml:"server_name"`
-	ExcludeRootCerts bool            `toml:"exclude_root_certs"`
-	tlsCfg           *tls.Config
-	_tls.ClientConfig
-	locations []*url.URL
-	globpaths []*globpath.GlobPath
-	Log       telegraf.Logger
-}
-
-func (c *X509Cert) sourcesToURLs() error {
-	for _, source := range c.Sources {
-		if strings.HasPrefix(source, "file://") ||
-			strings.HasPrefix(source, "/") {
-			source = filepath.ToSlash(strings.TrimPrefix(source, "file://"))
-			g, err := globpath.Compile(source)
-			if err != nil {
-				return fmt.Errorf("could not compile glob %v: %v", source, err)
-			}
-			c.globpaths = append(c.globpaths, g)
-		} else {
-			if strings.Index(source, ":\\") == 1 {
-				source = "file://" + filepath.ToSlash(source)
-			}
-			u, err := url.Parse(source)
-			if err != nil {
-				return fmt.Errorf("failed to parse cert location - %s", err.Error())
-			}
-			c.locations = append(c.locations, u)
-		}
-	}
-
-	return nil
-}
-
-func (c *X509Cert) serverName(u *url.URL) (string, error) {
-	if c.tlsCfg.ServerName != "" {
-		if c.ServerName != "" {
-			return "", fmt.Errorf("both server_name (%q) and tls_server_name (%q) are set, but they are mutually exclusive", c.ServerName, c.tlsCfg.ServerName)
-		}
-		return c.tlsCfg.ServerName, nil
-	}
-	if c.ServerName != "" {
-		return c.ServerName, nil
-	}
-	return u.Hostname(), nil
-}
-
-func (c *X509Cert) getCert(u *url.URL, timeout time.Duration) ([]*x509.Certificate, error) {
-	protocol := u.Scheme
-	switch u.Scheme {
-	case "udp", "udp4", "udp6":
-		ipConn, err := net.DialTimeout(u.Scheme, u.Host, timeout)
-		if err != nil {
-			return nil, err
-		}
-		defer ipConn.Close()
-
-		serverName, err := c.serverName(u)
-		if err != nil {
-			return nil, err
-		}
-
-		dtlsCfg := &dtls.Config{
-			InsecureSkipVerify: true,
-			Certificates:       c.tlsCfg.Certificates,
-			RootCAs:            c.tlsCfg.RootCAs,
-			ServerName:         serverName,
-		}
-		conn, err := dtls.Client(ipConn, dtlsCfg)
-		if err != nil {
-			return nil, err
-		}
-		defer conn.Close()
-
-		rawCerts := conn.ConnectionState().PeerCertificates
-		var certs []*x509.Certificate
-		for _, rawCert := range rawCerts {
-			parsed, err := x509.ParseCertificate(rawCert)
-			if err != nil {
-				return nil, err
-			}
-
-			if parsed != nil {
-				certs = append(certs, parsed)
-			}
-		}
-
-		return certs, nil
-	case "https":
-		protocol = "tcp"
-		fallthrough
-	case "tcp", "tcp4", "tcp6":
-		ipConn, err := net.DialTimeout(protocol, u.Host, timeout)
-		if err != nil {
-			return nil, err
-		}
-		defer ipConn.Close()
-
-		serverName, err := c.serverName(u)
-		if err != nil {
-			return nil, err
-		}
-		c.tlsCfg.ServerName = serverName
-
-		c.tlsCfg.InsecureSkipVerify = true
-		conn := tls.Client(ipConn, c.tlsCfg)
-		defer conn.Close()
-
-		// reset SNI between requests
-		defer func() { c.tlsCfg.ServerName = "" }()
-
-		hsErr := conn.Handshake()
-		if hsErr != nil {
-			return nil, hsErr
-		}
-
-		certs := conn.ConnectionState().PeerCertificates
-
-		return certs, nil
-	case "file":
-		content, err := os.ReadFile(u.Path)
-		if err != nil {
-			return nil, err
-		}
-		var certs []*x509.Certificate
-		for {
-			block, rest := pem.Decode(bytes.TrimSpace(content))
-			if block == nil {
-				return nil, fmt.Errorf("failed to parse certificate PEM")
-			}
-
-			if block.Type == "CERTIFICATE" {
-				cert, err := x509.ParseCertificate(block.Bytes)
-				if err != nil {
-					return nil, err
-				}
-				certs = append(certs, cert)
-			}
-			if len(rest) == 0 {
-				break
-			}
-			content = rest
-		}
-		return certs, nil
-	default:
-		return nil, fmt.Errorf("unsupported scheme '%s' in location %s", u.Scheme, u.String())
-	}
-}
-
-func getFields(cert *x509.Certificate, now time.Time) map[string]interface{} {
-	age := int(now.Sub(cert.NotBefore).Seconds())
-	expiry := int(cert.NotAfter.Sub(now).Seconds())
-	startdate := cert.NotBefore.Unix()
-	enddate := cert.NotAfter.Unix()
-
-	fields := map[string]interface{}{
-		"age":       age,
-		"expiry":    expiry,
-		"startdate": startdate,
-		"enddate":   enddate,
-	}
-
-	return fields
-}
-
-func getTags(cert *x509.Certificate, location string) map[string]string {
-	tags := map[string]string{
-		"source":               location,
-		"common_name":          cert.Subject.CommonName,
-		"serial_number":        cert.SerialNumber.Text(16),
-		"signature_algorithm":  cert.SignatureAlgorithm.String(),
-		"public_key_algorithm": cert.PublicKeyAlgorithm.String(),
-	}
-
-	if len(cert.Subject.Organization) > 0 {
-		tags["organization"] = cert.Subject.Organization[0]
-	}
-	if len(cert.Subject.OrganizationalUnit) > 0 {
-		tags["organizational_unit"] = cert.Subject.OrganizationalUnit[0]
-	}
-	if len(cert.Subject.Country) > 0 {
-		tags["country"] = cert.Subject.Country[0]
-	}
-	if len(cert.Subject.Province) > 0 {
-		tags["province"] = cert.Subject.Province[0]
-	}
-	if len(cert.Subject.Locality) > 0 {
-		tags["locality"] = cert.Subject.Locality[0]
-	}
-
-	tags["issuer_common_name"] = cert.Issuer.CommonName
-	tags["issuer_serial_number"] = cert.Issuer.SerialNumber
-
-	san := append(cert.DNSNames, cert.EmailAddresses...)
-	for _, ip := range cert.IPAddresses {
-		san = append(san, ip.String())
-	}
-	for _, uri := range cert.URIs {
-		san = append(san, uri.String())
-	}
-	tags["san"] = strings.Join(san, ",")
-
-	return tags
-}
-
-func (c *X509Cert) collectCertURLs() ([]*url.URL, error) {
-	var urls []*url.URL
-
-	for _, path := range c.globpaths {
-		files := path.Match()
-		if len(files) <= 0 {
-			c.Log.Errorf("could not find file: %v", path)
-			continue
-		}
-		for _, file := range files {
-			file = "file://" + file
-			u, err := url.Parse(file)
-			if err != nil {
-				return urls, fmt.Errorf("failed to parse cert location - %s", err.Error())
-			}
-			urls = append(urls, u)
-		}
-	}
-
-	return urls, nil
-}
-
-func (*X509Cert) SampleConfig() string {
-	return sampleConfig
-}
-
-// Gather adds metrics into the accumulator.
-func (c *X509Cert) Gather(acc telegraf.Accumulator) error {
-	now := time.Now()
-	collectedUrls, err := c.collectCertURLs()
-	if err != nil {
-		acc.AddError(fmt.Errorf("cannot get file: %s", err.Error()))
-	}
-
-	for _, location := range append(c.locations, collectedUrls...) {
-		certs, err := c.getCert(location, time.Duration(c.Timeout))
-		if err != nil {
-			acc.AddError(fmt.Errorf("cannot get SSL cert '%s': %s", location, err.Error()))
-		}
-
-		for i, cert := range certs {
-			fields := getFields(cert, now)
-			tags := getTags(cert, location.String())
-
-			// The first certificate is the leaf/end-entity certificate which needs DNS
-			// name validation against the URL hostname.
-			opts := x509.VerifyOptions{
-				Intermediates: x509.NewCertPool(),
-				KeyUsages:     []x509.ExtKeyUsage{x509.ExtKeyUsageAny},
-			}
-			if i == 0 {
-				opts.DNSName, err = c.serverName(location)
-				if err != nil {
-					return err
-				}
-				for j, cert := range certs {
-					if j != 0 {
-						opts.Intermediates.AddCert(cert)
-					}
-				}
-			}
-			if c.tlsCfg.RootCAs != nil {
-				opts.Roots = c.tlsCfg.RootCAs
-			}
-
-			_, err = cert.Verify(opts)
-			if err == nil {
-				tags["verification"] = "valid"
-				fields["verification_code"] = 0
-			} else {
-				tags["verification"] = "invalid"
-				fields["verification_code"] = 1
-				fields["verification_error"] = err.Error()
-			}
-
-			acc.AddFields("x509_cert", fields, tags)
-			if c.ExcludeRootCerts {
-				break
-			}
-		}
-	}
-
-	return nil
-}
-
-func (c *X509Cert) Init() error {
-	err := c.sourcesToURLs()
-	if err != nil {
-		return err
-	}
-
-	tlsCfg, err := c.ClientConfig.TLSConfig()
-	if err != nil {
-		return err
-	}
-	if tlsCfg == nil {
-		tlsCfg = &tls.Config{}
-	}
-
-	if tlsCfg.ServerName != "" && c.ServerName == "" {
-		// Save SNI from tlsCfg.ServerName to c.ServerName and reset tlsCfg.ServerName.
-		// We need to reset c.tlsCfg.ServerName for each certificate when there's
-		// no explicit SNI (c.tlsCfg.ServerName or c.ServerName) otherwise we'll always (re)use
-		// first uri HostName for all certs (see issue 8914)
-		c.ServerName = tlsCfg.ServerName
-		tlsCfg.ServerName = ""
-	}
-	c.tlsCfg = tlsCfg
-
-	return nil
-}
-
-func init() {
-	inputs.Add("x509_cert", func() telegraf.Input {
-		return &X509Cert{
-			Sources: []string{},
-			Timeout: config.Duration(5 * time.Second), // set default timeout to 5s
-		}
-	})
-}
->>>>>>> 939a9ddb
+//go:generate ../../../tools/readme_config_includer/generator
+// Package x509_cert reports metrics from an SSL certificate.
+package x509_cert
+
+import (
+	"bytes"
+	"crypto/tls"
+	"crypto/x509"
+	_ "embed"
+	"encoding/pem"
+	"fmt"
+	"net"
+	"net/url"
+	"os"
+	"path/filepath"
+	"strings"
+	"time"
+
+	"github.com/pion/dtls/v2"
+
+	"github.com/influxdata/telegraf"
+	"github.com/influxdata/telegraf/config"
+	"github.com/influxdata/telegraf/internal/globpath"
+	_tls "github.com/influxdata/telegraf/plugins/common/tls"
+	"github.com/influxdata/telegraf/plugins/inputs"
+)
+
+// DO NOT REMOVE THE NEXT TWO LINES! This is required to embed the sampleConfig data.
+//go:embed sample.conf
+var sampleConfig string
+
+// X509Cert holds the configuration of the plugin.
+type X509Cert struct {
+	Sources          []string        `toml:"sources"`
+	Timeout          config.Duration `toml:"timeout"`
+	ServerName       string          `toml:"server_name"`
+	ExcludeRootCerts bool            `toml:"exclude_root_certs"`
+	tlsCfg           *tls.Config
+	_tls.ClientConfig
+	locations []*url.URL
+	globpaths []*globpath.GlobPath
+	Log       telegraf.Logger
+}
+
+func (c *X509Cert) sourcesToURLs() error {
+	for _, source := range c.Sources {
+		if strings.HasPrefix(source, "file://") ||
+			strings.HasPrefix(source, "/") {
+			source = filepath.ToSlash(strings.TrimPrefix(source, "file://"))
+			g, err := globpath.Compile(source)
+			if err != nil {
+				return fmt.Errorf("could not compile glob %v: %v", source, err)
+			}
+			c.globpaths = append(c.globpaths, g)
+		} else {
+			if strings.Index(source, ":\\") == 1 {
+				source = "file://" + filepath.ToSlash(source)
+			}
+			u, err := url.Parse(source)
+			if err != nil {
+				return fmt.Errorf("failed to parse cert location - %s", err.Error())
+			}
+			c.locations = append(c.locations, u)
+		}
+	}
+
+	return nil
+}
+
+func (c *X509Cert) serverName(u *url.URL) (string, error) {
+	if c.tlsCfg.ServerName != "" {
+		if c.ServerName != "" {
+			return "", fmt.Errorf("both server_name (%q) and tls_server_name (%q) are set, but they are mutually exclusive", c.ServerName, c.tlsCfg.ServerName)
+		}
+		return c.tlsCfg.ServerName, nil
+	}
+	if c.ServerName != "" {
+		return c.ServerName, nil
+	}
+	return u.Hostname(), nil
+}
+
+func (c *X509Cert) getCert(u *url.URL, timeout time.Duration) ([]*x509.Certificate, error) {
+	protocol := u.Scheme
+	switch u.Scheme {
+	case "udp", "udp4", "udp6":
+		ipConn, err := net.DialTimeout(u.Scheme, u.Host, timeout)
+		if err != nil {
+			return nil, err
+		}
+		defer ipConn.Close()
+
+		serverName, err := c.serverName(u)
+		if err != nil {
+			return nil, err
+		}
+
+		dtlsCfg := &dtls.Config{
+			InsecureSkipVerify: true,
+			Certificates:       c.tlsCfg.Certificates,
+			RootCAs:            c.tlsCfg.RootCAs,
+			ServerName:         serverName,
+		}
+		conn, err := dtls.Client(ipConn, dtlsCfg)
+		if err != nil {
+			return nil, err
+		}
+		defer conn.Close()
+
+		rawCerts := conn.ConnectionState().PeerCertificates
+		var certs []*x509.Certificate
+		for _, rawCert := range rawCerts {
+			parsed, err := x509.ParseCertificate(rawCert)
+			if err != nil {
+				return nil, err
+			}
+
+			if parsed != nil {
+				certs = append(certs, parsed)
+			}
+		}
+
+		return certs, nil
+	case "https":
+		protocol = "tcp"
+		fallthrough
+	case "tcp", "tcp4", "tcp6":
+		ipConn, err := net.DialTimeout(protocol, u.Host, timeout)
+		if err != nil {
+			return nil, err
+		}
+		defer ipConn.Close()
+
+		serverName, err := c.serverName(u)
+		if err != nil {
+			return nil, err
+		}
+		c.tlsCfg.ServerName = serverName
+
+		c.tlsCfg.InsecureSkipVerify = true
+		conn := tls.Client(ipConn, c.tlsCfg)
+		defer conn.Close()
+
+		// reset SNI between requests
+		defer func() { c.tlsCfg.ServerName = "" }()
+
+		hsErr := conn.Handshake()
+		if hsErr != nil {
+			return nil, hsErr
+		}
+
+		certs := conn.ConnectionState().PeerCertificates
+
+		return certs, nil
+	case "file":
+		content, err := os.ReadFile(u.Path)
+		if err != nil {
+			return nil, err
+		}
+		var certs []*x509.Certificate
+		for {
+			block, rest := pem.Decode(bytes.TrimSpace(content))
+			if block == nil {
+				return nil, fmt.Errorf("failed to parse certificate PEM")
+			}
+
+			if block.Type == "CERTIFICATE" {
+				cert, err := x509.ParseCertificate(block.Bytes)
+				if err != nil {
+					return nil, err
+				}
+				certs = append(certs, cert)
+			}
+			if len(rest) == 0 {
+				break
+			}
+			content = rest
+		}
+		return certs, nil
+	default:
+		return nil, fmt.Errorf("unsupported scheme '%s' in location %s", u.Scheme, u.String())
+	}
+}
+
+func getFields(cert *x509.Certificate, now time.Time) map[string]interface{} {
+	age := int(now.Sub(cert.NotBefore).Seconds())
+	expiry := int(cert.NotAfter.Sub(now).Seconds())
+	startdate := cert.NotBefore.Unix()
+	enddate := cert.NotAfter.Unix()
+
+	fields := map[string]interface{}{
+		"age":       age,
+		"expiry":    expiry,
+		"startdate": startdate,
+		"enddate":   enddate,
+	}
+
+	return fields
+}
+
+func getTags(cert *x509.Certificate, location string) map[string]string {
+	tags := map[string]string{
+		"source":               location,
+		"common_name":          cert.Subject.CommonName,
+		"serial_number":        cert.SerialNumber.Text(16),
+		"signature_algorithm":  cert.SignatureAlgorithm.String(),
+		"public_key_algorithm": cert.PublicKeyAlgorithm.String(),
+	}
+
+	if len(cert.Subject.Organization) > 0 {
+		tags["organization"] = cert.Subject.Organization[0]
+	}
+	if len(cert.Subject.OrganizationalUnit) > 0 {
+		tags["organizational_unit"] = cert.Subject.OrganizationalUnit[0]
+	}
+	if len(cert.Subject.Country) > 0 {
+		tags["country"] = cert.Subject.Country[0]
+	}
+	if len(cert.Subject.Province) > 0 {
+		tags["province"] = cert.Subject.Province[0]
+	}
+	if len(cert.Subject.Locality) > 0 {
+		tags["locality"] = cert.Subject.Locality[0]
+	}
+
+	tags["issuer_common_name"] = cert.Issuer.CommonName
+	tags["issuer_serial_number"] = cert.Issuer.SerialNumber
+
+	san := append(cert.DNSNames, cert.EmailAddresses...)
+	for _, ip := range cert.IPAddresses {
+		san = append(san, ip.String())
+	}
+	for _, uri := range cert.URIs {
+		san = append(san, uri.String())
+	}
+	tags["san"] = strings.Join(san, ",")
+
+	return tags
+}
+
+func (c *X509Cert) collectCertURLs() ([]*url.URL, error) {
+	var urls []*url.URL
+
+	for _, path := range c.globpaths {
+		files := path.Match()
+		if len(files) <= 0 {
+			c.Log.Errorf("could not find file: %v", path)
+			continue
+		}
+		for _, file := range files {
+			file = "file://" + file
+			u, err := url.Parse(file)
+			if err != nil {
+				return urls, fmt.Errorf("failed to parse cert location - %s", err.Error())
+			}
+			urls = append(urls, u)
+		}
+	}
+
+	return urls, nil
+}
+
+func (*X509Cert) SampleConfig() string {
+	return sampleConfig
+}
+
+// Gather adds metrics into the accumulator.
+func (c *X509Cert) Gather(acc telegraf.Accumulator) error {
+	now := time.Now()
+	collectedUrls, err := c.collectCertURLs()
+	if err != nil {
+		acc.AddError(fmt.Errorf("cannot get file: %s", err.Error()))
+	}
+
+	for _, location := range append(c.locations, collectedUrls...) {
+		certs, err := c.getCert(location, time.Duration(c.Timeout))
+		if err != nil {
+			acc.AddError(fmt.Errorf("cannot get SSL cert '%s': %s", location, err.Error()))
+		}
+
+		for i, cert := range certs {
+			fields := getFields(cert, now)
+			tags := getTags(cert, location.String())
+
+			// The first certificate is the leaf/end-entity certificate which needs DNS
+			// name validation against the URL hostname.
+			opts := x509.VerifyOptions{
+				Intermediates: x509.NewCertPool(),
+				KeyUsages:     []x509.ExtKeyUsage{x509.ExtKeyUsageAny},
+			}
+			if i == 0 {
+				opts.DNSName, err = c.serverName(location)
+				if err != nil {
+					return err
+				}
+				for j, cert := range certs {
+					if j != 0 {
+						opts.Intermediates.AddCert(cert)
+					}
+				}
+			}
+			if c.tlsCfg.RootCAs != nil {
+				opts.Roots = c.tlsCfg.RootCAs
+			}
+
+			_, err = cert.Verify(opts)
+			if err == nil {
+				tags["verification"] = "valid"
+				fields["verification_code"] = 0
+			} else {
+				tags["verification"] = "invalid"
+				fields["verification_code"] = 1
+				fields["verification_error"] = err.Error()
+			}
+
+			acc.AddFields("x509_cert", fields, tags)
+			if c.ExcludeRootCerts {
+				break
+			}
+		}
+	}
+
+	return nil
+}
+
+func (c *X509Cert) Init() error {
+	err := c.sourcesToURLs()
+	if err != nil {
+		return err
+	}
+
+	tlsCfg, err := c.ClientConfig.TLSConfig()
+	if err != nil {
+		return err
+	}
+	if tlsCfg == nil {
+		tlsCfg = &tls.Config{}
+	}
+
+	if tlsCfg.ServerName != "" && c.ServerName == "" {
+		// Save SNI from tlsCfg.ServerName to c.ServerName and reset tlsCfg.ServerName.
+		// We need to reset c.tlsCfg.ServerName for each certificate when there's
+		// no explicit SNI (c.tlsCfg.ServerName or c.ServerName) otherwise we'll always (re)use
+		// first uri HostName for all certs (see issue 8914)
+		c.ServerName = tlsCfg.ServerName
+		tlsCfg.ServerName = ""
+	}
+	c.tlsCfg = tlsCfg
+
+	return nil
+}
+
+func init() {
+	inputs.Add("x509_cert", func() telegraf.Input {
+		return &X509Cert{
+			Sources: []string{},
+			Timeout: config.Duration(5 * time.Second), // set default timeout to 5s
+		}
+	})
+}