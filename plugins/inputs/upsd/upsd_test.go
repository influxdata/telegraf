package upsd

import (
	"bufio"
	"bytes"
	"context"
	"fmt"
	"net"
	"os"
	"path/filepath"
	"strings"
	"testing"
	"time"

<<<<<<< HEAD
	"github.com/influxdata/telegraf"
	"github.com/influxdata/telegraf/config"
	"github.com/influxdata/telegraf/plugins/inputs"
	"github.com/influxdata/telegraf/plugins/parsers/influx"
	"github.com/influxdata/telegraf/testutil"
=======
>>>>>>> d7a5bf6d
	"github.com/stretchr/testify/require"

	"github.com/influxdata/telegraf/testutil"
)

func TestBadServer(t *testing.T) {
	// Create and start a server without interactions
	server := &mockServer{}
	ctx, cancel := context.WithCancel(context.Background())
	addr, err := server.listen(ctx)
	require.NoError(t, err)
	defer cancel()

	// Setup the plugin
	plugin := &Upsd{
		Server: addr.IP.String(),
		Port:   addr.Port,
	}
	require.NoError(t, plugin.Init())

	// Do the query
	var acc testutil.Accumulator
	require.Error(t, plugin.Gather(&acc))
}

func TestCases(t *testing.T) {
	// Get all directories in testdata
	folders, err := os.ReadDir("testcases")
	require.NoError(t, err)

	// Register the plugin
	inputs.Add("upsd", func() telegraf.Input {
		return &Upsd{}
	})

	for _, f := range folders {
		// Only handle folders
		if !f.IsDir() {
			continue
		}
		testcasePath := filepath.Join("testcases", f.Name())
		configFilename := filepath.Join(testcasePath, "telegraf.conf")
		expectedFilename := filepath.Join(testcasePath, "expected.out")

		t.Run(f.Name(), func(t *testing.T) {
			// Prepare the influx parser for expectations
			parser := &influx.Parser{}
			require.NoError(t, parser.Init())

			// Read the expected output if any
			var expected []telegraf.Metric
			if _, err := os.Stat(expectedFilename); err == nil {
				var err error
				expected, err = testutil.ParseMetricsFromFile(expectedFilename, parser)
				require.NoError(t, err)
			}

			// Setup a server from the input data
			server, err := setupServer(testcasePath)
			require.NoError(t, err)

			// Start the server
			ctx, cancel := context.WithCancel(context.Background())
			addr, err := server.listen(ctx)
			require.NoError(t, err)
			defer cancel()

			// Configure the plugin
			cfg := config.NewConfig()
			require.NoError(t, cfg.LoadConfig(configFilename))
			require.Len(t, cfg.Inputs, 1)
			plugin := cfg.Inputs[0].Input.(*Upsd)
			plugin.Server = addr.IP.String()
			plugin.Port = addr.Port
			require.NoError(t, plugin.Init())

			var acc testutil.Accumulator
			require.NoError(t, plugin.Gather(&acc))

			// Check the metric nevertheless as we might get some metrics despite errors.
			actual := acc.GetTelegrafMetrics()
			testutil.RequireMetricsEqual(t, expected, actual, testutil.IgnoreTime())
			acc.Lock()
			defer acc.Unlock()
			require.Empty(t, acc.Errors)
		})
	}
}

type interaction struct {
	Expected string
	Response string
}

type variable struct {
	Name  string
	Value string
}

type mockServer struct {
	protocol []interaction
}

func (s *mockServer) init() {
	s.protocol = []interaction{
		{
			Expected: "VER\n",
			Response: "1\n",
		},
		{
			Expected: "NETVER\n",
			Response: "1\n",
		},
		{
			Expected: "LIST UPS\n",
			Response: "BEGIN LIST UPS\nUPS fake \"fake UPS\"\nEND LIST UPS\n",
		},
		{
			Expected: "LIST CLIENT fake\n",
			Response: "BEGIN LIST CLIENT fake\nCLIENT fake 127.0.0.1\nEND LIST CLIENT fake\n",
		},
		{
			Expected: "LIST CMD fake\n",
			Response: "BEGIN LIST CMD fake\nEND LIST CMD fake\n",
		},
		{
			Expected: "GET UPSDESC fake\n",
			Response: "UPSDESC fake \"stub-ups-description\"\n",
		},
		{
			Expected: "GET NUMLOGINS fake\n",
			Response: "NUMLOGINS fake 1\n",
		},
	}
}

func (s *mockServer) addVariables(variables []variable, types map[string]string) error {
	// Add a VAR entries for the variables
	values := make([]string, 0, len(variables))
	for _, v := range variables {
		values = append(values, fmt.Sprintf("VAR fake %s %q", v.Name, v.Value))
	}

	s.protocol = append(s.protocol, interaction{
		Expected: "LIST VAR fake\n",
		Response: "BEGIN LIST VAR fake\n" + strings.Join(values, "\n") + "\nEND LIST VAR fake\n",
	})

	// Add a description and type interaction for the variable
	for _, v := range variables {
		variableType, found := types[v.Name]
		if !found {
			return fmt.Errorf("type for variable %q not found", v.Name)
		}

		s.protocol = append(s.protocol, interaction{
			Expected: "GET DESC fake " + v.Name + "\n",
			Response: "DESC fake" + v.Name + " \"No description here\"\n",
		})
		s.protocol = append(s.protocol, interaction{
			Expected: "GET TYPE fake " + v.Name + "\n",
			Response: "TYPE fake " + v.Name + " " + variableType + "\n",
		})
	}

	return nil
}

func (s *mockServer) listen(ctx context.Context) (*net.TCPAddr, error) {
	lc := net.ListenConfig{}
	ln, err := lc.Listen(ctx, "tcp4", "127.0.0.1:0")
	if err != nil {
		return nil, err
	}

	go func() {
		defer ln.Close()

		for ctx.Err() == nil {
			func() {
				conn, err := ln.Accept()
				if err != nil {
					return
				}
				defer conn.Close()
				_ = conn.SetReadDeadline(time.Now().Add(time.Minute))

				in := make([]byte, 128)
				for _, interaction := range s.protocol {
					n, err := conn.Read(in)
					if err != nil {
						fmt.Printf("Failed to read from connection: %v\n", err)
						return
					}

					request := in[:n]
					if !bytes.Equal([]byte(interaction.Expected), request) {
						fmt.Printf("Unexpected request %q, expected %q\n", string(request), interaction.Expected)
						return
					}

					if _, err := conn.Write([]byte(interaction.Response)); err != nil {
						fmt.Printf("Cannot write answer for request %q: %v\n", string(request), err)
						return
					}
				}

				// Append EOF to end of output bytes
				if _, err := conn.Write([]byte{0, 0}); err != nil {
					fmt.Printf("Cannot write EOF: %v\n", err)
					return
				}
			}()
		}
	}()

	return ln.Addr().(*net.TCPAddr), nil
}

func setupServer(path string) (*mockServer, error) {
	// Read the variables
	varbuf, err := os.ReadFile(filepath.Join(path, "variables.dev"))
	if err != nil {
		return nil, fmt.Errorf("reading variables failed: %w", err)
	}

<<<<<<< HEAD
	// Parse the information into variable names and values (upsc format)
	variables := make([]variable, 0)
	scanner := bufio.NewScanner(bytes.NewBuffer(varbuf))
	for scanner.Scan() {
		line := scanner.Text()
		parts := strings.SplitN(line, ":", 2)
		if len(parts) != 2 {
			return nil, fmt.Errorf("cannot parse line %s", line)
		}
		name := strings.TrimSpace(parts[0])
		value := strings.TrimSpace(parts[1])
		variables = append(variables, variable{name, value})
	}
	if err := scanner.Err(); err != nil {
		return nil, fmt.Errorf("processing variables failed: %w", err)
	}

	// Read the variable-type mapping
	typebuf, err := os.ReadFile(filepath.Join(path, "types.dev"))
	if err != nil {
		return nil, fmt.Errorf("reading variables failed: %w", err)
	}

	// Parse the information into variable names and values (upsc format)
	types := make(map[string]string, 0)
	scanner = bufio.NewScanner(bytes.NewBuffer(typebuf))
	for scanner.Scan() {
		line := scanner.Text()
		parts := strings.SplitN(line, ":", 2)
		if len(parts) != 2 {
			return nil, fmt.Errorf("cannot parse line %s", line)
		}
		name := strings.TrimSpace(parts[0])
		vartype := strings.TrimSpace(parts[1])
		types[name] = vartype
	}
	if err := scanner.Err(); err != nil {
		return nil, fmt.Errorf("processing variables failed: %w", err)
	}
=======
func genOutput() []interaction {
	m := make([]interaction, 0)
	m = append(m,
		interaction{
			Expected: "VER\n",
			Response: "1\n",
		},
		interaction{
			Expected: "NETVER\n",
			Response: "1\n",
		},
		interaction{
			Expected: "LIST UPS\n",
			Response: `BEGIN LIST UPS
UPS fake "fakescription"
END LIST UPS
`,
		},
		interaction{
			Expected: "LIST CLIENT fake\n",
			Response: `BEGIN LIST CLIENT fake
CLIENT fake 192.168.1.1
END LIST CLIENT fake
`,
		},
		interaction{
			Expected: "LIST CMD fake\n",
			Response: `BEGIN LIST CMD fake
END LIST CMD fake
`,
		},
		interaction{
			Expected: "GET UPSDESC fake\n",
			Response: "UPSDESC fake \"stub-ups-description\"\n",
		},
		interaction{
			Expected: "GET NUMLOGINS fake\n",
			Response: "NUMLOGINS fake 1\n",
		},
		interaction{
			Expected: "LIST VAR fake\n",
			Response: `BEGIN LIST VAR fake
VAR fake device.serial "ABC123"
VAR fake device.model "Model 12345"
VAR fake input.voltage "242.0"
VAR fake ups.load "23.0"
VAR fake battery.charge "100.0"
VAR fake battery.runtime "600.00"
VAR fake output.voltage "230.0"
VAR fake battery.voltage "13.4"
VAR fake input.voltage.nominal "230.0"
VAR fake battery.voltage.nominal "24.0"
VAR fake ups.realpower "41.0"
VAR fake ups.realpower.nominal "700"
VAR fake ups.firmware "CUSTOM_FIRMWARE"
VAR fake battery.mfr.date "2016-07-26"
VAR fake ups.status "OL"
END LIST VAR fake
`,
		},
	)
	m = appendVariable(m, "device.serial", "STRING:64")
	m = appendVariable(m, "device.model", "STRING:64")
	m = appendVariable(m, "input.voltage", "NUMBER")
	m = appendVariable(m, "ups.load", "NUMBER")
	m = appendVariable(m, "battery.charge", "NUMBER")
	m = appendVariable(m, "battery.runtime", "NUMBER")
	m = appendVariable(m, "output.voltage", "NUMBER")
	m = appendVariable(m, "battery.voltage", "NUMBER")
	m = appendVariable(m, "input.voltage.nominal", "NUMBER")
	m = appendVariable(m, "battery.voltage.nominal", "NUMBER")
	m = appendVariable(m, "ups.realpower", "NUMBER")
	m = appendVariable(m, "ups.realpower.nominal", "NUMBER")
	m = appendVariable(m, "ups.firmware", "STRING:64")
	m = appendVariable(m, "battery.mfr.date", "STRING:64")
	m = appendVariable(m, "ups.status", "STRING:64")

	return m
}

func appendVariable(m []interaction, name string, typ string) []interaction {
	m = append(m,
		interaction{
			Expected: "GET DESC fake " + name + "\n",
			Response: "DESC fake" + name + " \"No description here\"\n",
		},
		interaction{
			Expected: "GET TYPE fake " + name + "\n",
			Response: "TYPE fake " + name + " " + typ + "\n",
		},
	)
	return m
}
>>>>>>> d7a5bf6d

	// Setup the server and add the device information
	server := &mockServer{}
	server.init()
	err = server.addVariables(variables, types)
	return server, err
}<|MERGE_RESOLUTION|>--- conflicted
+++ resolved
@@ -12,16 +12,12 @@
 	"testing"
 	"time"
 
-<<<<<<< HEAD
+	"github.com/stretchr/testify/require"
+
 	"github.com/influxdata/telegraf"
 	"github.com/influxdata/telegraf/config"
 	"github.com/influxdata/telegraf/plugins/inputs"
 	"github.com/influxdata/telegraf/plugins/parsers/influx"
-	"github.com/influxdata/telegraf/testutil"
-=======
->>>>>>> d7a5bf6d
-	"github.com/stretchr/testify/require"
-
 	"github.com/influxdata/telegraf/testutil"
 )
 
@@ -246,7 +242,6 @@
 		return nil, fmt.Errorf("reading variables failed: %w", err)
 	}
 
-<<<<<<< HEAD
 	// Parse the information into variable names and values (upsc format)
 	variables := make([]variable, 0)
 	scanner := bufio.NewScanner(bytes.NewBuffer(varbuf))
@@ -286,101 +281,6 @@
 	if err := scanner.Err(); err != nil {
 		return nil, fmt.Errorf("processing variables failed: %w", err)
 	}
-=======
-func genOutput() []interaction {
-	m := make([]interaction, 0)
-	m = append(m,
-		interaction{
-			Expected: "VER\n",
-			Response: "1\n",
-		},
-		interaction{
-			Expected: "NETVER\n",
-			Response: "1\n",
-		},
-		interaction{
-			Expected: "LIST UPS\n",
-			Response: `BEGIN LIST UPS
-UPS fake "fakescription"
-END LIST UPS
-`,
-		},
-		interaction{
-			Expected: "LIST CLIENT fake\n",
-			Response: `BEGIN LIST CLIENT fake
-CLIENT fake 192.168.1.1
-END LIST CLIENT fake
-`,
-		},
-		interaction{
-			Expected: "LIST CMD fake\n",
-			Response: `BEGIN LIST CMD fake
-END LIST CMD fake
-`,
-		},
-		interaction{
-			Expected: "GET UPSDESC fake\n",
-			Response: "UPSDESC fake \"stub-ups-description\"\n",
-		},
-		interaction{
-			Expected: "GET NUMLOGINS fake\n",
-			Response: "NUMLOGINS fake 1\n",
-		},
-		interaction{
-			Expected: "LIST VAR fake\n",
-			Response: `BEGIN LIST VAR fake
-VAR fake device.serial "ABC123"
-VAR fake device.model "Model 12345"
-VAR fake input.voltage "242.0"
-VAR fake ups.load "23.0"
-VAR fake battery.charge "100.0"
-VAR fake battery.runtime "600.00"
-VAR fake output.voltage "230.0"
-VAR fake battery.voltage "13.4"
-VAR fake input.voltage.nominal "230.0"
-VAR fake battery.voltage.nominal "24.0"
-VAR fake ups.realpower "41.0"
-VAR fake ups.realpower.nominal "700"
-VAR fake ups.firmware "CUSTOM_FIRMWARE"
-VAR fake battery.mfr.date "2016-07-26"
-VAR fake ups.status "OL"
-END LIST VAR fake
-`,
-		},
-	)
-	m = appendVariable(m, "device.serial", "STRING:64")
-	m = appendVariable(m, "device.model", "STRING:64")
-	m = appendVariable(m, "input.voltage", "NUMBER")
-	m = appendVariable(m, "ups.load", "NUMBER")
-	m = appendVariable(m, "battery.charge", "NUMBER")
-	m = appendVariable(m, "battery.runtime", "NUMBER")
-	m = appendVariable(m, "output.voltage", "NUMBER")
-	m = appendVariable(m, "battery.voltage", "NUMBER")
-	m = appendVariable(m, "input.voltage.nominal", "NUMBER")
-	m = appendVariable(m, "battery.voltage.nominal", "NUMBER")
-	m = appendVariable(m, "ups.realpower", "NUMBER")
-	m = appendVariable(m, "ups.realpower.nominal", "NUMBER")
-	m = appendVariable(m, "ups.firmware", "STRING:64")
-	m = appendVariable(m, "battery.mfr.date", "STRING:64")
-	m = appendVariable(m, "ups.status", "STRING:64")
-
-	return m
-}
-
-func appendVariable(m []interaction, name string, typ string) []interaction {
-	m = append(m,
-		interaction{
-			Expected: "GET DESC fake " + name + "\n",
-			Response: "DESC fake" + name + " \"No description here\"\n",
-		},
-		interaction{
-			Expected: "GET TYPE fake " + name + "\n",
-			Response: "TYPE fake " + name + " " + typ + "\n",
-		},
-	)
-	return m
-}
->>>>>>> d7a5bf6d
 
 	// Setup the server and add the device information
 	server := &mockServer{}
