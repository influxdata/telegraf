package postgresql_extensible

import (
	"bytes"
	"fmt"
<<<<<<< HEAD
=======
	"io/ioutil"
	"log"
	"os"
>>>>>>> e5533418
	"strings"

	// register in driver.
	_ "github.com/jackc/pgx/stdlib"

	"github.com/influxdata/telegraf"
	"github.com/influxdata/telegraf/internal"
	"github.com/influxdata/telegraf/plugins/inputs"
	"github.com/influxdata/telegraf/plugins/inputs/postgresql"
)

type Postgresql struct {
	postgresql.Service
	Databases      []string
	AdditionalTags []string
	Query          query
	Debug          bool

	Log telegraf.Logger
}

type query []struct {
	Sqlquery    string
	Script      string
	Version     int
	Withdbname  bool
	Tagvalue    string
	Measurement string
}

var ignoredColumns = map[string]bool{"stats_reset": true}

var sampleConfig = `
  ## specify address via a url matching:
  ##   postgres://[pqgotest[:password]]@localhost[/dbname]\
  ##       ?sslmode=[disable|verify-ca|verify-full]
  ## or a simple string:
  ##   host=localhost user=pqotest password=... sslmode=... dbname=app_production
  #
  ## All connection parameters are optional.  #
  ## Without the dbname parameter, the driver will default to a database
  ## with the same name as the user. This dbname is just for instantiating a
  ## connection with the server and doesn't restrict the databases we are trying
  ## to grab metrics for.
  #
  address = "host=localhost user=postgres sslmode=disable"

  ## connection configuration.
  ## maxlifetime - specify the maximum lifetime of a connection.
  ## default is forever (0s)
  max_lifetime = "0s"

  ## A list of databases to pull metrics about. If not specified, metrics for all
  ## databases are gathered.
  ## databases = ["app_production", "testing"]
  #
  ## A custom name for the database that will be used as the "server" tag in the
  ## measurement output. If not specified, a default one generated from
  ## the connection address is used.
  # outputaddress = "db01"
  #
  ## Define the toml config where the sql queries are stored
  ## New queries can be added, if the withdbname is set to true and there is no
  ## databases defined in the 'databases field', the sql query is ended by a
  ## 'is not null' in order to make the query succeed.
  ## Example :
  ## The sqlquery : "SELECT * FROM pg_stat_database where datname" become
  ## "SELECT * FROM pg_stat_database where datname IN ('postgres', 'pgbench')"
  ## because the databases variable was set to ['postgres', 'pgbench' ] and the
  ## withdbname was true. Be careful that if the withdbname is set to false you
  ## don't have to define the where clause (aka with the dbname) the tagvalue
  ## field is used to define custom tags (separated by commas)
  ## The optional "measurement" value can be used to override the default
  ## output measurement name ("postgresql").
  ##
  ## The script option can be used to specify the .sql file path.
  ## If script and sqlquery options specified at same time, sqlquery will be used 
  ##
  ## Structure :
  ## [[inputs.postgresql_extensible.query]]
  ##   sqlquery string
  ##   version string
  ##   withdbname boolean
  ##   tagvalue string (comma separated)
  ##   measurement string
  [[inputs.postgresql_extensible.query]]
    sqlquery="SELECT * FROM pg_stat_database"
    version=901
    withdbname=false
    tagvalue=""
    measurement=""
  [[inputs.postgresql_extensible.query]]
    sqlquery="SELECT * FROM pg_stat_bgwriter"
    version=901
    withdbname=false
    tagvalue="postgresql.stats"
`

func (p *Postgresql) Init() error {
	var err error
	for i := range p.Query {
		if p.Query[i].Sqlquery == "" {
			p.Query[i].Sqlquery, err = ReadQueryFromFile(p.Query[i].Script)
			if err != nil {
				return err
			}
		}
	}
	return nil
}

func (p *Postgresql) SampleConfig() string {
	return sampleConfig
}

func (p *Postgresql) Description() string {
	return "Read metrics from one or many postgresql servers"
}

func (p *Postgresql) IgnoredColumns() map[string]bool {
	return ignoredColumns
}

func ReadQueryFromFile(filePath string) (string, error) {
	file, err := os.Open(filePath)
	if err != nil {
		return "", err
	}
	defer file.Close()

	query, err := ioutil.ReadAll(file)
	if err != nil {
		return "", err
	}
	return string(query), err
}

func (p *Postgresql) Gather(acc telegraf.Accumulator) error {
	var (
		err         error
		sql_query   string
		query_addon string
		db_version  int
		query       string
		tag_value   string
		meas_name   string
		columns     []string
	)

	// Retreiving the database version
	query = `SELECT setting::integer / 100 AS version FROM pg_settings WHERE name = 'server_version_num'`
	if err = p.DB.QueryRow(query).Scan(&db_version); err != nil {
		db_version = 0
	}

	// We loop in order to process each query
	// Query is not run if Database version does not match the query version.
	for i := range p.Query {
		sql_query = p.Query[i].Sqlquery
		tag_value = p.Query[i].Tagvalue

		if p.Query[i].Measurement != "" {
			meas_name = p.Query[i].Measurement
		} else {
			meas_name = "postgresql"
		}

		if p.Query[i].Withdbname {
			if len(p.Databases) != 0 {
				query_addon = fmt.Sprintf(` IN ('%s')`,
					strings.Join(p.Databases, "','"))
			} else {
				query_addon = " is not null"
			}
		} else {
			query_addon = ""
		}
		sql_query += query_addon

		if p.Query[i].Version <= db_version {
			rows, err := p.DB.Query(sql_query)
			if err != nil {
				p.Log.Error(err.Error())
				continue
			}

			defer rows.Close()

			// grab the column information from the result
			if columns, err = rows.Columns(); err != nil {
				p.Log.Error(err.Error())
				continue
			}

			p.AdditionalTags = nil
			if tag_value != "" {
				tag_list := strings.Split(tag_value, ",")
				for t := range tag_list {
					p.AdditionalTags = append(p.AdditionalTags, tag_list[t])
				}
			}

			for rows.Next() {
				err = p.accRow(meas_name, rows, acc, columns)
				if err != nil {
					p.Log.Error(err.Error())
					break
				}
			}
		}
	}
	return nil
}

type scanner interface {
	Scan(dest ...interface{}) error
}

func (p *Postgresql) accRow(meas_name string, row scanner, acc telegraf.Accumulator, columns []string) error {
	var (
		err        error
		columnVars []interface{}
		dbname     bytes.Buffer
		tagAddress string
	)

	// this is where we'll store the column name with its *interface{}
	columnMap := make(map[string]*interface{})

	for _, column := range columns {
		columnMap[column] = new(interface{})
	}

	// populate the array of interface{} with the pointers in the right order
	for i := 0; i < len(columnMap); i++ {
		columnVars = append(columnVars, columnMap[columns[i]])
	}

	// deconstruct array of variables and send to Scan
	if err = row.Scan(columnVars...); err != nil {
		return err
	}

	if c, ok := columnMap["datname"]; ok && *c != nil {
		// extract the database name from the column map
		switch datname := (*c).(type) {
		case string:
			dbname.WriteString(datname)
		default:
			dbname.WriteString("postgres")
		}
	} else {
		dbname.WriteString("postgres")
	}

	if tagAddress, err = p.SanitizedAddress(); err != nil {
		return err
	}

	// Process the additional tags
	tags := map[string]string{
		"server": tagAddress,
		"db":     dbname.String(),
	}

	fields := make(map[string]interface{})
COLUMN:
	for col, val := range columnMap {
		p.Log.Debugf("Column: %s = %T: %v\n", col, *val, *val)
		_, ignore := ignoredColumns[col]
		if ignore || *val == nil {
			continue
		}

		for _, tag := range p.AdditionalTags {
			if col != tag {
				continue
			}
			switch v := (*val).(type) {
			case string:
				tags[col] = v
			case []byte:
				tags[col] = string(v)
			case int64, int32, int:
				tags[col] = fmt.Sprintf("%d", v)
			default:
				p.Log.Debugf("Failed to add %q as additional tag", col)
			}
			continue COLUMN
		}

		if v, ok := (*val).([]byte); ok {
			fields[col] = string(v)
		} else {
			fields[col] = *val
		}
	}
	acc.AddFields(meas_name, fields, tags)
	return nil
}

func init() {
	inputs.Add("postgresql_extensible", func() telegraf.Input {
		return &Postgresql{
			Service: postgresql.Service{
				MaxIdle: 1,
				MaxOpen: 1,
				MaxLifetime: internal.Duration{
					Duration: 0,
				},
				IsPgBouncer: false,
			},
		}
	})
}<|MERGE_RESOLUTION|>--- conflicted
+++ resolved
@@ -3,15 +3,10 @@
 import (
 	"bytes"
 	"fmt"
-<<<<<<< HEAD
-=======
 	"io/ioutil"
-	"log"
 	"os"
->>>>>>> e5533418
 	"strings"
 
-	// register in driver.
 	_ "github.com/jackc/pgx/stdlib"
 
 	"github.com/influxdata/telegraf"
