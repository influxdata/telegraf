//go:generate ../../../tools/readme_config_includer/generator
package internet_speed

import (
	"context"
	_ "embed"
	"fmt"
	"math"
	"os"
	"time"

	"github.com/showwin/speedtest-go/speedtest"

	"github.com/influxdata/telegraf"
	"github.com/influxdata/telegraf/filter"
	"github.com/influxdata/telegraf/plugins/inputs"
)

//go:embed sample.conf
var sampleConfig string

// InternetSpeed is used to store configuration values.
type InternetSpeed struct {
	ServerIDInclude    []string `toml:"server_id_include"`
	ServerIDExclude    []string `toml:"server_id_exclude"`
	EnableFileDownload bool     `toml:"enable_file_download" deprecated:"1.25.0;use 'memory_saving_mode' instead"`
	MemorySavingMode   bool     `toml:"memory_saving_mode"`
	Cache              bool     `toml:"cache"`
	Connections        int      `toml:"connections"`
	TestMode           string   `toml:"test_mode"`

	Log telegraf.Logger `toml:"-"`

	server       *speedtest.Server // The main(best) server
	servers      speedtest.Servers // Auxiliary servers
	serverFilter filter.Filter
}

const (
	measurement    = "internet_speed"
	testModeSingle = "single"
	testModeMulti  = "multi"
)

func (*InternetSpeed) SampleConfig() string {
	return sampleConfig
}

func (is *InternetSpeed) Init() error {
	is.MemorySavingMode = is.MemorySavingMode || is.EnableFileDownload

	var err error
	is.serverFilter, err = filter.NewIncludeExcludeFilterDefaults(is.ServerIDInclude, is.ServerIDExclude, false, false)
	if err != nil {
		return fmt.Errorf("error compiling server ID filters: %w", err)
	}

	return nil
}

func (is *InternetSpeed) Gather(acc telegraf.Accumulator) error {
	// If not caching, go find the closest server each time.
	// We will find the best server as the main server. And
	// the remaining servers will be auxiliary candidates.
	if !is.Cache || is.server == nil {
		if err := is.findClosestServer(); err != nil {
			return fmt.Errorf("unable to find closest server: %w", err)
		}
	}

	err := is.server.PingTest()
	if err != nil {
		return fmt.Errorf("ping test failed: %w", err)
	}

	if is.TestMode == testModeMulti {
		err = is.server.MultiDownloadTestContext(context.Background(), is.servers)
		if err != nil {
			return fmt.Errorf("download test failed: %w", err)
		}
		err = is.server.MultiUploadTestContext(context.Background(), is.servers)
		if err != nil {
			return fmt.Errorf("upload test failed failed: %w", err)
		}
	} else {
		// using single mode as default.
		is.TestMode = testModeSingle
		err = is.server.DownloadTest()
		if err != nil {
			return fmt.Errorf("download test failed: %w", err)
		}
		err = is.server.UploadTest()
		if err != nil {
			return fmt.Errorf("upload test failed failed: %w", err)
		}
	}

	fields := map[string]any{
		"download": is.server.DLSpeed,
		"upload":   is.server.ULSpeed,
		"latency":  timeDurationMillisecondToFloat64(is.server.Latency),
		"jitter":   timeDurationMillisecondToFloat64(is.server.Jitter),
	}
	tags := map[string]string{
		"server_id": is.server.ID,
<<<<<<< HEAD
		"host":      is.server.Host,
		"test_mode": is.TestMode,
=======
		"source":    is.server.Host,
>>>>>>> 7088ec13
	}
	// Recycle the history of each test to prevent data backlog.
	is.server.Context.Reset()
	acc.AddFields(measurement, fields, tags)
	return nil
}

func (is *InternetSpeed) findClosestServer() error {
	client := speedtest.New(speedtest.WithUserConfig(&speedtest.UserConfig{
		UserAgent:  "Telegraf SpeedTestGO/" + speedtest.Version(),
		ICMP:       os.Geteuid() == 0 || os.Geteuid() == -1,
		SavingMode: is.MemorySavingMode,
	}))
	if is.Connections > 0 {
		client.SetNThread(is.Connections)
	}

	user, err := client.FetchUserInfo()
	if err != nil {
		return fmt.Errorf("fetching user info failed: %w", err)
	}
	is.servers, err = client.FetchServers(user)
	if err != nil {
		return fmt.Errorf("fetching server list failed: %w", err)
	}

	if len(is.servers) < 1 {
		return fmt.Errorf("no servers found")
	}

	// Return the first match or the server with the lowest latency
	// when filter mismatch all servers.
	var min int64 = math.MaxInt64
	selectIndex := -1
	for index, server := range is.servers {
		if is.serverFilter.Match(server.ID) {
			selectIndex = index
			break
		}
		if server.Latency > 0 {
			if min > server.Latency.Milliseconds() {
				min = server.Latency.Milliseconds()
				selectIndex = index
			}
		}
	}

	if selectIndex != -1 {
		is.server = is.servers[selectIndex]
		is.Log.Debugf("using server %s in %s (%s)\n", is.server.ID, is.server.Name, is.server.Host)
		return nil
	}

	return fmt.Errorf("no server set: filter excluded all servers or no available server found")
}

func init() {
	inputs.Add("internet_speed", func() telegraf.Input {
		return &InternetSpeed{}
	})
}

func timeDurationMillisecondToFloat64(d time.Duration) float64 {
	return float64(d) / float64(time.Millisecond)
}<|MERGE_RESOLUTION|>--- conflicted
+++ resolved
@@ -103,12 +103,8 @@
 	}
 	tags := map[string]string{
 		"server_id": is.server.ID,
-<<<<<<< HEAD
-		"host":      is.server.Host,
+    "source":    is.server.Host,
 		"test_mode": is.TestMode,
-=======
-		"source":    is.server.Host,
->>>>>>> 7088ec13
 	}
 	// Recycle the history of each test to prevent data backlog.
 	is.server.Context.Reset()
