package system

import (
	"testing"

	"github.com/influxdata/telegraf/testutil"
	"github.com/shirou/gopsutil/mem"
	"github.com/stretchr/testify/require"
)

func TestMemStats(t *testing.T) {
	var mps MockPS
	var err error
	defer mps.AssertExpectations(t)
	var acc testutil.Accumulator

	vms := &mem.VirtualMemoryStat{
		Total:     12400,
		Available: 7600,
		Used:      5000,
		Free:      1235,
		Active:    8134,
		Inactive:  1124,
		// Buffers:     771,
		// Cached:      4312,
		// Wired:       134,
		// Shared:      2142,
		Dirty:        1234,
		Writeback:    11223344,
		WritebackTmp: 998877,
	}

	mps.On("VMStat").Return(vms, nil)

	sms := &mem.SwapMemoryStat{
		Total:       8123,
		Used:        1232,
		Free:        6412,
		UsedPercent: 12.2,
		Sin:         7,
		Sout:        830,
	}

	mps.On("SwapStat").Return(sms, nil)

	err = (&MemStats{&mps}).Gather(&acc)
	require.NoError(t, err)

	memfields := map[string]interface{}{
		"total":             uint64(12400),
		"available":         uint64(7600),
		"used":              uint64(5000),
		"available_percent": float64(7600) / float64(12400) * 100,
		"used_percent":      float64(5000) / float64(12400) * 100,
		"free":              uint64(1235),
		"cached":            uint64(0),
		"buffered":          uint64(0),
<<<<<<< HEAD
		"dirty":             uint64(1234),
		"writeback":         uint64(11223344),
		"writebackTmp":      uint64(998877),
=======
		"active":            uint64(8134),
		"inactive":          uint64(1124),
>>>>>>> 59ab7931
	}
	acc.AssertContainsTaggedFields(t, "mem", memfields, make(map[string]string))

	acc.Metrics = nil

	err = (&SwapStats{&mps}).Gather(&acc)
	require.NoError(t, err)

	swapfields := map[string]interface{}{
		"total":        uint64(8123),
		"used":         uint64(1232),
		"used_percent": float64(12.2),
		"free":         uint64(6412),
		"in":           uint64(7),
		"out":          uint64(830),
	}
	acc.AssertContainsTaggedFields(t, "swap", swapfields, make(map[string]string))
}<|MERGE_RESOLUTION|>--- conflicted
+++ resolved
@@ -53,16 +53,13 @@
 		"available_percent": float64(7600) / float64(12400) * 100,
 		"used_percent":      float64(5000) / float64(12400) * 100,
 		"free":              uint64(1235),
+		"active":            uint64(8134),
+		"inactive":          uint64(1124),
 		"cached":            uint64(0),
 		"buffered":          uint64(0),
-<<<<<<< HEAD
 		"dirty":             uint64(1234),
 		"writeback":         uint64(11223344),
 		"writebackTmp":      uint64(998877),
-=======
-		"active":            uint64(8134),
-		"inactive":          uint64(1124),
->>>>>>> 59ab7931
 	}
 	acc.AssertContainsTaggedFields(t, "mem", memfields, make(map[string]string))
 
