package system

import (
	"testing"

	"github.com/influxdata/telegraf/testutil"
	"github.com/shirou/gopsutil/mem"
	"github.com/stretchr/testify/require"
)

func TestMemStats(t *testing.T) {
	var mps MockPS
	var err error
	defer mps.AssertExpectations(t)
	var acc testutil.Accumulator

	vms := &mem.VirtualMemoryStat{
		Total:     12400,
		Available: 7600,
		Used:      5000,
		Free:      1235,
		Active:    8134,
		Inactive:  1124,
		Slab:      1234,
		// Buffers:     771,
		// Cached:      4312,
		// Wired:       134,
		// Shared:      2142,
		Dirty:        1234,
		Writeback:    11223344,
		WritebackTmp: 998877,
	}

	mps.On("VMStat").Return(vms, nil)

	sms := &mem.SwapMemoryStat{
		Total:       8123,
		Used:        1232,
		Free:        6412,
		UsedPercent: 12.2,
		Sin:         7,
		Sout:        830,
	}

	mps.On("SwapStat").Return(sms, nil)

	err = (&MemStats{&mps}).Gather(&acc)
	require.NoError(t, err)

	memfields := map[string]interface{}{
		"total":             uint64(12400),
		"available":         uint64(7600),
		"used":              uint64(5000),
		"available_percent": float64(7600) / float64(12400) * 100,
		"used_percent":      float64(5000) / float64(12400) * 100,
		"free":              uint64(1235),
		"active":            uint64(8134),
		"inactive":          uint64(1124),
<<<<<<< HEAD
		"cached":            uint64(0),
		"buffered":          uint64(0),
		"dirty":             uint64(1234),
		"writeback":         uint64(11223344),
		"writebackTmp":      uint64(998877),
=======
		"slab":              uint64(1234),
>>>>>>> 67440c95
	}
	acc.AssertContainsTaggedFields(t, "mem", memfields, make(map[string]string))

	acc.Metrics = nil

	err = (&SwapStats{&mps}).Gather(&acc)
	require.NoError(t, err)

	swapfields := map[string]interface{}{
		"total":        uint64(8123),
		"used":         uint64(1232),
		"used_percent": float64(12.2),
		"free":         uint64(6412),
	}
	acc.AssertContainsTaggedFields(t, "swap", swapfields, make(map[string]string))
}<|MERGE_RESOLUTION|>--- conflicted
+++ resolved
@@ -26,9 +26,6 @@
 		// Cached:      4312,
 		// Wired:       134,
 		// Shared:      2142,
-		Dirty:        1234,
-		Writeback:    11223344,
-		WritebackTmp: 998877,
 	}
 
 	mps.On("VMStat").Return(vms, nil)
@@ -54,17 +51,11 @@
 		"available_percent": float64(7600) / float64(12400) * 100,
 		"used_percent":      float64(5000) / float64(12400) * 100,
 		"free":              uint64(1235),
+		"cached":            uint64(0),
+		"buffered":          uint64(0),
 		"active":            uint64(8134),
 		"inactive":          uint64(1124),
-<<<<<<< HEAD
-		"cached":            uint64(0),
-		"buffered":          uint64(0),
-		"dirty":             uint64(1234),
-		"writeback":         uint64(11223344),
-		"writebackTmp":      uint64(998877),
-=======
 		"slab":              uint64(1234),
->>>>>>> 67440c95
 	}
 	acc.AssertContainsTaggedFields(t, "mem", memfields, make(map[string]string))
 
