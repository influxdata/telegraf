package mongodb

import (
	"context"
	"fmt"
	"strconv"
	"strings"
	"time"

	"github.com/influxdata/telegraf"
	"go.mongodb.org/mongo-driver/bson"
	"go.mongodb.org/mongo-driver/bson/primitive"
	"go.mongodb.org/mongo-driver/mongo"
	"go.mongodb.org/mongo-driver/mongo/options"
	"go.mongodb.org/mongo-driver/x/bsonx"
)

type Server struct {
	client     *mongo.Client
	hostname   string
	lastResult *MongoStatus

	Log telegraf.Logger
}

func (s *Server) getDefaultTags() map[string]string {
	tags := make(map[string]string)
	tags["hostname"] = s.hostname
	return tags
}

type oplogEntry struct {
	Timestamp primitive.Timestamp `bson:"ts"`
}

func IsAuthorization(err error) bool {
	return strings.Contains(err.Error(), "not authorized")
}

func (s *Server) authLog(err error) {
	if IsAuthorization(err) {
		s.Log.Debug(err.Error())
	} else {
		s.Log.Error(err.Error())
	}
}

func (s *Server) runCommand(database string, cmd interface{}, result interface{}) error {
	r := s.client.Database(database).RunCommand(context.Background(), cmd)
	if r.Err() != nil {
		return r.Err()
	}
	return r.Decode(result)
}

func (s *Server) gatherServerStatus() (*ServerStatus, error) {
	serverStatus := &ServerStatus{}
	err := s.runCommand("admin", bson.D{
		{
			Key:   "serverStatus",
			Value: 1,
		},
		{
			Key:   "recordStats",
			Value: 0,
		},
	}, serverStatus)
	if err != nil {
		return nil, err
	}
	return serverStatus, nil
}

func (s *Server) gatherReplSetStatus() (*ReplSetStatus, error) {
	replSetStatus := &ReplSetStatus{}
	err := s.runCommand("admin", bson.D{
		{
			Key:   "replSetGetStatus",
			Value: 1,
		},
	}, replSetStatus)
	if err != nil {
		return nil, err
	}
	return replSetStatus, nil
}

func (s *Server) gatherTopStatData() (*TopStats, error) {
	dest := &bsonx.Doc{}
	err := s.runCommand("admin", bson.D{
		{
			Key:   "top",
			Value: 1,
		},
	}, dest)
	if err != nil {
		return nil, err
	}

	// From: https://github.com/mongodb/mongo-tools/blob/master/mongotop/mongotop.go#L49-L70
	// Remove 'note' field that prevents easy decoding, then round-trip
	// again to simplify unpacking into the nested data structure
	totals, err := dest.LookupErr("totals")
	if err != nil {
		return nil, err
	}
	recoded, err := totals.Document().Delete("note").MarshalBSON()
	if err != nil {
		return nil, err
	}
	topInfo := make(map[string]TopStatCollection)
	if err := bson.Unmarshal(recoded, &topInfo); err != nil {
		return nil, err
	}

	return &TopStats{Totals: topInfo}, nil
}

func (s *Server) gatherClusterStatus() (*ClusterStatus, error) {
	chunkCount, err := s.client.Database("config").Collection("chunks").CountDocuments(context.Background(), bson.M{"jumbo": true})
	if err != nil {
		return nil, err
	}

	return &ClusterStatus{
		JumboChunksCount: chunkCount,
	}, nil
}

func poolStatsCommand(version string) (string, error) {
	majorPart := string(version[0])
	major, err := strconv.ParseInt(majorPart, 10, 64)
	if err != nil {
		return "", err
	}

<<<<<<< HEAD
	if major == 5 {
=======
	if major >= 5 {
>>>>>>> 939a9ddb
		return "connPoolStats", nil
	}
	return "shardConnPoolStats", nil
}

func (s *Server) gatherShardConnPoolStats(version string) (*ShardStats, error) {
	command, err := poolStatsCommand(version)
	if err != nil {
		return nil, err
	}

	shardStats := &ShardStats{}
	err = s.runCommand("admin", bson.D{
		{
			Key:   command,
			Value: 1,
		},
	}, &shardStats)
	if err != nil {
		return nil, err
	}
	return shardStats, nil
}

func (s *Server) gatherDBStats(name string) (*Db, error) {
	stats := &DbStatsData{}
	err := s.runCommand(name, bson.D{
		{
			Key:   "dbStats",
			Value: 1,
		},
	}, stats)
	if err != nil {
		return nil, err
	}

	return &Db{
		Name:        name,
		DbStatsData: stats,
	}, nil
}

func (s *Server) getOplogReplLag(collection string) (*OplogStats, error) {
	query := bson.M{"ts": bson.M{"$exists": true}}

	var first oplogEntry
	firstResult := s.client.Database("local").Collection(collection).FindOne(context.Background(), query, options.FindOne().SetSort(bson.M{"$natural": 1}))
	if firstResult.Err() != nil {
		return nil, firstResult.Err()
	}
	if err := firstResult.Decode(&first); err != nil {
		return nil, err
	}

	var last oplogEntry
	lastResult := s.client.Database("local").Collection(collection).FindOne(context.Background(), query, options.FindOne().SetSort(bson.M{"$natural": -1}))
	if lastResult.Err() != nil {
		return nil, lastResult.Err()
	}
	if err := lastResult.Decode(&last); err != nil {
		return nil, err
	}

	firstTime := time.Unix(int64(first.Timestamp.T), 0)
	lastTime := time.Unix(int64(last.Timestamp.T), 0)
	stats := &OplogStats{
		TimeDiff: int64(lastTime.Sub(firstTime).Seconds()),
	}
	return stats, nil
}

// The "oplog.rs" collection is stored on all replica set members.
//
// The "oplog.$main" collection is created on the master node of a
// master-slave replicated deployment.  As of MongoDB 3.2, master-slave
// replication has been deprecated.
func (s *Server) gatherOplogStats() (*OplogStats, error) {
	stats, err := s.getOplogReplLag("oplog.rs")
	if err == nil {
		return stats, nil
	}

	return s.getOplogReplLag("oplog.$main")
}

func (s *Server) gatherCollectionStats(colStatsDbs []string) (*ColStats, error) {
	names, err := s.client.ListDatabaseNames(context.Background(), bson.D{})
	if err != nil {
		return nil, err
	}

	results := &ColStats{}
	for _, dbName := range names {
		if stringInSlice(dbName, colStatsDbs) || len(colStatsDbs) == 0 {
			// skip views as they fail on collStats below
			filter := bson.M{"type": bson.M{"$in": bson.A{"collection", "timeseries"}}}

			var colls []string
			colls, err = s.client.Database(dbName).ListCollectionNames(context.Background(), filter)
			if err != nil {
				s.Log.Errorf("Error getting collection names: %s", err.Error())
				continue
			}
			for _, colName := range colls {
				colStatLine := &ColStatsData{}
				err = s.runCommand(dbName, bson.D{
					{
						Key:   "collStats",
						Value: colName,
					},
				}, colStatLine)
				if err != nil {
					s.authLog(fmt.Errorf("error getting col stats from %q: %v", colName, err))
					continue
				}
				collection := &Collection{
					Name:         colName,
					DbName:       dbName,
					ColStatsData: colStatLine,
				}
				results.Collections = append(results.Collections, *collection)
			}
		}
	}
	return results, nil
}

func (s *Server) gatherData(acc telegraf.Accumulator, gatherClusterStatus bool, gatherDbStats bool, gatherColStats bool, gatherTopStat bool, colStatsDbs []string) error {
	serverStatus, err := s.gatherServerStatus()
	if err != nil {
		return err
	}

	// Get replica set status, an error indicates that the server is not a
	// member of a replica set.
	replSetStatus, err := s.gatherReplSetStatus()
	if err != nil {
		s.Log.Debugf("Unable to gather replica set status: %s", err.Error())
	}

	// Gather the oplog if we are a member of a replica set.  Non-replica set
	// members do not have the oplog collections.
	var oplogStats *OplogStats
	if replSetStatus != nil {
		oplogStats, err = s.gatherOplogStats()
		if err != nil {
			s.authLog(fmt.Errorf("Unable to get oplog stats: %v", err))
		}
	}

	var clusterStatus *ClusterStatus
	if gatherClusterStatus {
		status, err := s.gatherClusterStatus()
		if err != nil {
			s.Log.Debugf("Unable to gather cluster status: %s", err.Error())
		}
		clusterStatus = status
	}

	shardStats, err := s.gatherShardConnPoolStats(serverStatus.Version)
	if err != nil {
		s.authLog(fmt.Errorf("unable to gather shard connection pool stats: %s", err.Error()))
	}

	var collectionStats *ColStats
	if gatherColStats {
		stats, err := s.gatherCollectionStats(colStatsDbs)
		if err != nil {
			return err
		}
		collectionStats = stats
	}

	dbStats := &DbStats{}
	if gatherDbStats {
		names, err := s.client.ListDatabaseNames(context.Background(), bson.D{})
		if err != nil {
			return err
		}

		for _, name := range names {
			db, err := s.gatherDBStats(name)
			if err != nil {
				s.Log.Debugf("Error getting db stats from %q: %s", name, err.Error())
			}
			dbStats.Dbs = append(dbStats.Dbs, *db)
		}
	}

	topStatData := &TopStats{}
	if gatherTopStat {
		topStats, err := s.gatherTopStatData()
		if err != nil {
			s.Log.Debugf("Unable to gather top stat data: %s", err.Error())
			return err
		}
		topStatData = topStats
	}

	result := &MongoStatus{
		ServerStatus:  serverStatus,
		ReplSetStatus: replSetStatus,
		ClusterStatus: clusterStatus,
		DbStats:       dbStats,
		ColStats:      collectionStats,
		ShardStats:    shardStats,
		OplogStats:    oplogStats,
		TopStats:      topStatData,
	}

	result.SampleTime = time.Now()
	if s.lastResult != nil && result != nil {
		duration := result.SampleTime.Sub(s.lastResult.SampleTime)
		durationInSeconds := int64(duration.Seconds())
		if durationInSeconds == 0 {
			durationInSeconds = 1
		}
		data := NewMongodbData(
			NewStatLine(*s.lastResult, *result, s.hostname, true, durationInSeconds),
			s.getDefaultTags(),
		)
		data.AddDefaultStats()
		data.AddDbStats()
		data.AddColStats()
		data.AddShardHostStats()
		data.AddTopStats()
		data.flush(acc)
	}

	s.lastResult = result
	return nil
}

func stringInSlice(a string, list []string) bool {
	for _, b := range list {
		if b == a {
			return true
		}
	}
	return false
}<|MERGE_RESOLUTION|>--- conflicted
+++ resolved
@@ -134,11 +134,7 @@
 		return "", err
 	}
 
-<<<<<<< HEAD
-	if major == 5 {
-=======
 	if major >= 5 {
->>>>>>> 939a9ddb
 		return "connPoolStats", nil
 	}
 	return "shardConnPoolStats", nil
