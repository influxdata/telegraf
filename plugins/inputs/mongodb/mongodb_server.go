package mongodb

import (
	"log"
	"net/url"
	"time"

	"github.com/influxdata/telegraf"
	"gopkg.in/mgo.v2"
	"gopkg.in/mgo.v2/bson"
)

type Server struct {
	Url        *url.URL
	Session    *mgo.Session
	lastResult *MongoStatus
}

func (s *Server) getDefaultTags() map[string]string {
	tags := make(map[string]string)
	tags["hostname"] = s.Url.Host
	return tags
}

<<<<<<< HEAD
func (s *Server) gatherData(
	acc telegraf.Accumulator,
	gatherDbStats bool) error {

=======
type oplogEntry struct {
	Timestamp bson.MongoTimestamp `bson:"ts"`
}

func (s *Server) gatherOplogStats() *OplogStats {
	stats := &OplogStats{}
	localdb := s.Session.DB("local")

	op_first := oplogEntry{}
	op_last := oplogEntry{}
	query := bson.M{"ts": bson.M{"$exists": true}}

	for _, collection_name := range []string{"oplog.rs", "oplog.$main"} {
		if err := localdb.C(collection_name).Find(query).Sort("$natural").Limit(1).One(&op_first); err != nil {
			if err == mgo.ErrNotFound {
				continue
			}
			log.Println("E! Error getting first oplog entry (" + err.Error() + ")")
			return stats
		}
		if err := localdb.C(collection_name).Find(query).Sort("-$natural").Limit(1).One(&op_last); err != nil {
			if err == mgo.ErrNotFound {
				continue
			}
			log.Println("E! Error getting last oplog entry (" + err.Error() + ")")
			return stats
		}
	}

	op_first_time := time.Unix(int64(op_first.Timestamp>>32), 0)
	op_last_time := time.Unix(int64(op_last.Timestamp>>32), 0)
	stats.TimeDiff = int64(op_last_time.Sub(op_first_time).Seconds())
	return stats
}

func (s *Server) gatherData(acc telegraf.Accumulator, gatherDbStats bool) error {
>>>>>>> a28de4b5
	s.Session.SetMode(mgo.Eventual, true)
	s.Session.SetSocketTimeout(0)
	result_server := &ServerStatus{}
	err := s.Session.DB("admin").Run(bson.D{
		{
			Name:  "serverStatus",
			Value: 1,
		},
		{
			Name:  "recordStats",
			Value: 0,
		},
	}, result_server)
	if err != nil {
		return err
	}
	result_repl := &ReplSetStatus{}
	// ignore error because it simply indicates that the db is not a member
	// in a replica set, which is fine.
	_ = s.Session.DB("admin").Run(bson.D{
		{
			Name:  "replSetGetStatus",
			Value: 1,
		},
	}, result_repl)

	jumbo_chunks, _ := s.Session.DB("config").C("chunks").Find(bson.M{"jumbo": true}).Count()

	result_cluster := &ClusterStatus{
		JumboChunksCount: int64(jumbo_chunks),
	}

	resultShards := &ShardStats{}
	err = s.Session.DB("admin").Run(bson.D{
		{
			Name:  "shardConnPoolStats",
			Value: 1,
		},
	}, &resultShards)
	if err != nil {
		log.Println("E! Error getting database shard stats (" + err.Error() + ")")
	}

	oplogStats := s.gatherOplogStats()

	result_db_stats := &DbStats{}
	if gatherDbStats == true {
		names := []string{}
		names, err = s.Session.DatabaseNames()
		if err != nil {
			log.Println("E! Error getting database names (" + err.Error() + ")")
		}
		for _, db_name := range names {
			db_stat_line := &DbStatsData{}
			err = s.Session.DB(db_name).Run(bson.D{
				{
					Name:  "dbStats",
					Value: 1,
				},
			}, db_stat_line)
			if err != nil {
				log.Println("E! Error getting db stats from " + db_name + "(" + err.Error() + ")")
			}
			db := &Db{
				Name:        db_name,
				DbStatsData: db_stat_line,
			}

			result_db_stats.Dbs = append(result_db_stats.Dbs, *db)
		}
	}

	result := &MongoStatus{
		ServerStatus:  result_server,
		ReplSetStatus: result_repl,
		ClusterStatus: result_cluster,
		DbStats:       result_db_stats,
		ShardStats:    resultShards,
		OplogStats:    oplogStats,
	}

	defer func() {
		s.lastResult = result
	}()

	result.SampleTime = time.Now()
	if s.lastResult != nil && result != nil {
		duration := result.SampleTime.Sub(s.lastResult.SampleTime)
		durationInSeconds := int64(duration.Seconds())
		if durationInSeconds == 0 {
			durationInSeconds = 1
		}
		data := NewMongodbData(
			NewStatLine(*s.lastResult, *result, s.Url.Host, true, durationInSeconds),
			s.getDefaultTags(),
		)
		data.AddDefaultStats()
		data.AddDbStats()
		data.AddShardHostStats()
		data.flush(acc)
	}
	return nil
}<|MERGE_RESOLUTION|>--- conflicted
+++ resolved
@@ -22,12 +22,6 @@
 	return tags
 }
 
-<<<<<<< HEAD
-func (s *Server) gatherData(
-	acc telegraf.Accumulator,
-	gatherDbStats bool) error {
-
-=======
 type oplogEntry struct {
 	Timestamp bson.MongoTimestamp `bson:"ts"`
 }
@@ -64,7 +58,6 @@
 }
 
 func (s *Server) gatherData(acc telegraf.Accumulator, gatherDbStats bool) error {
->>>>>>> a28de4b5
 	s.Session.SetMode(mgo.Eventual, true)
 	s.Session.SetSocketTimeout(0)
 	result_server := &ServerStatus{}
