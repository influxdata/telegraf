package mongodb

import (
	"fmt"
	"reflect"
	"strconv"

	"github.com/influxdata/telegraf"
)

type MongodbData struct {
	StatLine      *StatLine
	Fields        map[string]interface{}
	Tags          map[string]string
	DbData        []DbData
	ColData       []ColData
	ShardHostData []DbData
	TopStatsData  []DbData
}

type DbData struct {
	Name   string
	Fields map[string]interface{}
}

type ColData struct {
	Name   string
	DbName string
	Fields map[string]interface{}
}

func NewMongodbData(statLine *StatLine, tags map[string]string) *MongodbData {
	return &MongodbData{
		StatLine: statLine,
		Tags:     tags,
		Fields:   make(map[string]interface{}),
		DbData:   []DbData{},
	}
}

var defaultStats = map[string]string{
	"uptime_ns":                 "UptimeNanos",
	"inserts":                   "InsertCnt",
	"inserts_per_sec":           "Insert",
	"queries":                   "QueryCnt",
	"queries_per_sec":           "Query",
	"updates":                   "UpdateCnt",
	"updates_per_sec":           "Update",
	"deletes":                   "DeleteCnt",
	"deletes_per_sec":           "Delete",
	"getmores":                  "GetMoreCnt",
	"getmores_per_sec":          "GetMore",
	"commands":                  "CommandCnt",
	"commands_per_sec":          "Command",
	"flushes":                   "FlushesCnt",
	"flushes_per_sec":           "Flushes",
	"flushes_total_time_ns":     "FlushesTotalTime",
	"vsize_megabytes":           "Virtual",
	"resident_megabytes":        "Resident",
	"queued_reads":              "QueuedReaders",
	"queued_writes":             "QueuedWriters",
	"active_reads":              "ActiveReaders",
	"active_writes":             "ActiveWriters",
	"available_reads":           "AvailableReaders",
	"available_writes":          "AvailableWriters",
	"total_tickets_reads":       "TotalTicketsReaders",
	"total_tickets_writes":      "TotalTicketsWriters",
	"net_in_bytes_count":        "NetInCnt",
	"net_in_bytes":              "NetIn",
	"net_out_bytes_count":       "NetOutCnt",
	"net_out_bytes":             "NetOut",
	"open_connections":          "NumConnections",
	"ttl_deletes":               "DeletedDocumentsCnt",
	"ttl_deletes_per_sec":       "DeletedDocuments",
	"ttl_passes":                "PassesCnt",
	"ttl_passes_per_sec":        "Passes",
	"cursor_timed_out":          "TimedOutC",
	"cursor_timed_out_count":    "TimedOutCCnt",
	"cursor_no_timeout":         "NoTimeoutC",
	"cursor_no_timeout_count":   "NoTimeoutCCnt",
	"cursor_pinned":             "PinnedC",
	"cursor_pinned_count":       "PinnedCCnt",
	"cursor_total":              "TotalC",
	"cursor_total_count":        "TotalCCnt",
	"document_deleted":          "DeletedD",
	"document_inserted":         "InsertedD",
	"document_returned":         "ReturnedD",
	"document_updated":          "UpdatedD",
	"connections_current":       "CurrentC",
	"connections_available":     "AvailableC",
	"connections_total_created": "TotalCreatedC",
	"operation_scan_and_order":  "ScanAndOrderOp",
	"operation_write_conflicts": "WriteConflictsOp",
	"total_keys_scanned":        "TotalKeysScanned",
	"total_docs_scanned":        "TotalObjectsScanned",
}

var defaultAssertsStats = map[string]string{
	"assert_regular":   "Regular",
	"assert_warning":   "Warning",
	"assert_msg":       "Msg",
	"assert_user":      "User",
	"assert_rollovers": "Rollovers",
}

var defaultCommandsStats = map[string]string{
	"aggregate_command_total":        "AggregateCommandTotal",
	"aggregate_command_failed":       "AggregateCommandFailed",
	"count_command_total":            "CountCommandTotal",
	"count_command_failed":           "CountCommandFailed",
	"delete_command_total":           "DeleteCommandTotal",
	"delete_command_failed":          "DeleteCommandFailed",
	"distinct_command_total":         "DistinctCommandTotal",
	"distinct_command_failed":        "DistinctCommandFailed",
	"find_command_total":             "FindCommandTotal",
	"find_command_failed":            "FindCommandFailed",
	"find_and_modify_command_total":  "FindAndModifyCommandTotal",
	"find_and_modify_command_failed": "FindAndModifyCommandFailed",
	"get_more_command_total":         "GetMoreCommandTotal",
	"get_more_command_failed":        "GetMoreCommandFailed",
	"insert_command_total":           "InsertCommandTotal",
	"insert_command_failed":          "InsertCommandFailed",
	"update_command_total":           "UpdateCommandTotal",
	"update_command_failed":          "UpdateCommandFailed",
}

var defaultLatencyStats = map[string]string{
	"latency_writes_count":   "WriteOpsCnt",
	"latency_writes":         "WriteLatency",
	"latency_reads_count":    "ReadOpsCnt",
	"latency_reads":          "ReadLatency",
	"latency_commands_count": "CommandOpsCnt",
	"latency_commands":       "CommandLatency",
}

var defaultReplStats = map[string]string{
	"repl_inserts":                             "InsertRCnt",
	"repl_inserts_per_sec":                     "InsertR",
	"repl_queries":                             "QueryRCnt",
	"repl_queries_per_sec":                     "QueryR",
	"repl_updates":                             "UpdateRCnt",
	"repl_updates_per_sec":                     "UpdateR",
	"repl_deletes":                             "DeleteRCnt",
	"repl_deletes_per_sec":                     "DeleteR",
	"repl_getmores":                            "GetMoreRCnt",
	"repl_getmores_per_sec":                    "GetMoreR",
	"repl_commands":                            "CommandRCnt",
	"repl_commands_per_sec":                    "CommandR",
	"member_status":                            "NodeType",
	"state":                                    "NodeState",
	"repl_state":                               "NodeStateInt",
	"repl_lag":                                 "ReplLag",
	"repl_network_bytes":                       "ReplNetworkBytes",
	"repl_network_getmores_num":                "ReplNetworkGetmoresNum",
	"repl_network_getmores_total_millis":       "ReplNetworkGetmoresTotalMillis",
	"repl_network_ops":                         "ReplNetworkOps",
	"repl_buffer_count":                        "ReplBufferCount",
	"repl_buffer_size_bytes":                   "ReplBufferSizeBytes",
	"repl_apply_batches_num":                   "ReplApplyBatchesNum",
	"repl_apply_batches_total_millis":          "ReplApplyBatchesTotalMillis",
	"repl_apply_ops":                           "ReplApplyOps",
	"repl_executor_pool_in_progress_count":     "ReplExecutorPoolInProgressCount",
	"repl_executor_queues_network_in_progress": "ReplExecutorQueuesNetworkInProgress",
	"repl_executor_queues_sleepers":            "ReplExecutorQueuesSleepers",
	"repl_executor_unsignaled_events":          "ReplExecutorUnsignaledEvents",
}

var defaultClusterStats = map[string]string{
	"jumbo_chunks": "JumboChunksCount",
}

var defaultShardStats = map[string]string{
	"total_in_use":     "TotalInUse",
	"total_available":  "TotalAvailable",
	"total_created":    "TotalCreated",
	"total_refreshing": "TotalRefreshing",
}

var shardHostStats = map[string]string{
	"in_use":     "InUse",
	"available":  "Available",
	"created":    "Created",
	"refreshing": "Refreshing",
}

var mmapStats = map[string]string{
	"mapped_megabytes":     "Mapped",
	"non-mapped_megabytes": "NonMapped",
	"page_faults":          "FaultsCnt",
	"page_faults_per_sec":  "Faults",
}

var wiredTigerStats = map[string]string{
	"percent_cache_dirty": "CacheDirtyPercent",
	"percent_cache_used":  "CacheUsedPercent",
}

var wiredTigerExtStats = map[string]string{
	"wtcache_tracked_dirty_bytes":          "TrackedDirtyBytes",
	"wtcache_current_bytes":                "CurrentCachedBytes",
	"wtcache_max_bytes_configured":         "MaxBytesConfigured",
	"wtcache_app_threads_page_read_count":  "AppThreadsPageReadCount",
	"wtcache_app_threads_page_read_time":   "AppThreadsPageReadTime",
	"wtcache_app_threads_page_write_count": "AppThreadsPageWriteCount",
	"wtcache_bytes_written_from":           "BytesWrittenFrom",
	"wtcache_bytes_read_into":              "BytesReadInto",
	"wtcache_pages_evicted_by_app_thread":  "PagesEvictedByAppThread",
	"wtcache_pages_queued_for_eviction":    "PagesQueuedForEviction",
	"wtcache_pages_read_into":              "PagesReadIntoCache",
	"wtcache_pages_written_from":           "PagesWrittenFromCache",
	"wtcache_pages_requested_from":         "PagesRequestedFromCache",
	"wtcache_server_evicting_pages":        "ServerEvictingPages",
	"wtcache_worker_thread_evictingpages":  "WorkerThreadEvictingPages",
	"wtcache_internal_pages_evicted":       "InternalPagesEvicted",
	"wtcache_modified_pages_evicted":       "ModifiedPagesEvicted",
	"wtcache_unmodified_pages_evicted":     "UnmodifiedPagesEvicted",
}

<<<<<<< HEAD
var WiredTigerConnectionStats = map[string]string{
	"wt_connection_files_currently_open": "FilesCurrentlyOpen",
}

var WiredTigerDataHandleStats = map[string]string{
	"wt_data_handles_currently_active": "DataHandlesCurrentlyActive",
}

var DefaultTCMallocStats = map[string]string{
=======
var defaultTCMallocStats = map[string]string{
>>>>>>> 4fcff21c
	"tcmalloc_current_allocated_bytes":          "TCMallocCurrentAllocatedBytes",
	"tcmalloc_heap_size":                        "TCMallocHeapSize",
	"tcmalloc_central_cache_free_bytes":         "TCMallocCentralCacheFreeBytes",
	"tcmalloc_current_total_thread_cache_bytes": "TCMallocCurrentTotalThreadCacheBytes",
	"tcmalloc_max_total_thread_cache_bytes":     "TCMallocMaxTotalThreadCacheBytes",
	"tcmalloc_total_free_bytes":                 "TCMallocTotalFreeBytes",
	"tcmalloc_transfer_cache_free_bytes":        "TCMallocTransferCacheFreeBytes",
	"tcmalloc_thread_cache_free_bytes":          "TCMallocThreadCacheFreeBytes",
	"tcmalloc_spinlock_total_delay_ns":          "TCMallocSpinLockTotalDelayNanos",
	"tcmalloc_pageheap_free_bytes":              "TCMallocPageheapFreeBytes",
	"tcmalloc_pageheap_unmapped_bytes":          "TCMallocPageheapUnmappedBytes",
	"tcmalloc_pageheap_committed_bytes":         "TCMallocPageheapComittedBytes",
	"tcmalloc_pageheap_scavenge_count":          "TCMallocPageheapScavengeCount",
	"tcmalloc_pageheap_commit_count":            "TCMallocPageheapCommitCount",
	"tcmalloc_pageheap_total_commit_bytes":      "TCMallocPageheapTotalCommitBytes",
	"tcmalloc_pageheap_decommit_count":          "TCMallocPageheapDecommitCount",
	"tcmalloc_pageheap_total_decommit_bytes":    "TCMallocPageheapTotalDecommitBytes",
	"tcmalloc_pageheap_reserve_count":           "TCMallocPageheapReserveCount",
	"tcmalloc_pageheap_total_reserve_bytes":     "TCMallocPageheapTotalReserveBytes",
}

var defaultStorageStats = map[string]string{
	"storage_freelist_search_bucket_exhausted": "StorageFreelistSearchBucketExhausted",
	"storage_freelist_search_requests":         "StorageFreelistSearchRequests",
	"storage_freelist_search_scanned":          "StorageFreelistSearchScanned",
}

var dbDataStats = map[string]string{
	"collections":   "Collections",
	"objects":       "Objects",
	"avg_obj_size":  "AvgObjSize",
	"data_size":     "DataSize",
	"storage_size":  "StorageSize",
	"num_extents":   "NumExtents",
	"indexes":       "Indexes",
	"index_size":    "IndexSize",
	"ok":            "Ok",
	"fs_used_size":  "FsUsedSize",
	"fs_total_size": "FsTotalSize",
}

var colDataStats = map[string]string{
	"count":            "Count",
	"size":             "Size",
	"avg_obj_size":     "AvgObjSize",
	"storage_size":     "StorageSize",
	"total_index_size": "TotalIndexSize",
	"ok":               "Ok",
}

var topDataStats = map[string]string{
	"total_time":       "TotalTime",
	"total_count":      "TotalCount",
	"read_lock_time":   "ReadLockTime",
	"read_lock_count":  "ReadLockCount",
	"write_lock_time":  "WriteLockTime",
	"write_lock_count": "WriteLockCount",
	"queries_time":     "QueriesTime",
	"queries_count":    "QueriesCount",
	"get_more_time":    "GetMoreTime",
	"get_more_count":   "GetMoreCount",
	"insert_time":      "InsertTime",
	"insert_count":     "InsertCount",
	"update_time":      "UpdateTime",
	"update_count":     "UpdateCount",
	"remove_time":      "RemoveTime",
	"remove_count":     "RemoveCount",
	"commands_time":    "CommandsTime",
	"commands_count":   "CommandsCount",
}

func (d *MongodbData) AddDbStats() {
	for _, dbstat := range d.StatLine.DbStatsLines {
		dbStatLine := reflect.ValueOf(&dbstat).Elem()
		newDbData := &DbData{
			Name:   dbstat.Name,
			Fields: make(map[string]interface{}),
		}
		newDbData.Fields["type"] = "db_stat"
		for key, value := range dbDataStats {
			val := dbStatLine.FieldByName(value).Interface()
			newDbData.Fields[key] = val
		}
		d.DbData = append(d.DbData, *newDbData)
	}
}

func (d *MongodbData) AddColStats() {
	for _, colstat := range d.StatLine.ColStatsLines {
		colStatLine := reflect.ValueOf(&colstat).Elem()
		newColData := &ColData{
			Name:   colstat.Name,
			DbName: colstat.DbName,
			Fields: make(map[string]interface{}),
		}
		newColData.Fields["type"] = "col_stat"
		for key, value := range colDataStats {
			val := colStatLine.FieldByName(value).Interface()
			newColData.Fields[key] = val
		}
		d.ColData = append(d.ColData, *newColData)
	}
}

func (d *MongodbData) AddShardHostStats() {
	for host, hostStat := range d.StatLine.ShardHostStatsLines {
		hostStatLine := reflect.ValueOf(&hostStat).Elem()
		newDbData := &DbData{
			Name:   host,
			Fields: make(map[string]interface{}),
		}
		newDbData.Fields["type"] = "shard_host_stat"
		for k, v := range shardHostStats {
			val := hostStatLine.FieldByName(v).Interface()
			newDbData.Fields[k] = val
		}
		d.ShardHostData = append(d.ShardHostData, *newDbData)
	}
}

func (d *MongodbData) AddTopStats() {
	for _, topStat := range d.StatLine.TopStatLines {
		topStatLine := reflect.ValueOf(&topStat).Elem()
		newTopStatData := &DbData{
			Name:   topStat.CollectionName,
			Fields: make(map[string]interface{}),
		}
		newTopStatData.Fields["type"] = "top_stat"
		for key, value := range topDataStats {
			val := topStatLine.FieldByName(value).Interface()
			newTopStatData.Fields[key] = val
		}
		d.TopStatsData = append(d.TopStatsData, *newTopStatData)
	}
}

func (d *MongodbData) AddDefaultStats() {
	statLine := reflect.ValueOf(d.StatLine).Elem()
	d.addStat(statLine, defaultStats)
	if d.StatLine.NodeType != "" {
		d.addStat(statLine, defaultReplStats)
		d.Tags["node_type"] = d.StatLine.NodeType
	}

	if d.StatLine.ReadLatency > 0 {
		d.addStat(statLine, defaultLatencyStats)
	}

	if d.StatLine.ReplSetName != "" {
		d.Tags["rs_name"] = d.StatLine.ReplSetName
	}

	if d.StatLine.OplogStats != nil {
		d.add("repl_oplog_window_sec", d.StatLine.OplogStats.TimeDiff)
	}

	if d.StatLine.Version != "" {
		d.add("version", d.StatLine.Version)
	}

	d.addStat(statLine, defaultAssertsStats)
	d.addStat(statLine, defaultClusterStats)
	d.addStat(statLine, defaultCommandsStats)
	d.addStat(statLine, defaultShardStats)
	d.addStat(statLine, defaultStorageStats)
	d.addStat(statLine, defaultTCMallocStats)

	if d.StatLine.StorageEngine == "mmapv1" || d.StatLine.StorageEngine == "rocksdb" {
		d.addStat(statLine, mmapStats)
	} else if d.StatLine.StorageEngine == "wiredTiger" {
		for key, value := range wiredTigerStats {
			val := statLine.FieldByName(value).Interface()
			percentVal := fmt.Sprintf("%.1f", val.(float64)*100)
			floatVal, _ := strconv.ParseFloat(percentVal, 64)
			d.add(key, floatVal)
		}
<<<<<<< HEAD
		d.addStat(statLine, WiredTigerExtStats)
		d.addStat(statLine, WiredTigerConnectionStats)
		d.addStat(statLine, WiredTigerDataHandleStats)
=======
		d.addStat(statLine, wiredTigerExtStats)
>>>>>>> 4fcff21c
		d.add("page_faults", d.StatLine.FaultsCnt)
	}
}

func (d *MongodbData) addStat(statLine reflect.Value, stats map[string]string) {
	for key, value := range stats {
		val := statLine.FieldByName(value).Interface()
		d.add(key, val)
	}
}

func (d *MongodbData) add(key string, val interface{}) {
	d.Fields[key] = val
}

func (d *MongodbData) flush(acc telegraf.Accumulator) {
	acc.AddFields(
		"mongodb",
		d.Fields,
		d.Tags,
		d.StatLine.Time,
	)
	d.Fields = make(map[string]interface{})

	for _, db := range d.DbData {
		d.Tags["db_name"] = db.Name
		acc.AddFields(
			"mongodb_db_stats",
			db.Fields,
			d.Tags,
			d.StatLine.Time,
		)
		db.Fields = make(map[string]interface{})
	}
	for _, col := range d.ColData {
		d.Tags["collection"] = col.Name
		d.Tags["db_name"] = col.DbName
		acc.AddFields(
			"mongodb_col_stats",
			col.Fields,
			d.Tags,
			d.StatLine.Time,
		)
		col.Fields = make(map[string]interface{})
	}
	for _, host := range d.ShardHostData {
		d.Tags["hostname"] = host.Name
		acc.AddFields(
			"mongodb_shard_stats",
			host.Fields,
			d.Tags,
			d.StatLine.Time,
		)
		host.Fields = make(map[string]interface{})
	}
	for _, col := range d.TopStatsData {
		d.Tags["collection"] = col.Name
		acc.AddFields(
			"mongodb_top_stats",
			col.Fields,
			d.Tags,
			d.StatLine.Time,
		)
		col.Fields = make(map[string]interface{})
	}
}<|MERGE_RESOLUTION|>--- conflicted
+++ resolved
@@ -216,19 +216,15 @@
 	"wtcache_unmodified_pages_evicted":     "UnmodifiedPagesEvicted",
 }
 
-<<<<<<< HEAD
-var WiredTigerConnectionStats = map[string]string{
+var wiredTigerConnectionStats = map[string]string{
 	"wt_connection_files_currently_open": "FilesCurrentlyOpen",
 }
 
-var WiredTigerDataHandleStats = map[string]string{
+var wiredTigerDataHandleStats = map[string]string{
 	"wt_data_handles_currently_active": "DataHandlesCurrentlyActive",
 }
 
-var DefaultTCMallocStats = map[string]string{
-=======
 var defaultTCMallocStats = map[string]string{
->>>>>>> 4fcff21c
 	"tcmalloc_current_allocated_bytes":          "TCMallocCurrentAllocatedBytes",
 	"tcmalloc_heap_size":                        "TCMallocHeapSize",
 	"tcmalloc_central_cache_free_bytes":         "TCMallocCentralCacheFreeBytes",
@@ -405,13 +401,9 @@
 			floatVal, _ := strconv.ParseFloat(percentVal, 64)
 			d.add(key, floatVal)
 		}
-<<<<<<< HEAD
-		d.addStat(statLine, WiredTigerExtStats)
-		d.addStat(statLine, WiredTigerConnectionStats)
-		d.addStat(statLine, WiredTigerDataHandleStats)
-=======
 		d.addStat(statLine, wiredTigerExtStats)
->>>>>>> 4fcff21c
+		d.addStat(statLine, wiredTigerConnectionStats)
+		d.addStat(statLine, wiredTigerDataHandleStats)
 		d.add("page_faults", d.StatLine.FaultsCnt)
 	}
 }
