package mongodb

import (
	"crypto/tls"
	"crypto/x509"
	"fmt"
	"log"
	"net"
	"net/url"
	"strings"
	"sync"
	"time"

	"github.com/influxdata/telegraf"
	"github.com/influxdata/telegraf/internal"
	"github.com/influxdata/telegraf/plugins/inputs"
	"gopkg.in/mgo.v2"
)

type MongoDB struct {
	Servers          []string
	Ssl              Ssl
	mongos           map[string]*Server
	GatherPerdbStats bool

	// Path to CA file
	SSLCA string `toml:"ssl_ca"`
	// Path to host cert file
	SSLCert string `toml:"ssl_cert"`
	// Path to cert key file
	SSLKey string `toml:"ssl_key"`
	// Use SSL but skip chain & host verification
	InsecureSkipVerify bool
}

type Ssl struct {
	Enabled bool
	CaCerts []string `toml:"cacerts"`
}

var sampleConfig = `
  ## An array of URLs of the form:
  ##   "mongodb://" [user ":" pass "@"] host [ ":" port]
  ## For example:
  ##   mongodb://user:auth_key@10.10.3.30:27017,
  ##   mongodb://10.10.3.33:18832,
  servers = ["mongodb://127.0.0.1:27017"]
<<<<<<< HEAD
  gather_perdb_stats = false
  gather_shard_host_stats = false
=======

  ## When true, collect per database stats
  # gather_perdb_stats = false
>>>>>>> a28de4b5

  ## Optional SSL Config
  # ssl_ca = "/etc/telegraf/ca.pem"
  # ssl_cert = "/etc/telegraf/cert.pem"
  # ssl_key = "/etc/telegraf/key.pem"
  ## Use SSL but skip chain & host verification
  # insecure_skip_verify = false
`

func (m *MongoDB) SampleConfig() string {
	return sampleConfig
}

func (*MongoDB) Description() string {
	return "Read metrics from one or many MongoDB servers"
}

var localhost = &url.URL{Host: "mongodb://127.0.0.1:27017"}

// Reads stats from all configured servers accumulates stats.
// Returns one of the errors encountered while gather stats (if any).
func (m *MongoDB) Gather(acc telegraf.Accumulator) error {
	if len(m.Servers) == 0 {
		m.gatherServer(m.getMongoServer(localhost), acc)
		return nil
	}

	var wg sync.WaitGroup
	for i, serv := range m.Servers {
		if !strings.HasPrefix(serv, "mongodb://") {
			// Preserve backwards compatibility for hostnames without a
			// scheme, broken in go 1.8. Remove in Telegraf 2.0
			serv = "mongodb://" + serv
			log.Printf("W! [inputs.mongodb] Using %q as connection URL; please update your configuration to use an URL", serv)
			m.Servers[i] = serv
		}

		u, err := url.Parse(serv)
		if err != nil {
			acc.AddError(fmt.Errorf("Unable to parse address %q: %s", serv, err))
			continue
		}
		if u.Host == "" {
			acc.AddError(fmt.Errorf("Unable to parse address %q", serv))
			continue
		}

		wg.Add(1)
		go func(srv *Server) {
			defer wg.Done()
			acc.AddError(m.gatherServer(srv, acc))
		}(m.getMongoServer(u))
	}

	wg.Wait()
	return nil
}

func (m *MongoDB) getMongoServer(url *url.URL) *Server {
	if _, ok := m.mongos[url.Host]; !ok {
		m.mongos[url.Host] = &Server{
			Url: url,
		}
	}
	return m.mongos[url.Host]
}

func (m *MongoDB) gatherServer(server *Server, acc telegraf.Accumulator) error {
	if server.Session == nil {
		var dialAddrs []string
		if server.Url.User != nil {
			dialAddrs = []string{server.Url.String()}
		} else {
			dialAddrs = []string{server.Url.Host}
		}
		dialInfo, err := mgo.ParseURL(dialAddrs[0])
		if err != nil {
			return fmt.Errorf("Unable to parse URL (%s), %s\n",
				dialAddrs[0], err.Error())
		}
		dialInfo.Direct = true
		dialInfo.Timeout = 5 * time.Second

		var tlsConfig *tls.Config

		if m.Ssl.Enabled {
			// Deprecated SSL config
			tlsConfig = &tls.Config{}
			if len(m.Ssl.CaCerts) > 0 {
				roots := x509.NewCertPool()
				for _, caCert := range m.Ssl.CaCerts {
					ok := roots.AppendCertsFromPEM([]byte(caCert))
					if !ok {
						return fmt.Errorf("failed to parse root certificate")
					}
				}
				tlsConfig.RootCAs = roots
			} else {
				tlsConfig.InsecureSkipVerify = true
			}
		} else {
			tlsConfig, err = internal.GetTLSConfig(
				m.SSLCert, m.SSLKey, m.SSLCA, m.InsecureSkipVerify)
		}

		// If configured to use TLS, add a dial function
		if tlsConfig != nil {
			dialInfo.DialServer = func(addr *mgo.ServerAddr) (net.Conn, error) {
				conn, err := tls.Dial("tcp", addr.String(), tlsConfig)
				if err != nil {
					fmt.Printf("error in Dial, %s\n", err.Error())
				}
				return conn, err
			}
		}

		sess, err := mgo.DialWithInfo(dialInfo)
		if err != nil {
			return fmt.Errorf("Unable to connect to MongoDB, %s\n", err.Error())
		}
		server.Session = sess
	}
	return server.gatherData(acc, m.GatherPerdbStats)
}

func init() {
	inputs.Add("mongodb", func() telegraf.Input {
		return &MongoDB{
			mongos: make(map[string]*Server),
		}
	})
}<|MERGE_RESOLUTION|>--- conflicted
+++ resolved
@@ -45,14 +45,9 @@
   ##   mongodb://user:auth_key@10.10.3.30:27017,
   ##   mongodb://10.10.3.33:18832,
   servers = ["mongodb://127.0.0.1:27017"]
-<<<<<<< HEAD
-  gather_perdb_stats = false
-  gather_shard_host_stats = false
-=======
 
   ## When true, collect per database stats
   # gather_perdb_stats = false
->>>>>>> a28de4b5
 
   ## Optional SSL Config
   # ssl_ca = "/etc/telegraf/ca.pem"
