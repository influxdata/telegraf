# Ping Input plugin

This input plugin will measures the round-trip

<<<<<<< HEAD
## Windows:
### Configuration:
=======
### Configuration:

>>>>>>> 613de8a8
```
# NOTE: this plugin forks the ping command. You may need to set capabilities
# via setcap cap_net_raw+p /bin/ping
[[inputs.ping]]
## List of urls to ping
urls = ["www.google.com"] # required
## number of pings to send per collection (ping -c <COUNT>)
# count = 1
## interval, in s, at which to ping. 0 == default (ping -i <PING_INTERVAL>)
# ping_interval = 1.0
## per-ping timeout, in s. 0 == no timeout (ping -W <TIMEOUT>)
# timeout = 1.0
## interface to send ping from (ping -I <INTERFACE>)
# interface = ""
```

### Measurements & Fields:

- packets_transmitted ( from ping output )
- reply_received ( increasing only on valid metric from echo replay, eg. 'Destination net unreachable' reply will increment packets_received but not reply_received )
- packets_received ( from ping output )
- percent_reply_loss ( compute from packets_transmitted and reply_received )
- percent_packets_loss ( compute from packets_transmitted and packets_received )
- errors ( when host can not be found or wrong prameters is passed to application )
- response time
    - average_response_ms ( compute from minimum_response_ms and maximum_response_ms )
    - minimum_response_ms ( from ping output )
    - maximum_response_ms ( from ping output )

### Tags:

- host
- url

### Example Output:

```
$ ./telegraf -config telegraf.conf -input-filter ping -test
* Plugin: ping, Collection 1
ping,host=WIN-PBAPLP511R7,url=www.google.com average_response_ms=7i,maximum_response_ms=9i,minimum_response_ms=7i,packets_received=4i,packets_transmitted=4i,percent_packet_loss=0,percent_reply_loss=0,reply_received=4i 1469879119000000000
```<|MERGE_RESOLUTION|>--- conflicted
+++ resolved
@@ -2,13 +2,10 @@
 
 This input plugin will measures the round-trip
 
-<<<<<<< HEAD
 ## Windows:
 ### Configuration:
-=======
 ### Configuration:
 
->>>>>>> 613de8a8
 ```
 # NOTE: this plugin forks the ping command. You may need to set capabilities
 # via setcap cap_net_raw+p /bin/ping
