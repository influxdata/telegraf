--- conflicted
+++ resolved
@@ -5,142 +5,18 @@
 import (
 	"errors"
 	"fmt"
-<<<<<<< HEAD
-	"log"
-	"net"
-	"os/exec"
-=======
->>>>>>> 2f943e97
 	"regexp"
 	"strconv"
 	"strings"
 
 	"github.com/influxdata/telegraf"
-<<<<<<< HEAD
-	"github.com/influxdata/telegraf/internal"
-	"github.com/influxdata/telegraf/plugins/inputs"
-	"github.com/influxdata/telegraf/plugins/inputs/ping/pinger"
-)
-
-// HostPinger is a function that runs the "ping" function using a list of
-// passed arguments. This can be easily switched with a mocked ping function
-// for unit test purposes (see ping_test.go)
-type HostPinger func(binary string, timeout float64, args ...string) (string, error)
-
-type Ping struct {
-	wg sync.WaitGroup
-
-	// Number of pings to send (ping -c <COUNT>)
-	Count int
-
-	// Ping timeout, in seconds. 0 means no timeout (ping -W <TIMEOUT>)
-	Timeout float64
-
-	// URLs to ping
-	Urls []string
-
-	// Ping executable binary
-	Binary string
-
-	// Arguments for ping command.
-	// when `Arguments` is not empty, other options (ping_interval, timeout, etc) will be ignored
-	Arguments []string
-
-	// host ping function
-	pingHost HostPinger
-	pinger   *pinger.Pinger
-}
-
-func (s *Ping) Description() string {
-	return "Ping given url(s) and return statistics"
-}
-
-const sampleConfig = `
-	## List of urls to ping
-	urls = ["www.google.com"]
-
-	## number of pings to send per collection (ping -n <COUNT>)
-	# count = 1
-
-	## Ping timeout, in seconds. 0.0 means default timeout (ping -w <TIMEOUT>)
-	# timeout = 0.0
-
-	## Specify the ping executable binary, default is "ping"
-	# binary = "ping"
-
-	## Arguments for ping command
-	## when arguments is not empty, other options (ping_interval, timeout, etc) will be ignored
-	# arguments = ["-c", "3"]
-`
-
-func (s *Ping) SampleConfig() string {
-	return sampleConfig
-}
-
-func (p *Ping) Gather(acc telegraf.Accumulator) error {
-	var wg sync.WaitGroup
-
-=======
 )
 
 func (p *Ping) pingToURL(u string, acc telegraf.Accumulator) {
->>>>>>> 2f943e97
 	if p.Count < 1 {
 		p.Count = 1
 	}
 
-<<<<<<< HEAD
-	// Spin off a go routine for each url to ping
-	for _, url := range p.Urls {
-		wg.Add(1)
-		go p.pingToHost(url, acc, &wg)
-	}
-
-	wg.Wait()
-
-	return nil
-}
-
-func (p *Ping) pingToHost(h string, acc telegraf.Accumulator, pwg *sync.WaitGroup) {
-	defer pwg.Done()
-
-	tags := map[string]string{"url": h}
-	fields := map[string]interface{}{"result_code": 0}
-
-	_, err := net.LookupHost(h)
-	if err != nil {
-		acc.AddError(err)
-		fields["result_code"] = 1
-		acc.AddFields("ping", fields, tags)
-		return
-	}
-
-	timeout := int64(p.Timeout)
-	result, err := p.pinger.Send(h, timeout)
-
-	if err != nil {
-		fields["packets_transmitted"] = 1
-		fields["packets_received"] = 0
-		fields["percent_packet_loss"] = float64(100.0)
-		fields["ping_response_ms"] = 0
-		if err.Error() == "timed out" {
-			fields["ping_response_ms"] = int64(result.Rtt / 1000000)
-		}
-	} else {
-		fields["packets_transmitted"] = result.PacketsSent
-		fields["packets_received"] = result.PacketsRecv
-		fields["percent_packet_loss"] = float64(0.0)
-		fields["ping_response_ms"] = int64(result.Rtt / 1000000)
-	}
-
-	acc.AddFields("ping", fields, tags)
-}
-
-func (p *Ping) pingToURL(u string, acc telegraf.Accumulator) {
-	defer p.wg.Done()
-
-=======
->>>>>>> 2f943e97
 	tags := map[string]string{"url": u}
 	fields := map[string]interface{}{"result_code": 0}
 
@@ -276,25 +152,4 @@
 		return p.Timeout + 1
 	}
 	return 4 + 1
-<<<<<<< HEAD
-}
-
-func init() {
-	inputs.Add("ping", func() telegraf.Input {
-		pinger, err := pinger.NewPinger(true)
-		if err != nil {
-			log.Println("ERROR: [ping.NewPinger]", err)
-			return nil
-		}
-
-		return &Ping{
-			pinger:    pinger,
-			pingHost:  hostPinger,
-			Count:     1,
-			Binary:    "ping",
-			Arguments: []string{},
-		}
-	})
-=======
->>>>>>> 2f943e97
 }