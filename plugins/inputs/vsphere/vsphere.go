package vsphere

import (
	"context"
	"log"
	"sync"
	"time"

	"github.com/influxdata/telegraf"
	"github.com/influxdata/telegraf/internal"
	"github.com/influxdata/telegraf/internal/tls"
	"github.com/influxdata/telegraf/plugins/inputs"
	"github.com/vmware/govmomi/vim25/soap"
)

// VSphere is the top level type for the vSphere input plugin. It contains all the configuration
// and a list of connected vSphere endpoints
type VSphere struct {
	Vcenters                []string
	Username                string
	Password                string
	DatacenterInstances     bool
	DatacenterMetricInclude []string
	DatacenterMetricExclude []string
	DatacenterInclude       []string
	ClusterInstances        bool
	ClusterMetricInclude    []string
	ClusterMetricExclude    []string
	ClusterInclude          []string
	HostInstances           bool
	HostMetricInclude       []string
	HostMetricExclude       []string
	HostInclude             []string
	VMInstances             bool     `toml:"vm_instances"`
	VMMetricInclude         []string `toml:"vm_metric_include"`
	VMMetricExclude         []string `toml:"vm_metric_exclude"`
	VMInclude               []string `toml:"vm_include"`
	DatastoreInstances      bool
	DatastoreMetricInclude  []string
	DatastoreMetricExclude  []string
	DatastoreInclude        []string
	VSANMetricInclude       []string `toml:"vsan_metric_include"`
	VSANMetricExclude       []string `toml:"vsan_metric_exclude"`
	VSANMetricSkipVerify    bool     `toml:"vsan_metric_skip_verify"`
	VSANClusterInclude      []string `toml:"vsan_cluster_include"`
	Separator               string
	CustomAttributeInclude  []string
	CustomAttributeExclude  []string
	UseIntSamples           bool
	IpAddresses             []string

	MaxQueryObjects         int
	MaxQueryMetrics         int
	CollectConcurrency      int
	DiscoverConcurrency     int
	ForceDiscoverOnInit     bool
	ObjectDiscoveryInterval internal.Duration
	Timeout                 internal.Duration

	endpoints []*Endpoint
	cancel    context.CancelFunc

	// Mix in the TLS/SSL goodness from core
	tls.ClientConfig
}

var sampleConfig = `
  ## List of vCenter URLs to be monitored. These three lines must be uncommented
  ## and edited for the plugin to work.
  vcenters = [ "https://vcenter.local/sdk" ]
  username = "user@corp.local"
  password = "secret"

  ## VMs
  ## Typical VM metrics (if omitted or empty, all metrics are collected)
  vm_metric_include = [
    "cpu.demand.average",
    "cpu.idle.summation",
    "cpu.latency.average",
    "cpu.readiness.average",
    "cpu.ready.summation",
    "cpu.run.summation",
    "cpu.usagemhz.average",
    "cpu.used.summation",
    "cpu.wait.summation",
    "mem.active.average",
    "mem.granted.average",
    "mem.latency.average",
    "mem.swapin.average",
    "mem.swapinRate.average",
    "mem.swapout.average",
    "mem.swapoutRate.average",
    "mem.usage.average",
    "mem.vmmemctl.average",
    "net.bytesRx.average",
    "net.bytesTx.average",
    "net.droppedRx.summation",
    "net.droppedTx.summation",
    "net.usage.average",
    "power.power.average",
    "virtualDisk.numberReadAveraged.average",
    "virtualDisk.numberWriteAveraged.average",
    "virtualDisk.read.average",
    "virtualDisk.readOIO.latest",
    "virtualDisk.throughput.usage.average",
    "virtualDisk.totalReadLatency.average",
    "virtualDisk.totalWriteLatency.average",
    "virtualDisk.write.average",
    "virtualDisk.writeOIO.latest",
    "sys.uptime.latest",
  ]
  # vm_metric_exclude = [] ## Nothing is excluded by default
  # vm_instances = true ## true by default

  ## Hosts
  ## Typical host metrics (if omitted or empty, all metrics are collected)
  host_metric_include = [
    "cpu.coreUtilization.average",
    "cpu.costop.summation",
    "cpu.demand.average",
    "cpu.idle.summation",
    "cpu.latency.average",
    "cpu.readiness.average",
    "cpu.ready.summation",
    "cpu.swapwait.summation",
    "cpu.usage.average",
    "cpu.usagemhz.average",
    "cpu.used.summation",
    "cpu.utilization.average",
    "cpu.wait.summation",
    "disk.deviceReadLatency.average",
    "disk.deviceWriteLatency.average",
    "disk.kernelReadLatency.average",
    "disk.kernelWriteLatency.average",
    "disk.numberReadAveraged.average",
    "disk.numberWriteAveraged.average",
    "disk.read.average",
    "disk.totalReadLatency.average",
    "disk.totalWriteLatency.average",
    "disk.write.average",
    "mem.active.average",
    "mem.latency.average",
    "mem.state.latest",
    "mem.swapin.average",
    "mem.swapinRate.average",
    "mem.swapout.average",
    "mem.swapoutRate.average",
    "mem.totalCapacity.average",
    "mem.usage.average",
    "mem.vmmemctl.average",
    "net.bytesRx.average",
    "net.bytesTx.average",
    "net.droppedRx.summation",
    "net.droppedTx.summation",
    "net.errorsRx.summation",
    "net.errorsTx.summation",
    "net.usage.average",
    "power.power.average",
    "storageAdapter.numberReadAveraged.average",
    "storageAdapter.numberWriteAveraged.average",
    "storageAdapter.read.average",
    "storageAdapter.write.average",
    "sys.uptime.latest",
  ]
  ## Collect IP addresses? Valid values are "ipv4" and "ipv6"
  # ip_addresses = ["ipv6", "ipv4" ]
  # host_metric_exclude = [] ## Nothing excluded by default
  # host_instances = true ## true by default

  ## Clusters
  # cluster_metric_include = [] ## if omitted or empty, all metrics are collected
  # cluster_metric_exclude = [] ## Nothing excluded by default
  # cluster_instances = false ## false by default

  ## Datastores
  # datastore_metric_include = [] ## if omitted or empty, all metrics are collected
  # datastore_metric_exclude = [] ## Nothing excluded by default
  # datastore_instances = false ## false by default for Datastores only

  ## Datacenters
  datacenter_metric_include = [] ## if omitted or empty, all metrics are collected
  datacenter_metric_exclude = [ "*" ] ## Datacenters are not collected by default.
  # datacenter_instances = false ## false by default for Datastores only

<<<<<<< HEAD
  ## VSAN
  vsan_metric_include = [] ## if omitted or empty, all metrics are collected
  vsan_metric_exclude = [ "*" ] ## vSAN are not collected by default.
  ## Whether to skip verifying vSAN metrics against the ones from GetSupportedEntityTypes API.
  vsan_metric_skip_verify = false ## false by default.

  ## Plugin Settings
=======
  ## Plugin Settings  
>>>>>>> 66d6b1f1
  ## separator character to use for measurement and field names (default: "_")
  # separator = "_"

  ## number of objects to retreive per query for realtime resources (vms and hosts)
  ## set to 64 for vCenter 5.5 and 6.0 (default: 256)
  # max_query_objects = 256

  ## number of metrics to retreive per query for non-realtime resources (clusters and datastores)
  ## set to 64 for vCenter 5.5 and 6.0 (default: 256)
  # max_query_metrics = 256

  ## number of go routines to use for collection and discovery of objects and metrics
  # collect_concurrency = 1
  # discover_concurrency = 1

  ## whether or not to force discovery of new objects on initial gather call before collecting metrics
  ## when true for large environments this may cause errors for time elapsed while collecting metrics
  ## when false (default) the first collection cycle may result in no or limited metrics while objects are discovered
  # force_discover_on_init = false

  ## the interval before (re)discovering objects subject to metrics collection (default: 300s)
  # object_discovery_interval = "300s"

  ## timeout applies to any of the api request made to vcenter
  # timeout = "60s"

  ## When set to true, all samples are sent as integers. This makes the output
  ## data types backwards compatible with Telegraf 1.9 or lower. Normally all
  ## samples from vCenter, with the exception of percentages, are integer
  ## values, but under some conditions, some averaging takes place internally in
  ## the plugin. Setting this flag to "false" will send values as floats to
  ## preserve the full precision when averaging takes place.
  # use_int_samples = true

  ## Custom attributes from vCenter can be very useful for queries in order to slice the
  ## metrics along different dimension and for forming ad-hoc relationships. They are disabled
  ## by default, since they can add a considerable amount of tags to the resulting metrics. To
  ## enable, simply set custom_attribute_exlude to [] (empty set) and use custom_attribute_include
  ## to select the attributes you want to include.
  # custom_attribute_include = []
  # custom_attribute_exclude = ["*"] 

  ## Optional SSL Config
  # ssl_ca = "/path/to/cafile"
  # ssl_cert = "/path/to/certfile"
  # ssl_key = "/path/to/keyfile"
  ## Use SSL but skip chain & host verification
  # insecure_skip_verify = false
`

// SampleConfig returns a set of default configuration to be used as a boilerplate when setting up
// Telegraf.
func (v *VSphere) SampleConfig() string {
	return sampleConfig
}

// Description returns a short textual description of the plugin
func (v *VSphere) Description() string {
	return "Read metrics from VMware vCenter"
}

// Start is called from telegraf core when a plugin is started and allows it to
// perform initialization tasks.
func (v *VSphere) Start(acc telegraf.Accumulator) error {
	log.Println("D! [inputs.vsphere]: Starting plugin")
	ctx, cancel := context.WithCancel(context.Background())
	v.cancel = cancel

	// Create endpoints, one for each vCenter we're monitoring
	v.endpoints = make([]*Endpoint, len(v.Vcenters))
	for i, rawURL := range v.Vcenters {
		u, err := soap.ParseURL(rawURL)
		if err != nil {
			return err
		}
		ep, err := NewEndpoint(ctx, v, u)
		if err != nil {
			return err
		}
		v.endpoints[i] = ep
	}
	return nil
}

// Stop is called from telegraf core when a plugin is stopped and allows it to
// perform shutdown tasks.
func (v *VSphere) Stop() {
	log.Println("D! [inputs.vsphere]: Stopping plugin")
	v.cancel()

	// Wait for all endpoints to finish. No need to wait for
	// Gather() to finish here, since it Stop() will only be called
	// after the last Gather() has finished. We do, however, need to
	// wait for any discovery to complete by trying to grab the
	// "busy" mutex.
	for _, ep := range v.endpoints {
		log.Printf("D! [inputs.vsphere]: Waiting for endpoint %s to finish", ep.URL.Host)
		func() {
			ep.busy.Lock() // Wait until discovery is finished
			defer ep.busy.Unlock()
			ep.Close()
		}()
	}
}

// Gather is the main data collection function called by the Telegraf core. It performs all
// the data collection and writes all metrics into the Accumulator passed as an argument.
func (v *VSphere) Gather(acc telegraf.Accumulator) error {
	var wg sync.WaitGroup
	for _, ep := range v.endpoints {
		wg.Add(1)
		go func(endpoint *Endpoint) {
			defer wg.Done()
			err := endpoint.Collect(context.Background(), acc)
			if err == context.Canceled {

				// No need to signal errors if we were merely canceled.
				err = nil
			}
			if err != nil {
				acc.AddError(err)
			}
		}(ep)
	}

	wg.Wait()
	return nil
}

func init() {
	inputs.Add("vsphere", func() telegraf.Input {
		return &VSphere{
			Vcenters: []string{},

			DatacenterInstances:     false,
			DatacenterMetricInclude: nil,
			DatacenterMetricExclude: nil,
			DatacenterInclude:       []string{"/*"},
			ClusterInstances:        false,
			ClusterMetricInclude:    nil,
			ClusterMetricExclude:    nil,
			ClusterInclude:          []string{"/*/host/**"},
			HostInstances:           true,
			HostMetricInclude:       nil,
			HostMetricExclude:       nil,
			HostInclude:             []string{"/*/host/**"},
			VMInstances:             true,
			VMMetricInclude:         nil,
			VMMetricExclude:         nil,
			VMInclude:               []string{"/*/vm/**"},
			DatastoreInstances:      false,
			DatastoreMetricInclude:  nil,
			DatastoreMetricExclude:  nil,
			DatastoreInclude:        []string{"/*/datastore/**"},
			VSANMetricInclude:       nil,
			VSANMetricExclude:       nil,
			VSANMetricSkipVerify:    false,
			VSANClusterInclude:      []string{"/*/host/**"},
			Separator:               "_",
			CustomAttributeInclude:  []string{},
			CustomAttributeExclude:  []string{"*"},
			UseIntSamples:           true,
			IpAddresses:             []string{},

			MaxQueryObjects:         256,
			MaxQueryMetrics:         256,
			CollectConcurrency:      1,
			DiscoverConcurrency:     1,
			ForceDiscoverOnInit:     false,
			ObjectDiscoveryInterval: internal.Duration{Duration: time.Second * 300},
			Timeout:                 internal.Duration{Duration: time.Second * 60},
		}
	})
}<|MERGE_RESOLUTION|>--- conflicted
+++ resolved
@@ -182,17 +182,14 @@
   datacenter_metric_exclude = [ "*" ] ## Datacenters are not collected by default.
   # datacenter_instances = false ## false by default for Datastores only
 
-<<<<<<< HEAD
   ## VSAN
   vsan_metric_include = [] ## if omitted or empty, all metrics are collected
   vsan_metric_exclude = [ "*" ] ## vSAN are not collected by default.
   ## Whether to skip verifying vSAN metrics against the ones from GetSupportedEntityTypes API.
   vsan_metric_skip_verify = false ## false by default.
 
-  ## Plugin Settings
-=======
   ## Plugin Settings  
->>>>>>> 66d6b1f1
+
   ## separator character to use for measurement and field names (default: "_")
   # separator = "_"
 
