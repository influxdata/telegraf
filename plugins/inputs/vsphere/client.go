--- conflicted
+++ resolved
@@ -72,27 +72,6 @@
 			}
 		}
 
-<<<<<<< HEAD
-		// Execute a dummy call against the server to make sure the client is
-		// still functional. If not, try to log back in. If that doesn't work,
-		// we give up.
-		ctx1, cancel1 := context.WithTimeout(ctx, time.Duration(cf.parent.Timeout))
-		defer cancel1()
-		if _, err := methods.GetCurrentTime(ctx1, cf.client.Client); err != nil {
-			cf.parent.Log.Info("Client session seems to have time out. Reauthenticating!")
-			ctx2, cancel2 := context.WithTimeout(ctx, time.Duration(cf.parent.Timeout))
-			defer cancel2()
-			if err := cf.client.Client.SessionManager.Login(ctx2, url.UserPassword(cf.parent.Username, cf.parent.Password)); err != nil {
-				if !retrying {
-					// The client went stale. Probably because someone rebooted vCenter. Clear it to
-					// force us to create a fresh one. We only get one chance at this. If we fail a second time
-					// we will simply skip this collection round and hope things have stabilized for the next one.
-					retrying = true
-					cf.client = nil
-					continue
-				}
-				return nil, fmt.Errorf("renewing authentication failed: %s", err.Error())
-=======
 		err := cf.testClient(ctx)
 		if err != nil {
 			if !retrying {
@@ -102,7 +81,6 @@
 				retrying = true
 				cf.client = nil
 				continue
->>>>>>> 939a9ddb
 			}
 			return nil, err
 		}
