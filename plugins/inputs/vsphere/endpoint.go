--- conflicted
+++ resolved
@@ -31,13 +31,9 @@
 
 const metricLookback = 3 // Number of time periods to look back at for non-realtime metrics
 
-<<<<<<< HEAD
 const rtMetricLookback = 3 // Number of time periods to look back at for realtime metrics
 
 const maxSampleConst = 10 // Absolute maximum number of samples regardless of period
-=======
-const maxSampleConst = 10 // Absolute maximim number of samples regardless of period
->>>>>>> 9b9a8496
 
 const maxMetadataSamples = 100 // Number of resources to sample for metric metadata
 
@@ -305,25 +301,8 @@
 	}
 
 	if e.Parent.ObjectDiscoveryInterval.Duration > 0 {
-<<<<<<< HEAD
-
-		// Run an initial discovery. If force_discovery_on_init isn't set, we kick it off as a
-		// goroutine without waiting for it. This will probably cause us to report an empty
-		// dataset on the first collection, but it solves the issue of the first collection timing out.
-		if e.Parent.ForceDiscoverOnInit {
-			e.log.Debug("Running initial discovery and waiting for it to finish")
-			e.initalDiscovery(ctx)
-		} else {
-			// Otherwise, just run it in the background. We'll probably have an incomplete first metric
-			// collection this way.
-			go func() {
-				e.initalDiscovery(ctx)
-			}()
-		}
-=======
 		e.Parent.Log.Debug("Running initial discovery")
 		e.initalDiscovery(ctx)
->>>>>>> 9b9a8496
 	}
 	e.initialized = true
 	return nil
@@ -373,34 +352,6 @@
 	path := make([]string, 0)
 	returnVal := ""
 	here := r
-<<<<<<< HEAD
-	for {
-		if name, ok := cache[here.Reference().String()]; ok {
-			// Populate cache for the entire chain of objects leading here.
-			returnVal = name
-			break
-		}
-		path = append(path, here.Reference().String())
-		o := object.NewCommon(client.Client.Client, r)
-		var result mo.ManagedEntity
-		ctx1, cancel1 := context.WithTimeout(ctx, e.Parent.Timeout.Duration)
-		defer cancel1()
-		err := o.Properties(ctx1, here, []string{"parent", "name"}, &result)
-		if err != nil {
-			e.log.Warnf("Error while resolving parent. Assuming no parent exists. Error: %s", err.Error())
-			break
-		}
-		if result.Reference().Type == "Datacenter" {
-			// Populate cache for the entire chain of objects leading here.
-			returnVal = result.Name
-			break
-		}
-		if result.Parent == nil {
-			e.log.Debugf("No parent found for %s (ascending from %s)", here.Reference(), r.Reference())
-			break
-		}
-		here = result.Parent.Reference()
-=======
 	done := false
 	for !done {
 		done = func() bool {
@@ -431,7 +382,6 @@
 			here = result.Parent.Reference()
 			return false
 		}()
->>>>>>> 9b9a8496
 	}
 	for _, s := range path {
 		cache[s] = returnVal
@@ -466,26 +416,14 @@
 	// Populate resource objects, and endpoint instance info.
 	newObjects := make(map[string]objectMap)
 	for k, res := range e.resourceKinds {
-<<<<<<< HEAD
 		e.log.Debugf("Discovering resources for %s", res.name)
 		// Need to do this for all resource types even if they are not enabled
 		if res.enabled || k != "vm" {
 			rf := ResourceFilter{
 				finder:  &Finder{client},
 				resType: res.vcName,
-				paths:   res.paths}
-=======
-		err := func() error {
-			e.Parent.Log.Debugf("Discovering resources for %s", res.name)
-			// Need to do this for all resource types even if they are not enabled
-			if res.enabled || k != "vm" {
-				rf := ResourceFilter{
-					finder:       &Finder{client},
-					resType:      res.vcName,
-					paths:        res.paths,
-					excludePaths: res.excludePaths,
-				}
->>>>>>> 9b9a8496
+				paths:   res.paths,
+				xcludePaths: res.excludePaths}
 
 				ctx1, cancel1 := context.WithTimeout(ctx, e.Parent.Timeout.Duration)
 				defer cancel1()
@@ -504,22 +442,12 @@
 					}
 				}
 
-<<<<<<< HEAD
 			// No need to collect metric metadata if resource type is not enabled
 			if res.enabled {
 				if res.simple {
 					e.simpleMetadataSelect(ctx, client, res)
 				} else {
 					e.complexMetadataSelect(ctx, res, objects)
-=======
-				// No need to collect metric metadata if resource type is not enabled
-				if res.enabled {
-					if res.simple {
-						e.simpleMetadataSelect(ctx, client, res)
-					} else {
-						e.complexMetadataSelect(ctx, res, objects, metricNames)
-					}
->>>>>>> 9b9a8496
 				}
 				newObjects[k] = objects
 
@@ -712,7 +640,6 @@
 					cache[r.Parent.Value] = p
 				}
 			}
-<<<<<<< HEAD
 			o := object.NewFolder(client.Client.Client, *r.Parent)
 			var folder mo.Folder
 			ctx3, cancel3 := context.WithTimeout(ctx, e.Parent.Timeout.Duration)
@@ -725,13 +652,6 @@
 				pp := folder.Parent.Reference()
 				p = &pp
 				cache[r.Parent.Value] = p
-=======
-			m[r.ExtensibleManagedObject.Reference().Value] = &objectRef{
-				name:         r.Name,
-				ref:          r.ExtensibleManagedObject.Reference(),
-				parentRef:    p,
-				customValues: e.loadCustomAttributes(&r.ManagedEntity),
->>>>>>> 9b9a8496
 			}
 			return nil
 		}()
@@ -821,7 +741,6 @@
 			guest = cleanGuestID(r.Config.GuestId)
 			uuid = r.Config.Uuid
 		}
-<<<<<<< HEAD
 		cvs := make(map[string]string)
 		if e.customAttrEnabled {
 			for _, cv := range r.Summary.CustomValue {
@@ -840,9 +759,6 @@
 			}
 		}
 		m[r.ExtensibleManagedObject.Reference().Value] = objectRef{
-=======
-		m[r.ExtensibleManagedObject.Reference().Value] = &objectRef{
->>>>>>> 9b9a8496
 			name:         r.Name,
 			ref:          r.ExtensibleManagedObject.Reference(),
 			parentRef:    r.Runtime.Host,
@@ -962,11 +878,7 @@
 	})
 }
 
-<<<<<<< HEAD
 func (e *Endpoint) chunkify(ctx context.Context, res *resourceKind, now time.Time, latest time.Time, acc telegraf.Accumulator, job queryJob) {
-=======
-func (e *Endpoint) chunkify(ctx context.Context, res *resourceKind, now time.Time, latest time.Time, job func([]types.PerfQuerySpec)) {
->>>>>>> 9b9a8496
 	te := NewThrottledExecutor(e.Parent.CollectConcurrency)
 	maxMetrics := e.Parent.MaxQueryMetrics
 	if maxMetrics < 1 {
@@ -979,7 +891,6 @@
 	if res.name == "cluster" && maxMetrics > 10 {
 		maxMetrics = 10
 	}
-<<<<<<< HEAD
 
 	pqs := make(queryChunk, 0, e.Parent.MaxQueryObjects)
 
@@ -994,30 +905,6 @@
 				continue
 			}
 			start, ok := e.hwMarks.Get(object.ref.Value, metricName)
-=======
-	pqs := make([]types.PerfQuerySpec, 0, e.Parent.MaxQueryObjects)
-	metrics := 0
-	total := 0
-	nRes := 0
-	for _, resource := range res.objects {
-		mr := len(res.metrics)
-		for mr > 0 {
-			mc := mr
-			headroom := maxMetrics - metrics
-			if !res.realTime && mc > headroom { // Metric query limit only applies to non-realtime metrics
-				mc = headroom
-			}
-			fm := len(res.metrics) - mr
-			pq := types.PerfQuerySpec{
-				Entity:     resource.ref,
-				MaxSample:  maxSampleConst,
-				MetricId:   res.metrics[fm : fm+mc],
-				IntervalId: res.sampling,
-				Format:     "normal",
-			}
-
-			start, ok := e.hwMarks.Get(resource.ref.Value)
->>>>>>> 9b9a8496
 			if !ok {
 				start = latest.Add(time.Duration(-res.sampling) * time.Second * (metricLookback - 1))
 			}
@@ -1132,16 +1019,10 @@
 	latestSample := time.Time{}
 
 	// Divide workload into chunks and process them concurrently
-<<<<<<< HEAD
 	e.chunkify(ctx, res, now, latest, acc,
 		func(chunk queryChunk) {
 			n, localLatest, err := e.collectChunk(ctx, chunk, res, acc, now, estInterval)
 			e.log.Debugf("CollectChunk for %s returned %d metrics", resourceType, n)
-=======
-	e.chunkify(ctx, res, now, latest,
-		func(chunk []types.PerfQuerySpec) {
-			n, localLatest, err := e.collectChunk(ctx, chunk, res, acc, estInterval)
->>>>>>> 9b9a8496
 			if err != nil {
 				acc.AddError(errors.New("while collecting " + res.name + ": " + err.Error()))
 				return
@@ -1202,13 +1083,8 @@
 	return rInfo, rValues
 }
 
-<<<<<<< HEAD
 func (e *Endpoint) collectChunk(ctx context.Context, pqs queryChunk, res *resourceKind, acc telegraf.Accumulator, now time.Time, interval time.Duration) (int, time.Time, error) {
 	e.log.Debugf("Query for %s has %d QuerySpecs", res.name, len(pqs))
-=======
-func (e *Endpoint) collectChunk(ctx context.Context, pqs []types.PerfQuerySpec, res *resourceKind, acc telegraf.Accumulator, interval time.Duration) (int, time.Time, error) {
-	e.Parent.Log.Debugf("Query for %s has %d QuerySpecs", res.name, len(pqs))
->>>>>>> 9b9a8496
 	latestSample := time.Time{}
 	count := 0
 	resourceType := res.name
