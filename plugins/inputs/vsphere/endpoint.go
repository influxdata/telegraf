--- conflicted
+++ resolved
@@ -38,11 +38,7 @@
 type Endpoint struct {
 	Parent          *VSphere
 	URL             *url.URL
-<<<<<<< HEAD
-	resourceKinds   map[string]resourceKind
-=======
 	resourceKinds   map[string]*resourceKind
->>>>>>> 2f2ababb
 	hwMarks         *TSCache
 	lun2ds          map[string]string
 	discoveryTicker *time.Ticker
@@ -62,7 +58,6 @@
 	sampling         int32
 	objects          objectMap
 	filters          filter.Filter
-<<<<<<< HEAD
 	paths            []string
 	collectInstances bool
 	getObjects       func(context.Context, *Endpoint, *ResourceFilter) (objectMap, error)
@@ -70,14 +65,6 @@
 	simple           bool
 	metrics          performance.MetricList
 	parent           string
-=======
-	include          []string
-	simple           bool
-	metrics          performance.MetricList
-	collectInstances bool
-	parent           string
-	getObjects       func(context.Context, *Client, *Endpoint, *view.ContainerView) (objectMap, error)
->>>>>>> 2f2ababb
 	latestSample     time.Time
 	lastColl         time.Time
 }
@@ -132,10 +119,7 @@
 			sampling:         300,
 			objects:          make(objectMap),
 			filters:          newFilterOrPanic(parent.DatacenterMetricInclude, parent.DatacenterMetricExclude),
-<<<<<<< HEAD
 			paths:            parent.DatacenterInclude,
-=======
->>>>>>> 2f2ababb
 			simple:           isSimple(parent.DatacenterMetricInclude, parent.DatacenterMetricExclude),
 			include:          parent.DatacenterMetricInclude,
 			collectInstances: parent.DatacenterInstances,
@@ -152,10 +136,7 @@
 			sampling:         300,
 			objects:          make(objectMap),
 			filters:          newFilterOrPanic(parent.ClusterMetricInclude, parent.ClusterMetricExclude),
-<<<<<<< HEAD
 			paths:            parent.ClusterInclude,
-=======
->>>>>>> 2f2ababb
 			simple:           isSimple(parent.ClusterMetricInclude, parent.ClusterMetricExclude),
 			include:          parent.ClusterMetricInclude,
 			collectInstances: parent.ClusterInstances,
@@ -172,10 +153,7 @@
 			sampling:         20,
 			objects:          make(objectMap),
 			filters:          newFilterOrPanic(parent.HostMetricInclude, parent.HostMetricExclude),
-<<<<<<< HEAD
 			paths:            parent.HostInclude,
-=======
->>>>>>> 2f2ababb
 			simple:           isSimple(parent.HostMetricInclude, parent.HostMetricExclude),
 			include:          parent.HostMetricInclude,
 			collectInstances: parent.HostInstances,
@@ -192,10 +170,7 @@
 			sampling:         20,
 			objects:          make(objectMap),
 			filters:          newFilterOrPanic(parent.VMMetricInclude, parent.VMMetricExclude),
-<<<<<<< HEAD
 			paths:            parent.VMInclude,
-=======
->>>>>>> 2f2ababb
 			simple:           isSimple(parent.VMMetricInclude, parent.VMMetricExclude),
 			include:          parent.VMMetricInclude,
 			collectInstances: parent.VMInstances,
@@ -211,10 +186,7 @@
 			sampling:         300,
 			objects:          make(objectMap),
 			filters:          newFilterOrPanic(parent.DatastoreMetricInclude, parent.DatastoreMetricExclude),
-<<<<<<< HEAD
 			paths:            parent.DatastoreInclude,
-=======
->>>>>>> 2f2ababb
 			simple:           isSimple(parent.DatastoreMetricInclude, parent.DatastoreMetricExclude),
 			include:          parent.DatastoreMetricInclude,
 			collectInstances: parent.DatastoreInstances,
@@ -300,10 +272,6 @@
 			// Otherwise, just run it in the background. We'll probably have an incomplete first metric
 			// collection this way.
 			go func() {
-<<<<<<< HEAD
-				defer HandlePanic()
-=======
->>>>>>> 2f2ababb
 				e.initalDiscovery(ctx)
 			}()
 		}
@@ -400,11 +368,7 @@
 		return err
 	}
 
-<<<<<<< HEAD
 	log.Printf("D! [inputs.vsphere]: Discover new objects for %s", e.URL.Host)
-=======
-	log.Printf("D! [input.vsphere]: Discover new objects for %s", e.URL.Host)
->>>>>>> 2f2ababb
 	resourceKinds := make(map[string]resourceKind)
 	dcNameCache := make(map[string]string)
 
@@ -416,7 +380,6 @@
 		log.Printf("D! [inputs.vsphere] Discovering resources for %s", res.name)
 		// Need to do this for all resource types even if they are not enabled
 		if res.enabled || k != "vm" {
-<<<<<<< HEAD
 			rf := ResourceFilter{
 				finder:  &Finder{client},
 				resType: res.vcName,
@@ -425,9 +388,6 @@
 			ctx1, cancel1 := context.WithTimeout(ctx, e.Parent.Timeout.Duration)
 			defer cancel1()
 			objects, err := res.getObjects(ctx1, e, &rf)
-=======
-			objects, err := res.getObjects(ctx, client, e, client.Root)
->>>>>>> 2f2ababb
 			if err != nil {
 				return err
 			}
@@ -445,22 +405,12 @@
 			// No need to collect metric metadata if resource type is not enabled
 			if res.enabled {
 				if res.simple {
-<<<<<<< HEAD
-					e.simpleMetadataSelect(ctx, client, &res)
-				} else {
-					e.complexMetadataSelect(ctx, &res, objects, metricNames)
-				}
-			}
-			res.objects = objects
-			resourceKinds[k] = res
-=======
 					e.simpleMetadataSelect(ctx, client, res)
 				} else {
 					e.complexMetadataSelect(ctx, res, objects, metricNames)
 				}
 			}
 			newObjects[k] = objects
->>>>>>> 2f2ababb
 
 			SendInternalCounterWithTags("discovered_objects", e.URL.Host, map[string]string{"type": res.name}, int64(len(objects)))
 			numRes += int64(len(objects))
@@ -482,13 +432,9 @@
 	e.collectMux.Lock()
 	defer e.collectMux.Unlock()
 
-<<<<<<< HEAD
-	e.resourceKinds = resourceKinds
-=======
 	for k, v := range newObjects {
 		e.resourceKinds[k].objects = v
 	}
->>>>>>> 2f2ababb
 	e.lun2ds = l2d
 
 	sw.Stop()
@@ -497,17 +443,10 @@
 }
 
 func (e *Endpoint) simpleMetadataSelect(ctx context.Context, client *Client, res *resourceKind) {
-<<<<<<< HEAD
 	log.Printf("D! [inputs.vsphere] Using fast metric metadata selection for %s", res.name)
 	m, err := client.CounterInfoByName(ctx)
 	if err != nil {
 		log.Printf("E! [inputs.vsphere]: Error while getting metric metadata. Discovery will be incomplete. Error: %s", err)
-=======
-	log.Printf("D! [input.vsphere] Using fast metric metadata selection for %s", res.name)
-	m, err := client.CounterInfoByName(ctx)
-	if err != nil {
-		log.Printf("E! [input.vsphere]: Error while getting metric metadata. Discovery will be incomplete. Error: %s", err)
->>>>>>> 2f2ababb
 		return
 	}
 	res.metrics = make(performance.MetricList, 0, len(res.include))
@@ -523,11 +462,7 @@
 			}
 			res.metrics = append(res.metrics, cnt)
 		} else {
-<<<<<<< HEAD
 			log.Printf("W! [inputs.vsphere] Metric name %s is unknown. Will not be collected", s)
-=======
-			log.Printf("W! [input.vsphere] Metric name %s is unknown. Will not be collected", s)
->>>>>>> 2f2ababb
 		}
 	}
 }
@@ -560,11 +495,7 @@
 			te.Run(ctx, func() {
 				metrics, err := e.getMetadata(ctx, obj, res.sampling)
 				if err != nil {
-<<<<<<< HEAD
 					log.Printf("E! [inputs.vsphere]: Error while getting metric metadata. Discovery will be incomplete. Error: %s", err)
-=======
-					log.Printf("E! [input.vsphere]: Error while getting metric metadata. Discovery will be incomplete. Error: %s", err)
->>>>>>> 2f2ababb
 				}
 				mMap := make(map[string]types.PerfMetricId)
 				for _, m := range metrics {
@@ -577,11 +508,7 @@
 						mMap[strconv.Itoa(int(m.CounterId))+"|"+m.Instance] = m
 					}
 				}
-<<<<<<< HEAD
 				log.Printf("D! [inputs.vsphere] Found %d metrics for %s", len(mMap), obj.name)
-=======
-				log.Printf("D! [input.vsphere] Found %d metrics for %s", len(mMap), obj.name)
->>>>>>> 2f2ababb
 				instInfoMux.Lock()
 				defer instInfoMux.Unlock()
 				if len(mMap) > len(res.metrics) {
@@ -598,17 +525,11 @@
 	te.Wait()
 }
 
-<<<<<<< HEAD
 func getDatacenters(ctx context.Context, e *Endpoint, filter *ResourceFilter) (objectMap, error) {
 	var resources []mo.Datacenter
 	ctx1, cancel1 := context.WithTimeout(ctx, e.Parent.Timeout.Duration)
 	defer cancel1()
 	err := filter.FindAll(ctx1, &resources)
-=======
-func getDatacenters(ctx context.Context, client *Client, e *Endpoint, root *view.ContainerView) (objectMap, error) {
-	var resources []mo.Datacenter
-	err := client.ListResources(ctx, root, []string{"Datacenter"}, []string{"name", "parent"}, &resources)
->>>>>>> 2f2ababb
 	if err != nil {
 		return nil, err
 	}
@@ -620,17 +541,11 @@
 	return m, nil
 }
 
-<<<<<<< HEAD
 func getClusters(ctx context.Context, e *Endpoint, filter *ResourceFilter) (objectMap, error) {
 	var resources []mo.ClusterComputeResource
 	ctx1, cancel1 := context.WithTimeout(ctx, e.Parent.Timeout.Duration)
 	defer cancel1()
 	err := filter.FindAll(ctx1, &resources)
-=======
-func getClusters(ctx context.Context, client *Client, e *Endpoint, root *view.ContainerView) (objectMap, error) {
-	var resources []mo.ClusterComputeResource
-	err := client.ListResources(ctx, root, []string{"ClusterComputeResource"}, []string{"name", "parent"}, &resources)
->>>>>>> 2f2ababb
 	if err != nil {
 		return nil, err
 	}
@@ -666,15 +581,9 @@
 	return m, nil
 }
 
-<<<<<<< HEAD
 func getHosts(ctx context.Context, e *Endpoint, filter *ResourceFilter) (objectMap, error) {
 	var resources []mo.HostSystem
 	err := filter.FindAll(ctx, &resources)
-=======
-func getHosts(ctx context.Context, client *Client, e *Endpoint, root *view.ContainerView) (objectMap, error) {
-	var resources []mo.HostSystem
-	err := client.ListResources(ctx, root, []string{"HostSystem"}, []string{"name", "parent"}, &resources)
->>>>>>> 2f2ababb
 	if err != nil {
 		return nil, err
 	}
@@ -686,17 +595,11 @@
 	return m, nil
 }
 
-<<<<<<< HEAD
 func getVMs(ctx context.Context, e *Endpoint, filter *ResourceFilter) (objectMap, error) {
 	var resources []mo.VirtualMachine
 	ctx1, cancel1 := context.WithTimeout(ctx, e.Parent.Timeout.Duration)
 	defer cancel1()
 	err := filter.FindAll(ctx1, &resources)
-=======
-func getVMs(ctx context.Context, client *Client, e *Endpoint, root *view.ContainerView) (objectMap, error) {
-	var resources []mo.VirtualMachine
-	err := client.ListResources(ctx, root, []string{"VirtualMachine"}, []string{"name", "runtime.host", "runtime.powerState", "config.guestId", "config.uuid"}, &resources)
->>>>>>> 2f2ababb
 	if err != nil {
 		return nil, err
 	}
@@ -719,17 +622,11 @@
 	return m, nil
 }
 
-<<<<<<< HEAD
 func getDatastores(ctx context.Context, e *Endpoint, filter *ResourceFilter) (objectMap, error) {
 	var resources []mo.Datastore
 	ctx1, cancel1 := context.WithTimeout(ctx, e.Parent.Timeout.Duration)
 	defer cancel1()
 	err := filter.FindAll(ctx1, &resources)
-=======
-func getDatastores(ctx context.Context, client *Client, e *Endpoint, root *view.ContainerView) (objectMap, error) {
-	var resources []mo.Datastore
-	err := client.ListResources(ctx, root, []string{"Datastore"}, []string{"name", "parent", "info"}, &resources)
->>>>>>> 2f2ababb
 	if err != nil {
 		return nil, err
 	}
@@ -782,10 +679,6 @@
 		if res.enabled {
 			wg.Add(1)
 			go func(k string) {
-<<<<<<< HEAD
-				defer HandlePanic()
-=======
->>>>>>> 2f2ababb
 				defer wg.Done()
 				err := e.collectResource(ctx, k, acc)
 				if err != nil {
@@ -850,7 +743,6 @@
 			pq.StartTime = &start
 			pq.EndTime = &now
 
-<<<<<<< HEAD
 			// Make sure endtime is always after start time. We may occasionally see samples from the future
 			// returned from vCenter. This is presumably due to time drift between vCenter and EXSi nodes.
 			if pq.StartTime.After(*pq.EndTime) {
@@ -859,8 +751,6 @@
 				pq.EndTime = &end
 			}
 
-=======
->>>>>>> 2f2ababb
 			pqs = append(pqs, pq)
 			mr -= mc
 			metrics += mc
@@ -870,11 +760,7 @@
 			// 2) We are at the last resource and have no more data to process.
 			// 3) The query contains more than 100,000 individual metrics
 			if mr > 0 || nRes >= e.Parent.MaxQueryObjects || len(pqs) > 100000 {
-<<<<<<< HEAD
 				log.Printf("D! [inputs.vsphere]: Queueing query: %d objects, %d metrics (%d remaining) of type %s for %s. Processed objects: %d. Total objects %d",
-=======
-				log.Printf("D! [input.vsphere]: Queueing query: %d objects, %d metrics (%d remaining) of type %s for %s. Processed objects: %d. Total objects %d",
->>>>>>> 2f2ababb
 					len(pqs), metrics, mr, res.name, e.URL.Host, total+1, len(res.objects))
 
 				// Don't send work items if the context has been cancelled.
@@ -895,11 +781,7 @@
 	// Handle final partially filled chunk
 	if len(pqs) > 0 {
 		// Run collection job
-<<<<<<< HEAD
 		log.Printf("D! [inputs.vsphere]: Queuing query: %d objects, %d metrics (0 remaining) of type %s for %s. Total objects %d (final chunk)",
-=======
-		log.Printf("D! [input.vsphere]: Queuing query: %d objects, %d metrics (0 remaining) of type %s for %s. Total objects %d (final chunk)",
->>>>>>> 2f2ababb
 			len(pqs), metrics, res.name, e.URL.Host, len(res.objects))
 		submitChunkJob(ctx, te, job, pqs)
 	}
@@ -952,23 +834,11 @@
 
 	var tsMux sync.Mutex
 	latestSample := time.Time{}
-<<<<<<< HEAD
-
-	// Divide workload into chunks and process them concurrently
-	e.chunkify(ctx, &res, now, latest, acc,
-		func(chunk []types.PerfQuerySpec) {
-
-			// Handle panics gracefully
-			defer HandlePanicWithAcc(acc)
-
-			n, localLatest, err := e.collectChunk(ctx, chunk, &res, acc, now, estInterval)
-=======
 
 	// Divide workload into chunks and process them concurrently
 	e.chunkify(ctx, res, now, latest, acc,
 		func(chunk []types.PerfQuerySpec) {
 			n, localLatest, err := e.collectChunk(ctx, chunk, res, acc, now, estInterval)
->>>>>>> 2f2ababb
 			log.Printf("D! [inputs.vsphere] CollectChunk for %s returned %d metrics", resourceType, n)
 			if err != nil {
 				acc.AddError(errors.New("While collecting " + res.name + ": " + err.Error()))
@@ -1087,19 +957,11 @@
 				if idx >= len(alignedValues) {
 					log.Printf("D! [inputs.vsphere] len(SampleInfo)>len(Value) %d > %d", len(alignedInfo), len(alignedValues))
 					break
-<<<<<<< HEAD
 				}
 				ts := sample.Timestamp
 				if ts.After(latestSample) {
 					latestSample = ts
 				}
-=======
-				}
-				ts := sample.Timestamp
-				if ts.After(latestSample) {
-					latestSample = ts
-				}
->>>>>>> 2f2ababb
 				nValues++
 
 				// Organize the metrics into a bucket per measurement.
