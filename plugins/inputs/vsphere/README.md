# VMware vSphere Input Plugin

The VMware vSphere plugin uses the vSphere API to gather metrics from multiple vCenter servers.

* Clusters
* Hosts
* Resource Pools
* VMs
* Datastores

## Supported versions of vSphere

This plugin supports vSphere version 6.5, 6.7 and 7.0. It may work with versions 5.1, 5.5 and 6.0, but neither are officially supported.

Compatibility information was found [here](https://github.com/vmware/govmomi/tree/v0.26.0#compatibility)

## Configuration

NOTE: To disable collection of a specific resource type, simply exclude all metrics using the XX_metric_exclude.
For example, to disable collection of VMs, add this:

```toml
vm_metric_exclude = [ "*" ]
```

```toml
# Read metrics from one or many vCenters
[[inputs.vsphere]]
    ## List of vCenter URLs to be monitored. These three lines must be uncommented
  ## and edited for the plugin to work.
  vcenters = [ "https://vcenter.local/sdk" ]
  username = "user@corp.local"
  password = "secret"

  ## VMs
  ## Typical VM metrics (if omitted or empty, all metrics are collected)
  # vm_include = [ "/*/vm/**"] # Inventory path to VMs to collect (by default all are collected)
  # vm_exclude = [] # Inventory paths to exclude
  vm_metric_include = [
    "cpu.demand.average",
    "cpu.idle.summation",
    "cpu.latency.average",
    "cpu.readiness.average",
    "cpu.ready.summation",
    "cpu.run.summation",
    "cpu.usagemhz.average",
    "cpu.used.summation",
    "cpu.wait.summation",
    "mem.active.average",
    "mem.granted.average",
    "mem.latency.average",
    "mem.swapin.average",
    "mem.swapinRate.average",
    "mem.swapout.average",
    "mem.swapoutRate.average",
    "mem.usage.average",
    "mem.vmmemctl.average",
    "net.bytesRx.average",
    "net.bytesTx.average",
    "net.droppedRx.summation",
    "net.droppedTx.summation",
    "net.usage.average",
    "power.power.average",
    "virtualDisk.numberReadAveraged.average",
    "virtualDisk.numberWriteAveraged.average",
    "virtualDisk.read.average",
    "virtualDisk.readOIO.latest",
    "virtualDisk.throughput.usage.average",
    "virtualDisk.totalReadLatency.average",
    "virtualDisk.totalWriteLatency.average",
    "virtualDisk.write.average",
    "virtualDisk.writeOIO.latest",
    "sys.uptime.latest",
  ]
  # vm_metric_exclude = [] ## Nothing is excluded by default
  # vm_instances = true ## true by default

  ## Hosts
  ## Typical host metrics (if omitted or empty, all metrics are collected)
  # host_include = [ "/*/host/**"] # Inventory path to hosts to collect (by default all are collected)
  # host_exclude [] # Inventory paths to exclude
  host_metric_include = [
    "cpu.coreUtilization.average",
    "cpu.costop.summation",
    "cpu.demand.average",
    "cpu.idle.summation",
    "cpu.latency.average",
    "cpu.readiness.average",
    "cpu.ready.summation",
    "cpu.swapwait.summation",
    "cpu.usage.average",
    "cpu.usagemhz.average",
    "cpu.used.summation",
    "cpu.utilization.average",
    "cpu.wait.summation",
    "disk.deviceReadLatency.average",
    "disk.deviceWriteLatency.average",
    "disk.kernelReadLatency.average",
    "disk.kernelWriteLatency.average",
    "disk.numberReadAveraged.average",
    "disk.numberWriteAveraged.average",
    "disk.read.average",
    "disk.totalReadLatency.average",
    "disk.totalWriteLatency.average",
    "disk.write.average",
    "mem.active.average",
    "mem.latency.average",
    "mem.state.latest",
    "mem.swapin.average",
    "mem.swapinRate.average",
    "mem.swapout.average",
    "mem.swapoutRate.average",
    "mem.totalCapacity.average",
    "mem.usage.average",
    "mem.vmmemctl.average",
    "net.bytesRx.average",
    "net.bytesTx.average",
    "net.droppedRx.summation",
    "net.droppedTx.summation",
    "net.errorsRx.summation",
    "net.errorsTx.summation",
    "net.usage.average",
    "power.power.average",
    "storageAdapter.numberReadAveraged.average",
    "storageAdapter.numberWriteAveraged.average",
    "storageAdapter.read.average",
    "storageAdapter.write.average",
    "sys.uptime.latest",
  ]
    ## Collect IP addresses? Valid values are "ipv4" and "ipv6"
  # ip_addresses = ["ipv6", "ipv4" ]

  # host_metric_exclude = [] ## Nothing excluded by default
  # host_instances = true ## true by default


  ## Clusters
  # cluster_include = [ "/*/host/**"] # Inventory path to clusters to collect (by default all are collected)
  # cluster_exclude = [] # Inventory paths to exclude
  # cluster_metric_include = [] ## if omitted or empty, all metrics are collected
  # cluster_metric_exclude = [] ## Nothing excluded by default
  # cluster_instances = false ## false by default

  ## Resource Pools
  # datastore_include = [ "/*/host/**"] # Inventory path to datastores to collect (by default all are collected)
  # datastore_exclude = [] # Inventory paths to exclude
  # datastore_metric_include = [] ## if omitted or empty, all metrics are collected
  # datastore_metric_exclude = [] ## Nothing excluded by default
  # datastore_instances = false ## false by default

    ## Datastores
  # datastore_include = [ "/*/datastore/**"] # Inventory path to datastores to collect (by default all are collected)
  # datastore_exclude = [] # Inventory paths to exclude
  # datastore_metric_include = [] ## if omitted or empty, all metrics are collected
  # datastore_metric_exclude = [] ## Nothing excluded by default
  # datastore_instances = false ## false by default

  ## Datacenters
  # datacenter_include = [ "/*/host/**"] # Inventory path to clusters to collect (by default all are collected)
  # datacenter_exclude = [] # Inventory paths to exclude
  datacenter_metric_include = [] ## if omitted or empty, all metrics are collected
  datacenter_metric_exclude = [ "*" ] ## Datacenters are not collected by default.
  # datacenter_instances = false ## false by default

  ## Plugin Settings
  ## separator character to use for measurement and field names (default: "_")
  # separator = "_"

  ## number of objects to retrieve per query for realtime resources (vms and hosts)
  ## set to 64 for vCenter 5.5 and 6.0 (default: 256)
  # max_query_objects = 256

  ## number of metrics to retrieve per query for non-realtime resources (clusters and datastores)
  ## set to 64 for vCenter 5.5 and 6.0 (default: 256)
  # max_query_metrics = 256

  ## number of go routines to use for collection and discovery of objects and metrics
  # collect_concurrency = 1
  # discover_concurrency = 1

  ## the interval before (re)discovering objects subject to metrics collection (default: 300s)
  # object_discovery_interval = "300s"

  ## timeout applies to any of the api request made to vcenter
  # timeout = "60s"

  ## When set to true, all samples are sent as integers. This makes the output
  ## data types backwards compatible with Telegraf 1.9 or lower. Normally all
  ## samples from vCenter, with the exception of percentages, are integer
  ## values, but under some conditions, some averaging takes place internally in
  ## the plugin. Setting this flag to "false" will send values as floats to
  ## preserve the full precision when averaging takes place.
  # use_int_samples = true

  ## The number of vSphere 5 minute metric collection cycles to look back for non-realtime metrics. In 
  ## some versions (6.7, 7.0 and possible more), certain metrics, such as cluster metrics, may be reported
  ## with a significant delay (>30min). If this happens, try increasing this number. Please note that increasing
  ## it too much may cause performance issues.
  # metric_lookback = 3

  ## Custom attributes from vCenter can be very useful for queries in order to slice the
  ## metrics along different dimension and for forming ad-hoc relationships. They are disabled
  ## by default, since they can add a considerable amount of tags to the resulting metrics. To
  ## enable, simply set custom_attribute_exclude to [] (empty set) and use custom_attribute_include
  ## to select the attributes you want to include.
  ## By default, since they can add a considerable amount of tags to the resulting metrics. To
  ## enable, simply set custom_attribute_exclude to [] (empty set) and use custom_attribute_include
  ## to select the attributes you want to include.
  # custom_attribute_include = []
  # custom_attribute_exclude = ["*"]

  ## Optional SSL Config
  # ssl_ca = "/path/to/cafile"
  # ssl_cert = "/path/to/certfile"
  # ssl_key = "/path/to/keyfile"
  ## Use SSL but skip chain & host verification
  # insecure_skip_verify = false
```

### Objects and Metrics Per Query

By default, in vCenter's configuration a limit is set to the number of entities that are included in a performance chart query. Default settings for vCenter 6.5 and above is 256. Prior versions of vCenter have this set to 64.
A vCenter administrator can change this setting, see this [VMware KB article](https://kb.vmware.com/s/article/2107096) for more information.

Any modification should be reflected in this plugin by modifying the parameter `max_query_objects`

```toml
  ## number of objects to retrieve per query for realtime resources (vms and hosts)
  ## set to 64 for vCenter 5.5 and 6.0 (default: 256)
  # max_query_objects = 256
```

### Collection and Discovery concurrency

On large vCenter setups it may be prudent to have multiple concurrent go routines collect performance metrics
in order to avoid potential errors for time elapsed during a collection cycle. This should never be greater than 8,
though the default of 1 (no concurrency) should be sufficient for most configurations.

For setting up concurrency, modify `collect_concurrency` and `discover_concurrency` parameters.

```toml
  ## number of go routines to use for collection and discovery of objects and metrics
  # collect_concurrency = 1
  # discover_concurrency = 1
```

### Inventory Paths

Resources to be monitored can be selected using Inventory Paths. This treats the vSphere inventory as a tree structure similar
to a file system. A vSphere inventory has a structure similar to this:

```bash
<root>
+-DC0 # Virtual datacenter
   +-datastore # Datastore folder (created by system)
   | +-Datastore1
   +-host # Host folder (created by system)
   | +-Cluster1
   | | +-Host1
   | | | +-VM1
   | | | +-VM2
   | | | +-hadoop1
   | | +-ResourcePool1
   | | | +-VM3
   | | | +-VM4
   | +-Host2 # Dummy cluster created for non-clustered host
   | | +-Host2
   | | | +-VM5
   | | | +-VM6
   +-vm # VM folder (created by system)
   | +-VM1
   | +-VM2
   | +-Folder1
   | | +-hadoop1
   | | +-NestedFolder1
   | | | +-VM3
   | | | +-VM4
```

#### Using Inventory Paths

Using familiar UNIX-style paths, one could select e.g. VM2 with the path ```/DC0/vm/VM2```.

Often, we want to select a group of resource, such as all the VMs in a folder. We could use the path ```/DC0/vm/Folder1/*``` for that.

Another possibility is to select objects using a partial name, such as ```/DC0/vm/Folder1/hadoop*``` yielding all vms in Folder1 with a name starting with "hadoop".

Finally, due to the arbitrary nesting of the folder structure, we need a "recursive wildcard" for traversing multiple folders. We use the "**" symbol for that. If we want to look for a VM with a name starting with "hadoop" in any folder, we could use the following path: ```/DC0/vm/**/hadoop*```

#### Multiple paths to VMs

As we can see from the example tree above, VMs appear both in its on folder under the datacenter, as well as under the hosts. This is useful when you like to select VMs on a specific host. For example, ```/DC0/host/Cluster1/Host1/hadoop*``` selects all VMs with a name starting with "hadoop" that are running on Host1.

We can extend this to looking at a cluster level: ```/DC0/host/Cluster1/*/hadoop*```. This selects any VM matching "hadoop*" on any host in Cluster1.

## Performance Considerations

### Realtime vs. historical metrics

vCenter keeps two different kinds of metrics, known as realtime and historical metrics.

* Realtime metrics: Available at a 20 second granularity. These metrics are stored in memory and are very fast and cheap to query. Our tests have shown that a complete set of realtime metrics for 7000 virtual machines can be obtained in less than 20 seconds. Realtime metrics are only available on **ESXi hosts** and **virtual machine** resources. Realtime metrics are only stored for 1 hour in vCenter.
* Historical metrics: Available at a (default) 5 minute, 30 minutes, 2 hours and 24 hours rollup levels. The vSphere Telegraf plugin only uses the most granular rollup which defaults to 5 minutes but can be changed in vCenter to other interval durations. These metrics are stored in the vCenter database and can be expensive and slow to query. Historical metrics are the only type of metrics available for **clusters**, **datastores**, **resource pools** and **datacenters**.

For more information, refer to the vSphere documentation here: <https://pubs.vmware.com/vsphere-50/index.jsp?topic=%2Fcom.vmware.wssdk.pg.doc_50%2FPG_Ch16_Performance.18.2.html>

This distinction has an impact on how Telegraf collects metrics. A single instance of an input plugin can have one and only one collection interval, which means that you typically set the collection interval based on the most frequently collected metric. Let's assume you set the collection interval to 1 minute. All realtime metrics will be collected every minute. Since the historical metrics are only available on a 5 minute interval, the vSphere Telegraf plugin automatically skips four out of five collection cycles for these metrics. This works fine in many cases. Problems arise when the collection of historical metrics takes longer than the collection interval. This will cause error messages similar to this to appear in the Telegraf logs:

```2019-01-16T13:41:10Z W! [agent] input "inputs.vsphere" did not complete within its interval```

This will disrupt the metric collection and can result in missed samples. The best practice workaround is to specify two instances of the vSphere plugin, one for the realtime metrics with a short collection interval and one for the historical metrics with a longer interval. You can use the ```*_metric_exclude``` to turn off the resources you don't want to collect metrics for in each instance. For example:

```toml
## Realtime instance
[[inputs.vsphere]]
  interval = "60s"
  vcenters = [ "https://someaddress/sdk" ]
  username = "someuser@vsphere.local"
  password = "secret"

  insecure_skip_verify = true
  force_discover_on_init = true

  # Exclude all historical metrics
  datastore_metric_exclude = ["*"]
  cluster_metric_exclude = ["*"]
  datacenter_metric_exclude = ["*"]
  resourcepool_metric_exclude = ["*"]

  collect_concurrency = 5
  discover_concurrency = 5

# Historical instance
[[inputs.vsphere]]

  interval = "300s"
  
  vcenters = [ "https://someaddress/sdk" ]
  username = "someuser@vsphere.local"
  password = "secret"

  insecure_skip_verify = true
  force_discover_on_init = true
  host_metric_exclude = ["*"] # Exclude realtime metrics
  vm_metric_exclude = ["*"] # Exclude realtime metrics

  max_query_metrics = 256
  collect_concurrency = 3
```

### Configuring max_query_metrics setting

The ```max_query_metrics``` determines the maximum number of metrics to attempt to retrieve in one call to vCenter. Generally speaking, a higher number means faster and more efficient queries. However, the number of allowed metrics in a query is typically limited in vCenter by the ```config.vpxd.stats.maxQueryMetrics``` setting in vCenter. The value defaults to 64 on vSphere 5.5 and older and 256 on newver versions of vCenter. The vSphere plugin always checks this setting and will automatically reduce the number if the limit configured in vCenter is lower than max_query_metrics in the plugin. This will result in a log message similar to this:

```2019-01-21T03:24:18Z W! [input.vsphere] Configured max_query_metrics is 256, but server limits it to 64. Reducing.```

You may ask a vCenter administrator to increase this limit to help boost performance.

### Cluster metrics and the max_query_metrics setting

Cluster metrics are handled a bit differently by vCenter. They are aggregated from ESXi and virtual machine metrics and may not be available when you query their most recent values. When this happens, vCenter will attempt to perform that aggregation on the fly. Unfortunately, all the subqueries needed internally in vCenter to perform this aggregation will count towards ```config.vpxd.stats.maxQueryMetrics```. This means that even a very small query may result in an error message similar to this:

```2018-11-02T13:37:11Z E! Error in plugin [inputs.vsphere]: ServerFaultCode: This operation is restricted by the administrator - 'vpxd.stats.maxQueryMetrics'. Contact your system administrator```

There are two ways of addressing this:

* Ask your vCenter administrator to set ```config.vpxd.stats.maxQueryMetrics``` to a number that's higher than the total number of virtual machines managed by a vCenter instance.
* Exclude the cluster metrics and use either the basicstats aggregator to calculate sums and averages per cluster or use queries in the visualization tool to obtain the same result.

### Concurrency settings

The vSphere plugin allows you to specify two concurrency settings:

* ```collect_concurrency```: The maximum number of simultaneous queries for performance metrics allowed per resource type.
* ```discover_concurrency```: The  maximum number of simultaneous queries for resource discovery allowed.

While a higher level of concurrency typically has a positive impact on performance, increasing these numbers too much can cause performance issues at the vCenter server. A rule of thumb is to set these parameters to the number of virtual machines divided by 1500 and rounded up to the nearest integer.

### Configuring historical_interval setting

When the vSphere plugin queries vCenter for historical statistics it queries for statistics that exist at a specific interval.  The default historical interval duration is 5 minutes but if this interval has been changed then you must override the default query interval in the vSphere plugin.

* ```historical_interval```: The interval of the most granular statistics configured in vSphere represented in seconds.

## Measurements &amp; Fields

* Cluster Stats
  * Cluster services: CPU, memory, failover
  * CPU: total, usage
  * Memory: consumed, total, vmmemctl
  * VM operations: # changes, clone, create, deploy, destroy, power, reboot, reconfigure, register, reset, shutdown, standby, vmotion
* Host Stats:
  * CPU: total, usage, cost, mhz
  * Datastore: iops, latency, read/write bytes, # reads/writes
  * Disk: commands, latency, kernel reads/writes, # reads/writes, queues
  * Memory: total, usage, active, latency, swap, shared, vmmemctl
  * Network: broadcast, bytes, dropped, errors, multicast, packets, usage
  * Power: energy, usage, capacity
  * Res CPU: active, max, running
  * Storage Adapter: commands, latency, # reads/writes
  * Storage Path: commands, latency, # reads/writes
  * System Resources: cpu active, cpu max, cpu running, cpu usage, mem allocated, mem consumed, mem shared, swap
  * System: uptime
  * Flash Module: active VMDKs
* VM Stats:
  * CPU: demand, usage, readiness, cost, mhz
  * Datastore: latency, # reads/writes
  * Disk: commands, latency, # reads/writes, provisioned, usage
  * Memory: granted, usage, active, swap, vmmemctl
  * Network: broadcast, bytes, dropped, multicast, packets, usage
  * Power: energy, usage
  * Res CPU: active, max, running
  * System: operating system uptime, uptime
  * Virtual Disk: seeks, # reads/writes, latency, load
* Resource Pools stats:
  * Memory: total, usage, active, latency, swap, shared, vmmemctl
  * CPU: capacity, usage, corecount
  * Disk: throughput
  * Network: throughput
  * Power: energy, usage
* Datastore stats:
  * Disk: Capacity, provisioned, used

For a detailed list of commonly available metrics, please refer to [METRICS.md](METRICS.md)

## Tags

* all metrics
  * vcenter (vcenter url)
* all host metrics
  * cluster (vcenter cluster)
* all vm metrics
  * cluster (vcenter cluster)
  * esxhost (name of ESXi host)
  * guest (guest operating system id)
<<<<<<< HEAD
  * resource pool (name of resource pool)
=======
  * resource pool name (guest operating system id)
>>>>>>> 35a27a79
* cpu stats for Host and VM
  * cpu (cpu core - not all CPU fields will have this tag)
* datastore stats for Host and VM
  * datastore (id of datastore)
* disk stats for Host and VM
  * disk (name of disk)
* disk.used.capacity for Datastore
  * disk (type of disk)
* net stats for Host and VM
  * interface (name of network interface)
* storageAdapter stats for Host
  * adapter (name of storage adapter)
* storagePath stats for Host
  * path (id of storage path)
* sys.resource* stats for Host
  * resource (resource type)
* vflashModule stats for Host
  * module (name of flash module)
* virtualDisk stats for VM
  * disk (name of virtual disk)

## Sample output

```shell
vsphere_vm_cpu,esxhostname=DC0_H0,guest=other,host=host.example.com,moid=vm-35,os=Mac,source=DC0_H0_VM0,vcenter=localhost:8989,vmname=DC0_H0_VM0 run_summation=2608i,ready_summation=129i,usage_average=5.01,used_summation=2134i,demand_average=326i 1535660299000000000
vsphere_vm_net,esxhostname=DC0_H0,guest=other,host=host.example.com,moid=vm-35,os=Mac,source=DC0_H0_VM0,vcenter=localhost:8989,vmname=DC0_H0_VM0 bytesRx_average=321i,bytesTx_average=335i 1535660299000000000
vsphere_vm_virtualDisk,esxhostname=DC0_H0,guest=other,host=host.example.com,moid=vm-35,os=Mac,source=DC0_H0_VM0,vcenter=localhost:8989,vmname=DC0_H0_VM0 write_average=144i,read_average=4i 1535660299000000000
vsphere_vm_net,esxhostname=DC0_H0,guest=other,host=host.example.com,moid=vm-38,os=Mac,source=DC0_H0_VM1,vcenter=localhost:8989,vmname=DC0_H0_VM1 bytesRx_average=242i,bytesTx_average=308i 1535660299000000000
vsphere_vm_virtualDisk,esxhostname=DC0_H0,guest=other,host=host.example.com,moid=vm-38,os=Mac,source=DC0_H0_VM1,vcenter=localhost:8989,vmname=DC0_H0_VM1 write_average=232i,read_average=4i 1535660299000000000
vsphere_vm_cpu,esxhostname=DC0_H0,guest=other,host=host.example.com,moid=vm-38,os=Mac,source=DC0_H0_VM1,vcenter=localhost:8989,vmname=DC0_H0_VM1 usage_average=5.49,used_summation=1804i,demand_average=308i,run_summation=2001i,ready_summation=120i 1535660299000000000
vsphere_vm_cpu,clustername=DC0_C0,esxhostname=DC0_C0_H0,guest=other,host=host.example.com,moid=vm-41,os=Mac,source=DC0_C0_RP0_VM0,vcenter=localhost:8989,vmname=DC0_C0_RP0_VM0 usage_average=4.19,used_summation=2108i,demand_average=285i,run_summation=1793i,ready_summation=93i 1535660299000000000
vsphere_vm_net,clustername=DC0_C0,esxhostname=DC0_C0_H0,guest=other,host=host.example.com,moid=vm-41,os=Mac,source=DC0_C0_RP0_VM0,vcenter=localhost:8989,vmname=DC0_C0_RP0_VM0 bytesRx_average=272i,bytesTx_average=419i 1535660299000000000
vsphere_vm_virtualDisk,clustername=DC0_C0,esxhostname=DC0_C0_H0,guest=other,host=host.example.com,moid=vm-41,os=Mac,source=DC0_C0_RP0_VM0,vcenter=localhost:8989,vmname=DC0_C0_RP0_VM0 write_average=229i,read_average=4i 1535660299000000000
vsphere_vm_cpu,clustername=DC0_C0,esxhostname=DC0_C0_H0,guest=other,host=host.example.com,moid=vm-44,os=Mac,source=DC0_C0_RP0_VM1,vcenter=localhost:8989,vmname=DC0_C0_RP0_VM1 run_summation=2277i,ready_summation=118i,usage_average=4.67,used_summation=2546i,demand_average=289i 1535660299000000000
vsphere_vm_net,clustername=DC0_C0,esxhostname=DC0_C0_H0,guest=other,host=host.example.com,moid=vm-44,os=Mac,source=DC0_C0_RP0_VM1,vcenter=localhost:8989,vmname=DC0_C0_RP0_VM1 bytesRx_average=243i,bytesTx_average=296i 1535660299000000000
vsphere_vm_virtualDisk,clustername=DC0_C0,esxhostname=DC0_C0_H0,guest=other,host=host.example.com,moid=vm-44,os=Mac,source=DC0_C0_RP0_VM1,vcenter=localhost:8989,vmname=DC0_C0_RP0_VM1 write_average=158i,read_average=4i 1535660299000000000
vsphere_host_net,esxhostname=DC0_H0,host=host.example.com,interface=vmnic0,moid=host-19,os=Mac,source=DC0_H0,vcenter=localhost:8989 usage_average=1042i,bytesTx_average=753i,bytesRx_average=660i 1535660299000000000
vsphere_host_cpu,esxhostname=DC0_H0,host=host.example.com,moid=host-19,os=Mac,source=DC0_H0,vcenter=localhost:8989 utilization_average=10.46,usage_average=22.4,readiness_average=0.4,costop_summation=2i,coreUtilization_average=19.61,wait_summation=5148518i,idle_summation=58581i,latency_average=0.6,ready_summation=13370i,used_summation=19219i 1535660299000000000
vsphere_host_cpu,cpu=0,esxhostname=DC0_H0,host=host.example.com,moid=host-19,os=Mac,source=DC0_H0,vcenter=localhost:8989 coreUtilization_average=25.6,utilization_average=11.58,used_summation=24306i,usage_average=24.26,idle_summation=86688i 1535660299000000000
vsphere_host_cpu,cpu=1,esxhostname=DC0_H0,host=host.example.com,moid=host-19,os=Mac,source=DC0_H0,vcenter=localhost:8989 coreUtilization_average=12.29,utilization_average=8.32,used_summation=31312i,usage_average=22.47,idle_summation=94934i 1535660299000000000
vsphere_host_disk,esxhostname=DC0_H0,host=host.example.com,moid=host-19,os=Mac,source=DC0_H0,vcenter=localhost:8989 read_average=331i,write_average=2800i 1535660299000000000
vsphere_host_disk,disk=/var/folders/rf/txwdm4pj409f70wnkdlp7sz80000gq/T/govcsim-DC0-LocalDS_0-367088371@folder-5,esxhostname=DC0_H0,host=host.example.com,moid=host-19,os=Mac,source=DC0_H0,vcenter=localhost:8989 write_average=2701i,read_average=258i 1535660299000000000
vsphere_host_mem,esxhostname=DC0_H0,host=host.example.com,moid=host-19,os=Mac,source=DC0_H0,vcenter=localhost:8989 usage_average=93.27 1535660299000000000
vsphere_host_net,esxhostname=DC0_H0,host=host.example.com,moid=host-19,os=Mac,source=DC0_H0,vcenter=localhost:8989 bytesTx_average=650i,usage_average=1414i,bytesRx_average=569i 1535660299000000000
vsphere_host_cpu,clustername=DC0_C0,cpu=1,esxhostname=DC0_C0_H0,host=host.example.com,moid=host-30,os=Mac,source=DC0_C0_H0,vcenter=localhost:8989 utilization_average=12.6,used_summation=25775i,usage_average=24.44,idle_summation=68886i,coreUtilization_average=17.59 1535660299000000000
vsphere_host_disk,clustername=DC0_C0,esxhostname=DC0_C0_H0,host=host.example.com,moid=host-30,os=Mac,source=DC0_C0_H0,vcenter=localhost:8989 read_average=340i,write_average=2340i 1535660299000000000
vsphere_host_disk,clustername=DC0_C0,disk=/var/folders/rf/txwdm4pj409f70wnkdlp7sz80000gq/T/govcsim-DC0-LocalDS_0-367088371@folder-5,esxhostname=DC0_C0_H0,host=host.example.com,moid=host-30,os=Mac,source=DC0_C0_H0,vcenter=localhost:8989 write_average=2277i,read_average=282i 1535660299000000000
vsphere_host_mem,clustername=DC0_C0,esxhostname=DC0_C0_H0,host=host.example.com,moid=host-30,os=Mac,source=DC0_C0_H0,vcenter=localhost:8989 usage_average=104.78 1535660299000000000
vsphere_host_net,clustername=DC0_C0,esxhostname=DC0_C0_H0,host=host.example.com,moid=host-30,os=Mac,source=DC0_C0_H0,vcenter=localhost:8989 bytesTx_average=463i,usage_average=1131i,bytesRx_average=719i 1535660299000000000
vsphere_host_net,clustername=DC0_C0,esxhostname=DC0_C0_H0,host=host.example.com,interface=vmnic0,moid=host-30,os=Mac,source=DC0_C0_H0,vcenter=localhost:8989 usage_average=1668i,bytesTx_average=838i,bytesRx_average=921i 1535660299000000000
vsphere_host_cpu,clustername=DC0_C0,esxhostname=DC0_C0_H0,host=host.example.com,moid=host-30,os=Mac,source=DC0_C0_H0,vcenter=localhost:8989 used_summation=28952i,utilization_average=11.36,idle_summation=93261i,latency_average=0.46,ready_summation=12837i,usage_average=21.56,readiness_average=0.39,costop_summation=2i,coreUtilization_average=27.19,wait_summation=3820829i 1535660299000000000
vsphere_host_cpu,clustername=DC0_C0,cpu=0,esxhostname=DC0_C0_H0,host=host.example.com,moid=host-30,os=Mac,source=DC0_C0_H0,vcenter=localhost:8989 coreUtilization_average=24.12,utilization_average=13.83,used_summation=22462i,usage_average=24.69,idle_summation=96993i 1535660299000000000
internal_vsphere,host=host.example.com,os=Mac,vcenter=localhost:8989 connect_ns=4727607i,discover_ns=65389011i,discovered_objects=8i 1535660309000000000
internal_vsphere,host=host.example.com,os=Mac,resourcetype=datastore,vcenter=localhost:8989 gather_duration_ns=296223i,gather_count=0i 1535660309000000000
internal_vsphere,host=host.example.com,os=Mac,resourcetype=vm,vcenter=192.168.1.151 gather_duration_ns=136050i,gather_count=0i 1535660309000000000
internal_vsphere,host=host.example.com,os=Mac,resourcetype=host,vcenter=localhost:8989 gather_count=62i,gather_duration_ns=8788033i 1535660309000000000
internal_vsphere,host=host.example.com,os=Mac,resourcetype=host,vcenter=192.168.1.151 gather_count=0i,gather_duration_ns=162002i 1535660309000000000
internal_gather,host=host.example.com,input=vsphere,os=Mac gather_time_ns=17483653i,metrics_gathered=28i 1535660309000000000
internal_vsphere,host=host.example.com,os=Mac,vcenter=192.168.1.151 connect_ns=0i 1535660309000000000
internal_vsphere,host=host.example.com,os=Mac,resourcetype=vm,vcenter=localhost:8989 gather_duration_ns=7291897i,gather_count=36i 1535660309000000000
internal_vsphere,host=host.example.com,os=Mac,resourcetype=datastore,vcenter=192.168.1.151 gather_duration_ns=958474i,gather_count=0i 1535660309000000000
vsphere_vm_cpu,esxhostname=DC0_H0,guest=other,host=host.example.com,moid=vm-38,os=Mac,source=DC0_H0_VM1,vcenter=localhost:8989,vmname=DC0_H0_VM1 usage_average=8.82,used_summation=3192i,demand_average=283i,run_summation=2419i,ready_summation=115i 1535660319000000000
vsphere_vm_net,esxhostname=DC0_H0,guest=other,host=host.example.com,moid=vm-38,os=Mac,source=DC0_H0_VM1,vcenter=localhost:8989,vmname=DC0_H0_VM1 bytesRx_average=277i,bytesTx_average=343i 1535660319000000000
vsphere_vm_virtualDisk,esxhostname=DC0_H0,guest=other,host=host.example.com,moid=vm-38,os=Mac,source=DC0_H0_VM1,vcenter=localhost:8989,vmname=DC0_H0_VM1 read_average=1i,write_average=741i 1535660319000000000
vsphere_vm_net,clustername=DC0_C0,esxhostname=DC0_C0_H0,guest=other,host=host.example.com,moid=vm-41,os=Mac,source=DC0_C0_RP0_VM0,vcenter=localhost:8989,vmname=DC0_C0_RP0_VM0 bytesRx_average=386i,bytesTx_average=369i 1535660319000000000
vsphere_vm_virtualDisk,clustername=DC0_C0,esxhostname=DC0_C0_H0,guest=other,host=host.example.com,moid=vm-41,os=Mac,source=DC0_C0_RP0_VM0,vcenter=localhost:8989,vmname=DC0_C0_RP0_VM0 write_average=814i,read_average=1i 1535660319000000000
vsphere_vm_cpu,clustername=DC0_C0,esxhostname=DC0_C0_H0,guest=other,host=host.example.com,moid=vm-41,os=Mac,source=DC0_C0_RP0_VM0,vcenter=localhost:8989,vmname=DC0_C0_RP0_VM0 run_summation=1778i,ready_summation=111i,usage_average=7.54,used_summation=2339i,demand_average=297i 1535660319000000000
vsphere_vm_cpu,clustername=DC0_C0,esxhostname=DC0_C0_H0,guest=other,host=host.example.com,moid=vm-44,os=Mac,source=DC0_C0_RP0_VM1,vcenter=localhost:8989,vmname=DC0_C0_RP0_VM1 usage_average=6.98,used_summation=2125i,demand_average=211i,run_summation=2990i,ready_summation=141i 1535660319000000000
vsphere_vm_net,clustername=DC0_C0,esxhostname=DC0_C0_H0,guest=other,host=host.example.com,moid=vm-44,os=Mac,source=DC0_C0_RP0_VM1,vcenter=localhost:8989,vmname=DC0_C0_RP0_VM1 bytesRx_average=357i,bytesTx_average=268i 1535660319000000000
vsphere_vm_virtualDisk,clustername=DC0_C0,esxhostname=DC0_C0_H0,guest=other,host=host.example.com,moid=vm-44,os=Mac,source=DC0_C0_RP0_VM1,vcenter=localhost:8989,vmname=DC0_C0_RP0_VM1 write_average=528i,read_average=1i 1535660319000000000
vsphere_vm_cpu,esxhostname=DC0_H0,guest=other,host=host.example.com,moid=vm-35,os=Mac,source=DC0_H0_VM0,vcenter=localhost:8989,vmname=DC0_H0_VM0 used_summation=2374i,demand_average=195i,run_summation=3454i,ready_summation=110i,usage_average=7.34 1535660319000000000
vsphere_vm_net,esxhostname=DC0_H0,guest=other,host=host.example.com,moid=vm-35,os=Mac,source=DC0_H0_VM0,vcenter=localhost:8989,vmname=DC0_H0_VM0 bytesRx_average=308i,bytesTx_average=246i 1535660319000000000
vsphere_vm_virtualDisk,esxhostname=DC0_H0,guest=other,host=host.example.com,moid=vm-35,os=Mac,source=DC0_H0_VM0,vcenter=localhost:8989,vmname=DC0_H0_VM0 write_average=1178i,read_average=1i 1535660319000000000
vsphere_host_net,esxhostname=DC0_H0,host=host.example.com,interface=vmnic0,moid=host-19,os=Mac,source=DC0_H0,vcenter=localhost:8989 bytesRx_average=773i,usage_average=1521i,bytesTx_average=890i 1535660319000000000
vsphere_host_cpu,esxhostname=DC0_H0,host=host.example.com,moid=host-19,os=Mac,source=DC0_H0,vcenter=localhost:8989 wait_summation=3421258i,idle_summation=67994i,latency_average=0.36,usage_average=29.86,readiness_average=0.37,used_summation=25244i,costop_summation=2i,coreUtilization_average=21.94,utilization_average=17.19,ready_summation=15897i 1535660319000000000
vsphere_host_cpu,cpu=0,esxhostname=DC0_H0,host=host.example.com,moid=host-19,os=Mac,source=DC0_H0,vcenter=localhost:8989 utilization_average=11.32,used_summation=19333i,usage_average=14.29,idle_summation=92708i,coreUtilization_average=27.68 1535660319000000000
vsphere_host_cpu,cpu=1,esxhostname=DC0_H0,host=host.example.com,moid=host-19,os=Mac,source=DC0_H0,vcenter=localhost:8989 used_summation=28596i,usage_average=25.32,idle_summation=79553i,coreUtilization_average=28.01,utilization_average=11.33 1535660319000000000
vsphere_host_disk,esxhostname=DC0_H0,host=host.example.com,moid=host-19,os=Mac,source=DC0_H0,vcenter=localhost:8989 read_average=86i,write_average=1659i 1535660319000000000
vsphere_host_disk,disk=/var/folders/rf/txwdm4pj409f70wnkdlp7sz80000gq/T/govcsim-DC0-LocalDS_0-367088371@folder-5,esxhostname=DC0_H0,host=host.example.com,moid=host-19,os=Mac,source=DC0_H0,vcenter=localhost:8989 write_average=1997i,read_average=58i 1535660319000000000
vsphere_host_mem,esxhostname=DC0_H0,host=host.example.com,moid=host-19,os=Mac,source=DC0_H0,vcenter=localhost:8989 usage_average=68.45 1535660319000000000
vsphere_host_net,esxhostname=DC0_H0,host=host.example.com,moid=host-19,os=Mac,source=DC0_H0,vcenter=localhost:8989 bytesTx_average=679i,usage_average=2286i,bytesRx_average=719i 1535660319000000000
vsphere_host_cpu,clustername=DC0_C0,cpu=1,esxhostname=DC0_C0_H0,host=host.example.com,moid=host-30,os=Mac,source=DC0_C0_H0,vcenter=localhost:8989 utilization_average=10.52,used_summation=21693i,usage_average=23.09,idle_summation=84590i,coreUtilization_average=29.92 1535660319000000000
vsphere_host_disk,clustername=DC0_C0,esxhostname=DC0_C0_H0,host=host.example.com,moid=host-30,os=Mac,source=DC0_C0_H0,vcenter=localhost:8989 read_average=113i,write_average=1236i 1535660319000000000
vsphere_host_disk,clustername=DC0_C0,disk=/var/folders/rf/txwdm4pj409f70wnkdlp7sz80000gq/T/govcsim-DC0-LocalDS_0-367088371@folder-5,esxhostname=DC0_C0_H0,host=host.example.com,moid=host-30,os=Mac,source=DC0_C0_H0,vcenter=localhost:8989 write_average=1708i,read_average=110i 1535660319000000000
vsphere_host_mem,clustername=DC0_C0,esxhostname=DC0_C0_H0,host=host.example.com,moid=host-30,os=Mac,source=DC0_C0_H0,vcenter=localhost:8989 usage_average=111.46 1535660319000000000
vsphere_host_net,clustername=DC0_C0,esxhostname=DC0_C0_H0,host=host.example.com,moid=host-30,os=Mac,source=DC0_C0_H0,vcenter=localhost:8989 bytesTx_average=998i,usage_average=2000i,bytesRx_average=881i 1535660319000000000
vsphere_host_net,clustername=DC0_C0,esxhostname=DC0_C0_H0,host=host.example.com,interface=vmnic0,moid=host-30,os=Mac,source=DC0_C0_H0,vcenter=localhost:8989 usage_average=1683i,bytesTx_average=675i,bytesRx_average=1078i 1535660319000000000
vsphere_host_cpu,clustername=DC0_C0,esxhostname=DC0_C0_H0,host=host.example.com,moid=host-30,os=Mac,source=DC0_C0_H0,vcenter=localhost:8989 used_summation=28531i,wait_summation=3139129i,utilization_average=9.99,idle_summation=98579i,latency_average=0.51,costop_summation=2i,coreUtilization_average=14.35,ready_summation=16121i,usage_average=34.19,readiness_average=0.4 1535660319000000000
vsphere_host_cpu,clustername=DC0_C0,cpu=0,esxhostname=DC0_C0_H0,host=host.example.com,moid=host-30,os=Mac,source=DC0_C0_H0,vcenter=localhost:8989 utilization_average=12.2,used_summation=22750i,usage_average=18.84,idle_summation=99539i,coreUtilization_average=23.05 1535660319000000000
internal_vsphere,host=host.example.com,os=Mac,resourcetype=host,vcenter=localhost:8989 gather_duration_ns=7076543i,gather_count=62i 1535660339000000000
internal_vsphere,host=host.example.com,os=Mac,resourcetype=host,vcenter=192.168.1.151 gather_duration_ns=4051303i,gather_count=0i 1535660339000000000
internal_gather,host=host.example.com,input=vsphere,os=Mac metrics_gathered=56i,gather_time_ns=13555029i 1535660339000000000
internal_vsphere,host=host.example.com,os=Mac,vcenter=192.168.1.151 connect_ns=0i 1535660339000000000
internal_vsphere,host=host.example.com,os=Mac,resourcetype=vm,vcenter=localhost:8989 gather_duration_ns=6335467i,gather_count=36i 1535660339000000000
internal_vsphere,host=host.example.com,os=Mac,resourcetype=datastore,vcenter=192.168.1.151 gather_duration_ns=958474i,gather_count=0i 1535660339000000000
internal_vsphere,host=host.example.com,os=Mac,vcenter=localhost:8989 discover_ns=65389011i,discovered_objects=8i,connect_ns=4727607i 1535660339000000000
internal_vsphere,host=host.example.com,os=Mac,resourcetype=datastore,vcenter=localhost:8989 gather_duration_ns=296223i,gather_count=0i 1535660339000000000
internal_vsphere,host=host.example.com,os=Mac,resourcetype=vm,vcenter=192.168.1.151 gather_count=0i,gather_duration_ns=1540920i 1535660339000000000
vsphere_vm_virtualDisk,esxhostname=DC0_H0,guest=other,host=host.example.com,moid=vm-35,os=Mac,source=DC0_H0_VM0,vcenter=localhost:8989,vmname=DC0_H0_VM0 write_average=302i,read_average=11i 1535660339000000000
vsphere_vm_cpu,esxhostname=DC0_H0,guest=other,host=host.example.com,moid=vm-35,os=Mac,source=DC0_H0_VM0,vcenter=localhost:8989,vmname=DC0_H0_VM0 usage_average=5.58,used_summation=2941i,demand_average=298i,run_summation=3255i,ready_summation=96i 1535660339000000000
vsphere_vm_net,esxhostname=DC0_H0,guest=other,host=host.example.com,moid=vm-35,os=Mac,source=DC0_H0_VM0,vcenter=localhost:8989,vmname=DC0_H0_VM0 bytesRx_average=155i,bytesTx_average=241i 1535660339000000000
vsphere_vm_cpu,esxhostname=DC0_H0,guest=other,host=host.example.com,moid=vm-38,os=Mac,source=DC0_H0_VM1,vcenter=localhost:8989,vmname=DC0_H0_VM1 usage_average=10.3,used_summation=3053i,demand_average=346i,run_summation=3289i,ready_summation=122i 1535660339000000000
vsphere_vm_net,esxhostname=DC0_H0,guest=other,host=host.example.com,moid=vm-38,os=Mac,source=DC0_H0_VM1,vcenter=localhost:8989,vmname=DC0_H0_VM1 bytesRx_average=215i,bytesTx_average=275i 1535660339000000000
vsphere_vm_virtualDisk,esxhostname=DC0_H0,guest=other,host=host.example.com,moid=vm-38,os=Mac,source=DC0_H0_VM1,vcenter=localhost:8989,vmname=DC0_H0_VM1 write_average=252i,read_average=14i 1535660339000000000
vsphere_vm_cpu,clustername=DC0_C0,esxhostname=DC0_C0_H0,guest=other,host=host.example.com,moid=vm-41,os=Mac,source=DC0_C0_RP0_VM0,vcenter=localhost:8989,vmname=DC0_C0_RP0_VM0 usage_average=8,used_summation=2183i,demand_average=354i,run_summation=3542i,ready_summation=128i 1535660339000000000
vsphere_vm_net,clustername=DC0_C0,esxhostname=DC0_C0_H0,guest=other,host=host.example.com,moid=vm-41,os=Mac,source=DC0_C0_RP0_VM0,vcenter=localhost:8989,vmname=DC0_C0_RP0_VM0 bytesRx_average=178i,bytesTx_average=200i 1535660339000000000
vsphere_vm_virtualDisk,clustername=DC0_C0,esxhostname=DC0_C0_H0,guest=other,host=host.example.com,moid=vm-41,os=Mac,source=DC0_C0_RP0_VM0,vcenter=localhost:8989,vmname=DC0_C0_RP0_VM0 write_average=283i,read_average=12i 1535660339000000000
vsphere_vm_cpu,clustername=DC0_C0,esxhostname=DC0_C0_H0,guest=other,host=host.example.com,moid=vm-44,os=Mac,source=DC0_C0_RP0_VM1,vcenter=localhost:8989,vmname=DC0_C0_RP0_VM1 demand_average=328i,run_summation=3481i,ready_summation=122i,usage_average=7.95,used_summation=2167i 1535660339000000000
vsphere_vm_net,clustername=DC0_C0,esxhostname=DC0_C0_H0,guest=other,host=host.example.com,moid=vm-44,os=Mac,source=DC0_C0_RP0_VM1,vcenter=localhost:8989,vmname=DC0_C0_RP0_VM1 bytesTx_average=282i,bytesRx_average=196i 1535660339000000000
vsphere_vm_virtualDisk,clustername=DC0_C0,esxhostname=DC0_C0_H0,guest=other,host=host.example.com,moid=vm-44,os=Mac,source=DC0_C0_RP0_VM1,vcenter=localhost:8989,vmname=DC0_C0_RP0_VM1 write_average=321i,read_average=13i 1535660339000000000
vsphere_host_disk,esxhostname=DC0_H0,host=host.example.com,moid=host-19,os=Mac,source=DC0_H0,vcenter=localhost:8989 read_average=39i,write_average=2635i 1535660339000000000
vsphere_host_disk,disk=/var/folders/rf/txwdm4pj409f70wnkdlp7sz80000gq/T/govcsim-DC0-LocalDS_0-367088371@folder-5,esxhostname=DC0_H0,host=host.example.com,moid=host-19,os=Mac,source=DC0_H0,vcenter=localhost:8989 write_average=2635i,read_average=30i 1535660339000000000
vsphere_host_mem,esxhostname=DC0_H0,host=host.example.com,moid=host-19,os=Mac,source=DC0_H0,vcenter=localhost:8989 usage_average=98.5 1535660339000000000
vsphere_host_net,esxhostname=DC0_H0,host=host.example.com,moid=host-19,os=Mac,source=DC0_H0,vcenter=localhost:8989 usage_average=1887i,bytesRx_average=662i,bytesTx_average=251i 1535660339000000000
vsphere_host_net,esxhostname=DC0_H0,host=host.example.com,interface=vmnic0,moid=host-19,os=Mac,source=DC0_H0,vcenter=localhost:8989 usage_average=1481i,bytesTx_average=899i,bytesRx_average=992i 1535660339000000000
vsphere_host_cpu,esxhostname=DC0_H0,host=host.example.com,moid=host-19,os=Mac,source=DC0_H0,vcenter=localhost:8989 used_summation=50405i,costop_summation=2i,utilization_average=17.32,latency_average=0.61,ready_summation=14843i,usage_average=27.94,coreUtilization_average=32.12,wait_summation=3058787i,idle_summation=56600i,readiness_average=0.36 1535660339000000000
vsphere_host_cpu,cpu=0,esxhostname=DC0_H0,host=host.example.com,moid=host-19,os=Mac,source=DC0_H0,vcenter=localhost:8989 coreUtilization_average=37.61,utilization_average=17.05,used_summation=38013i,usage_average=32.66,idle_summation=89575i 1535660339000000000
vsphere_host_cpu,cpu=1,esxhostname=DC0_H0,host=host.example.com,moid=host-19,os=Mac,source=DC0_H0,vcenter=localhost:8989 coreUtilization_average=25.92,utilization_average=18.72,used_summation=39790i,usage_average=40.42,idle_summation=69457i 1535660339000000000
vsphere_host_net,clustername=DC0_C0,esxhostname=DC0_C0_H0,host=host.example.com,interface=vmnic0,moid=host-30,os=Mac,source=DC0_C0_H0,vcenter=localhost:8989 usage_average=1246i,bytesTx_average=673i,bytesRx_average=781i 1535660339000000000
vsphere_host_cpu,clustername=DC0_C0,esxhostname=DC0_C0_H0,host=host.example.com,moid=host-30,os=Mac,source=DC0_C0_H0,vcenter=localhost:8989 coreUtilization_average=33.8,idle_summation=77121i,ready_summation=15857i,readiness_average=0.39,used_summation=29554i,costop_summation=2i,wait_summation=4338417i,utilization_average=17.87,latency_average=0.44,usage_average=28.78 1535660339000000000
vsphere_host_cpu,clustername=DC0_C0,cpu=0,esxhostname=DC0_C0_H0,host=host.example.com,moid=host-30,os=Mac,source=DC0_C0_H0,vcenter=localhost:8989 idle_summation=86610i,coreUtilization_average=34.36,utilization_average=19.03,used_summation=28766i,usage_average=23.72 1535660339000000000
vsphere_host_cpu,clustername=DC0_C0,cpu=1,esxhostname=DC0_C0_H0,host=host.example.com,moid=host-30,os=Mac,source=DC0_C0_H0,vcenter=localhost:8989 coreUtilization_average=33.15,utilization_average=16.8,used_summation=44282i,usage_average=30.08,idle_summation=93490i 1535660339000000000
vsphere_host_disk,clustername=DC0_C0,esxhostname=DC0_C0_H0,host=host.example.com,moid=host-30,os=Mac,source=DC0_C0_H0,vcenter=localhost:8989 read_average=56i,write_average=1672i 1535660339000000000
vsphere_host_disk,clustername=DC0_C0,disk=/var/folders/rf/txwdm4pj409f70wnkdlp7sz80000gq/T/govcsim-DC0-LocalDS_0-367088371@folder-5,esxhostname=DC0_C0_H0,host=host.example.com,moid=host-30,os=Mac,source=DC0_C0_H0,vcenter=localhost:8989 write_average=2110i,read_average=48i 1535660339000000000
vsphere_host_mem,clustername=DC0_C0,esxhostname=DC0_C0_H0,host=host.example.com,moid=host-30,os=Mac,source=DC0_C0_H0,vcenter=localhost:8989 usage_average=116.21 1535660339000000000
vsphere_host_net,clustername=DC0_C0,esxhostname=DC0_C0_H0,host=host.example.com,moid=host-30,os=Mac,source=DC0_C0_H0,vcenter=localhost:8989 bytesRx_average=726i,bytesTx_average=643i,usage_average=1504i 1535660339000000000
vsphere_host_mem,clustername=DC0_C0,esxhostname=DC0_C0_H0,host=host.example.com,moid=host-30,os=Mac,source=DC0_C0_H0,vcenter=localhost:8989 usage_average=116.21 1535660339000000000
vsphere_host_net,clustername=DC0_C0,esxhostname=DC0_C0_H0,host=host.example.com,moid=host-30,os=Mac,source=DC0_C0_H0,vcenter=localhost:8989 bytesRx_average=726i,bytesTx_average=643i,usage_average=1504i 1535660339000000000
```<|MERGE_RESOLUTION|>--- conflicted
+++ resolved
@@ -433,11 +433,8 @@
   * cluster (vcenter cluster)
   * esxhost (name of ESXi host)
   * guest (guest operating system id)
-<<<<<<< HEAD
   * resource pool (name of resource pool)
-=======
   * resource pool name (guest operating system id)
->>>>>>> 35a27a79
 * cpu stats for Host and VM
   * cpu (cpu core - not all CPU fields will have this tag)
 * datastore stats for Host and VM
