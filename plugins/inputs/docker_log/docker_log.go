--- conflicted
+++ resolved
@@ -6,7 +6,6 @@
 	"context"
 	"crypto/tls"
 	"fmt"
-	"github.com/influxdata/telegraf/plugins/inputs"
 	"io"
 	"io/ioutil"
 	"log"
@@ -26,12 +25,8 @@
 	"github.com/influxdata/telegraf/filter"
 	"github.com/influxdata/telegraf/internal"
 	"github.com/influxdata/telegraf/internal/docker"
-<<<<<<< HEAD
 	tlsint "github.com/influxdata/telegraf/plugins/common/tls"
 	"github.com/influxdata/telegraf/plugins/inputs"
-=======
-	tlsint "github.com/influxdata/telegraf/internal/tls"
->>>>>>> a04a04fa
 )
 
 var sampleConfig = `
@@ -414,11 +409,9 @@
 ) error {
 
 	messageOffset := initialOffset
-	offsetSendTicker := time.NewTicker(1 * time.Second)
 
 	defer func() {
 		reader.Close()
-		offsetSendTicker.Stop()
 		//Sending last offset to flusher in a blocking manner
 		if messageOffset != initialOffset {
 			offsetChan <- offsetData{containerID, messageOffset}
@@ -448,16 +441,11 @@
 
 				messageOffset = ts.UTC().UnixNano() + 1 //+1 (ns) here prevents to include current message
 
-				//Send offset to flusher (in a non blocking manner), once in a sec
+				//Send offset to flusher (in a non blocking manner)
 				select {
-				case <-offsetSendTicker.C:
-					select {
-					case offsetChan <- offsetData{containerID, messageOffset}:
-					default:
-					}
+				case offsetChan <- offsetData{containerID, messageOffset}:
 				default:
 				}
-
 			}
 		}
 
