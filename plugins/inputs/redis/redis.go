<<<<<<< HEAD
//go:generate ../../../tools/readme_config_includer/generator
package redis

import (
	"bufio"
	"context"
	_ "embed"
	"fmt"
	"io"
	"net/url"
	"reflect"
	"regexp"
	"strconv"
	"strings"
	"sync"
	"time"

	"github.com/go-redis/redis/v8"
	"github.com/influxdata/telegraf"
	"github.com/influxdata/telegraf/plugins/common/tls"
	"github.com/influxdata/telegraf/plugins/inputs"
)

// DO NOT REMOVE THE NEXT TWO LINES! This is required to embed the sampleConfig data.
//go:embed sample.conf
var sampleConfig string

type RedisCommand struct {
	Command []interface{}
	Field   string
	Type    string
}

type Redis struct {
	Commands []*RedisCommand
	Servers  []string
	Username string
	Password string
	tls.ClientConfig

	Log telegraf.Logger `toml:"-"`

	clients   []Client
	connected bool
}

type Client interface {
	Do(returnType string, args ...interface{}) (interface{}, error)
	Info() *redis.StringCmd
	BaseTags() map[string]string
	Close() error
}

type RedisClient struct {
	client *redis.Client
	tags   map[string]string
}

// RedisFieldTypes defines the types expected for each of the fields redis reports on
type RedisFieldTypes struct {
	ActiveDefragHits            int64   `json:"active_defrag_hits"`
	ActiveDefragKeyHits         int64   `json:"active_defrag_key_hits"`
	ActiveDefragKeyMisses       int64   `json:"active_defrag_key_misses"`
	ActiveDefragMisses          int64   `json:"active_defrag_misses"`
	ActiveDefragRunning         int64   `json:"active_defrag_running"`
	AllocatorActive             int64   `json:"allocator_active"`
	AllocatorAllocated          int64   `json:"allocator_allocated"`
	AllocatorFragBytes          float64 `json:"allocator_frag_bytes"` // for historical reasons this was left as float although redis reports it as an int
	AllocatorFragRatio          float64 `json:"allocator_frag_ratio"`
	AllocatorResident           int64   `json:"allocator_resident"`
	AllocatorRssBytes           int64   `json:"allocator_rss_bytes"`
	AllocatorRssRatio           float64 `json:"allocator_rss_ratio"`
	AofCurrentRewriteTimeSec    int64   `json:"aof_current_rewrite_time_sec"`
	AofEnabled                  int64   `json:"aof_enabled"`
	AofLastBgrewriteStatus      string  `json:"aof_last_bgrewrite_status"`
	AofLastCowSize              int64   `json:"aof_last_cow_size"`
	AofLastRewriteTimeSec       int64   `json:"aof_last_rewrite_time_sec"`
	AofLastWriteStatus          string  `json:"aof_last_write_status"`
	AofRewriteInProgress        int64   `json:"aof_rewrite_in_progress"`
	AofRewriteScheduled         int64   `json:"aof_rewrite_scheduled"`
	BlockedClients              int64   `json:"blocked_clients"`
	ClientRecentMaxInputBuffer  int64   `json:"client_recent_max_input_buffer"`
	ClientRecentMaxOutputBuffer int64   `json:"client_recent_max_output_buffer"`
	Clients                     int64   `json:"clients"`
	ClientsInTimeoutTable       int64   `json:"clients_in_timeout_table"`
	ClusterEnabled              int64   `json:"cluster_enabled"`
	ConnectedSlaves             int64   `json:"connected_slaves"`
	EvictedKeys                 int64   `json:"evicted_keys"`
	ExpireCycleCPUMilliseconds  int64   `json:"expire_cycle_cpu_milliseconds"`
	ExpiredKeys                 int64   `json:"expired_keys"`
	ExpiredStalePerc            float64 `json:"expired_stale_perc"`
	ExpiredTimeCapReachedCount  int64   `json:"expired_time_cap_reached_count"`
	InstantaneousInputKbps      float64 `json:"instantaneous_input_kbps"`
	InstantaneousOpsPerSec      int64   `json:"instantaneous_ops_per_sec"`
	InstantaneousOutputKbps     float64 `json:"instantaneous_output_kbps"`
	IoThreadedReadsProcessed    int64   `json:"io_threaded_reads_processed"`
	IoThreadedWritesProcessed   int64   `json:"io_threaded_writes_processed"`
	KeyspaceHits                int64   `json:"keyspace_hits"`
	KeyspaceMisses              int64   `json:"keyspace_misses"`
	LatestForkUsec              int64   `json:"latest_fork_usec"`
	LazyfreePendingObjects      int64   `json:"lazyfree_pending_objects"`
	Loading                     int64   `json:"loading"`
	LruClock                    int64   `json:"lru_clock"`
	MasterReplOffset            int64   `json:"master_repl_offset"`
	MaxMemory                   int64   `json:"maxmemory"`
	MaxMemoryPolicy             string  `json:"maxmemory_policy"`
	MemAofBuffer                int64   `json:"mem_aof_buffer"`
	MemClientsNormal            int64   `json:"mem_clients_normal"`
	MemClientsSlaves            int64   `json:"mem_clients_slaves"`
	MemFragmentationBytes       int64   `json:"mem_fragmentation_bytes"`
	MemFragmentationRatio       float64 `json:"mem_fragmentation_ratio"`
	MemNotCountedForEvict       int64   `json:"mem_not_counted_for_evict"`
	MemReplicationBacklog       int64   `json:"mem_replication_backlog"`
	MigrateCachedSockets        int64   `json:"migrate_cached_sockets"`
	ModuleForkInProgress        int64   `json:"module_fork_in_progress"`
	ModuleForkLastCowSize       int64   `json:"module_fork_last_cow_size"`
	NumberOfCachedScripts       int64   `json:"number_of_cached_scripts"`
	PubsubChannels              int64   `json:"pubsub_channels"`
	PubsubPatterns              int64   `json:"pubsub_patterns"`
	RdbBgsaveInProgress         int64   `json:"rdb_bgsave_in_progress"`
	RdbChangesSinceLastSave     int64   `json:"rdb_changes_since_last_save"`
	RdbCurrentBgsaveTimeSec     int64   `json:"rdb_current_bgsave_time_sec"`
	RdbLastBgsaveStatus         string  `json:"rdb_last_bgsave_status"`
	RdbLastBgsaveTimeSec        int64   `json:"rdb_last_bgsave_time_sec"`
	RdbLastCowSize              int64   `json:"rdb_last_cow_size"`
	RdbLastSaveTime             int64   `json:"rdb_last_save_time"`
	RdbLastSaveTimeElapsed      int64   `json:"rdb_last_save_time_elapsed"`
	RedisVersion                string  `json:"redis_version"`
	RejectedConnections         int64   `json:"rejected_connections"`
	ReplBacklogActive           int64   `json:"repl_backlog_active"`
	ReplBacklogFirstByteOffset  int64   `json:"repl_backlog_first_byte_offset"`
	ReplBacklogHistlen          int64   `json:"repl_backlog_histlen"`
	ReplBacklogSize             int64   `json:"repl_backlog_size"`
	RssOverheadBytes            int64   `json:"rss_overhead_bytes"`
	RssOverheadRatio            float64 `json:"rss_overhead_ratio"`
	SecondReplOffset            int64   `json:"second_repl_offset"`
	SlaveExpiresTrackedKeys     int64   `json:"slave_expires_tracked_keys"`
	SyncFull                    int64   `json:"sync_full"`
	SyncPartialErr              int64   `json:"sync_partial_err"`
	SyncPartialOk               int64   `json:"sync_partial_ok"`
	TotalCommandsProcessed      int64   `json:"total_commands_processed"`
	TotalConnectionsReceived    int64   `json:"total_connections_received"`
	TotalNetInputBytes          int64   `json:"total_net_input_bytes"`
	TotalNetOutputBytes         int64   `json:"total_net_output_bytes"`
	TotalReadsProcessed         int64   `json:"total_reads_processed"`
	TotalSystemMemory           int64   `json:"total_system_memory"`
	TotalWritesProcessed        int64   `json:"total_writes_processed"`
	TrackingClients             int64   `json:"tracking_clients"`
	TrackingTotalItems          int64   `json:"tracking_total_items"`
	TrackingTotalKeys           int64   `json:"tracking_total_keys"`
	TrackingTotalPrefixes       int64   `json:"tracking_total_prefixes"`
	UnexpectedErrorReplies      int64   `json:"unexpected_error_replies"`
	Uptime                      int64   `json:"uptime"`
	UsedCPUSys                  float64 `json:"used_cpu_sys"`
	UsedCPUSysChildren          float64 `json:"used_cpu_sys_children"`
	UsedCPUUser                 float64 `json:"used_cpu_user"`
	UsedCPUUserChildren         float64 `json:"used_cpu_user_children"`
	UsedMemory                  int64   `json:"used_memory"`
	UsedMemoryDataset           int64   `json:"used_memory_dataset"`
	UsedMemoryDatasetPerc       float64 `json:"used_memory_dataset_perc"`
	UsedMemoryLua               int64   `json:"used_memory_lua"`
	UsedMemoryOverhead          int64   `json:"used_memory_overhead"`
	UsedMemoryPeak              int64   `json:"used_memory_peak"`
	UsedMemoryPeakPerc          float64 `json:"used_memory_peak_perc"`
	UsedMemoryRss               int64   `json:"used_memory_rss"`
	UsedMemoryScripts           int64   `json:"used_memory_scripts"`
	UsedMemoryStartup           int64   `json:"used_memory_startup"`
}

func (r *RedisClient) Do(returnType string, args ...interface{}) (interface{}, error) {
	rawVal := r.client.Do(context.Background(), args...)

	switch returnType {
	case "integer":
		return rawVal.Int64()
	case "string":
		return rawVal.Text()
	case "float":
		return rawVal.Float64()
	default:
		return rawVal.Text()
	}
}

func (r *RedisClient) Info() *redis.StringCmd {
	return r.client.Info(context.Background(), "ALL")
}

func (r *RedisClient) BaseTags() map[string]string {
	tags := make(map[string]string)
	for k, v := range r.tags {
		tags[k] = v
	}
	return tags
}

func (r *RedisClient) Close() error {
	return r.client.Close()
}

var replicationSlaveMetricPrefix = regexp.MustCompile(`^slave\d+`)

var Tracking = map[string]string{
	"uptime_in_seconds": "uptime",
	"connected_clients": "clients",
	"role":              "replication_role",
}

func (*Redis) SampleConfig() string {
	return sampleConfig
}

func (r *Redis) Init() error {
	for _, command := range r.Commands {
		if command.Type != "string" && command.Type != "integer" && command.Type != "float" {
			return fmt.Errorf(`unknown result type: expected one of "string", "integer", "float"; got %q`, command.Type)
		}
	}

	return nil
}

func (r *Redis) connect() error {
	if r.connected {
		return nil
	}

	if len(r.Servers) == 0 {
		r.Servers = []string{"tcp://localhost:6379"}
	}

	r.clients = make([]Client, len(r.Servers))

	for i, serv := range r.Servers {
		if !strings.HasPrefix(serv, "tcp://") && !strings.HasPrefix(serv, "unix://") {
			r.Log.Warn("Server URL found without scheme; please update your configuration file")
			serv = "tcp://" + serv
		}

		u, err := url.Parse(serv)
		if err != nil {
			return fmt.Errorf("unable to parse to address %q: %s", serv, err.Error())
		}

		username := ""
		password := ""
		if u.User != nil {
			username = u.User.Username()
			pw, ok := u.User.Password()
			if ok {
				password = pw
			}
		}
		if len(r.Username) > 0 {
			username = r.Username
		}
		if len(r.Password) > 0 {
			password = r.Password
		}

		var address string
		if u.Scheme == "unix" {
			address = u.Path
		} else {
			address = u.Host
		}

		tlsConfig, err := r.ClientConfig.TLSConfig()
		if err != nil {
			return err
		}

		client := redis.NewClient(
			&redis.Options{
				Addr:      address,
				Username:  username,
				Password:  password,
				Network:   u.Scheme,
				PoolSize:  1,
				TLSConfig: tlsConfig,
			},
		)

		tags := map[string]string{}
		if u.Scheme == "unix" {
			tags["socket"] = u.Path
		} else {
			tags["server"] = u.Hostname()
			tags["port"] = u.Port()
		}

		r.clients[i] = &RedisClient{
			client: client,
			tags:   tags,
		}
	}

	r.connected = true
	return nil
}

// Reads stats from all configured servers accumulates stats.
// Returns one of the errors encountered while gather stats (if any).
func (r *Redis) Gather(acc telegraf.Accumulator) error {
	if !r.connected {
		err := r.connect()
		if err != nil {
			return err
		}
	}

	var wg sync.WaitGroup

	for _, client := range r.clients {
		wg.Add(1)
		go func(client Client) {
			defer wg.Done()
			acc.AddError(r.gatherServer(client, acc))
			acc.AddError(r.gatherCommandValues(client, acc))
		}(client)
	}

	wg.Wait()
	return nil
}

func (r *Redis) gatherCommandValues(client Client, acc telegraf.Accumulator) error {
	fields := make(map[string]interface{})
	for _, command := range r.Commands {
		val, err := client.Do(command.Type, command.Command...)
		if err != nil {
			if strings.Contains(err.Error(), "unexpected type=") {
				return fmt.Errorf("could not get command result: %s", err)
			}

			return err
		}

		fields[command.Field] = val
	}

	acc.AddFields("redis_commands", fields, client.BaseTags())

	return nil
}

func (r *Redis) gatherServer(client Client, acc telegraf.Accumulator) error {
	info, err := client.Info().Result()
	if err != nil {
		return err
	}

	rdr := strings.NewReader(info)
	return gatherInfoOutput(rdr, acc, client.BaseTags())
}

// gatherInfoOutput gathers
func gatherInfoOutput(
	rdr io.Reader,
	acc telegraf.Accumulator,
	tags map[string]string,
) error {
	var section string
	var keyspaceHits, keyspaceMisses int64

	scanner := bufio.NewScanner(rdr)
	fields := make(map[string]interface{})
	for scanner.Scan() {
		line := scanner.Text()

		if len(line) == 0 {
			continue
		}

		if line[0] == '#' {
			if len(line) > 2 {
				section = line[2:]
			}
			continue
		}

		parts := strings.SplitN(line, ":", 2)
		if len(parts) < 2 {
			continue
		}
		name := parts[0]

		if section == "Server" {
			if name != "lru_clock" && name != "uptime_in_seconds" && name != "redis_version" {
				continue
			}
		}

		if strings.HasPrefix(name, "master_replid") {
			continue
		}

		if name == "mem_allocator" {
			continue
		}

		if strings.HasSuffix(name, "_human") {
			continue
		}

		metric, ok := Tracking[name]
		if !ok {
			if section == "Keyspace" {
				kline := strings.TrimSpace(parts[1])
				gatherKeyspaceLine(name, kline, acc, tags)
				continue
			}
			if section == "Commandstats" {
				kline := strings.TrimSpace(parts[1])
				gatherCommandstateLine(name, kline, acc, tags)
				continue
			}
			if section == "Replication" && replicationSlaveMetricPrefix.MatchString(name) {
				kline := strings.TrimSpace(parts[1])
				gatherReplicationLine(name, kline, acc, tags)
				continue
			}

			metric = name
		}

		val := strings.TrimSpace(parts[1])

		// Some percentage values have a "%" suffix that we need to get rid of before int/float conversion
		val = strings.TrimSuffix(val, "%")

		// Try parsing as int
		if ival, err := strconv.ParseInt(val, 10, 64); err == nil {
			switch name {
			case "keyspace_hits":
				keyspaceHits = ival
			case "keyspace_misses":
				keyspaceMisses = ival
			case "rdb_last_save_time":
				// influxdb can't calculate this, so we have to do it
				fields["rdb_last_save_time_elapsed"] = time.Now().Unix() - ival
			}
			fields[metric] = ival
			continue
		}

		// Try parsing as a float
		if fval, err := strconv.ParseFloat(val, 64); err == nil {
			fields[metric] = fval
			continue
		}

		// Treat it as a string

		if name == "role" {
			tags["replication_role"] = val
			continue
		}

		fields[metric] = val
	}
	var keyspaceHitrate float64
	if keyspaceHits != 0 || keyspaceMisses != 0 {
		keyspaceHitrate = float64(keyspaceHits) / float64(keyspaceHits+keyspaceMisses)
	}
	fields["keyspace_hitrate"] = keyspaceHitrate

	o := RedisFieldTypes{}

	setStructFieldsFromObject(fields, &o)
	setExistingFieldsFromStruct(fields, &o)

	acc.AddFields("redis", fields, tags)
	return nil
}

// Parse the special Keyspace line at end of redis stats
// This is a special line that looks something like:
//     db0:keys=2,expires=0,avg_ttl=0
// And there is one for each db on the redis instance
func gatherKeyspaceLine(
	name string,
	line string,
	acc telegraf.Accumulator,
	globalTags map[string]string,
) {
	if strings.Contains(line, "keys=") {
		fields := make(map[string]interface{})
		tags := make(map[string]string)
		for k, v := range globalTags {
			tags[k] = v
		}
		tags["database"] = name
		dbparts := strings.Split(line, ",")
		for _, dbp := range dbparts {
			kv := strings.Split(dbp, "=")
			ival, err := strconv.ParseInt(kv[1], 10, 64)
			if err == nil {
				fields[kv[0]] = ival
			}
		}
		acc.AddFields("redis_keyspace", fields, tags)
	}
}

// Parse the special cmdstat lines.
// Example:
//     cmdstat_publish:calls=33791,usec=208789,usec_per_call=6.18
// Tag: cmdstat=publish; Fields: calls=33791i,usec=208789i,usec_per_call=6.18
func gatherCommandstateLine(
	name string,
	line string,
	acc telegraf.Accumulator,
	globalTags map[string]string,
) {
	if !strings.HasPrefix(name, "cmdstat") {
		return
	}

	fields := make(map[string]interface{})
	tags := make(map[string]string)
	for k, v := range globalTags {
		tags[k] = v
	}
	tags["command"] = strings.TrimPrefix(name, "cmdstat_")
	parts := strings.Split(line, ",")
	for _, part := range parts {
		kv := strings.Split(part, "=")
		if len(kv) != 2 {
			continue
		}

		switch kv[0] {
		case "calls":
			fallthrough
		case "usec":
			ival, err := strconv.ParseInt(kv[1], 10, 64)
			if err == nil {
				fields[kv[0]] = ival
			}
		case "usec_per_call":
			fval, err := strconv.ParseFloat(kv[1], 64)
			if err == nil {
				fields[kv[0]] = fval
			}
		}
	}
	acc.AddFields("redis_cmdstat", fields, tags)
}

// Parse the special Replication line
// Example:
//     slave0:ip=127.0.0.1,port=7379,state=online,offset=4556468,lag=0
// This line will only be visible when a node has a replica attached.
func gatherReplicationLine(
	name string,
	line string,
	acc telegraf.Accumulator,
	globalTags map[string]string,
) {
	fields := make(map[string]interface{})
	tags := make(map[string]string)
	for k, v := range globalTags {
		tags[k] = v
	}

	tags["replica_id"] = strings.TrimLeft(name, "slave")
	tags["replication_role"] = "slave"

	parts := strings.Split(line, ",")
	for _, part := range parts {
		kv := strings.Split(part, "=")
		if len(kv) != 2 {
			continue
		}

		switch kv[0] {
		case "ip":
			tags["replica_ip"] = kv[1]
		case "port":
			tags["replica_port"] = kv[1]
		case "state":
			tags[kv[0]] = kv[1]
		default:
			ival, err := strconv.ParseInt(kv[1], 10, 64)
			if err == nil {
				fields[kv[0]] = ival
			}
		}
	}

	acc.AddFields("redis_replication", fields, tags)
}

func init() {
	inputs.Add("redis", func() telegraf.Input {
		return &Redis{}
	})
}

func setExistingFieldsFromStruct(fields map[string]interface{}, o *RedisFieldTypes) {
	val := reflect.ValueOf(o).Elem()
	typ := val.Type()

	for key := range fields {
		if _, exists := fields[key]; exists {
			for i := 0; i < typ.NumField(); i++ {
				f := typ.Field(i)
				jsonFieldName := f.Tag.Get("json")
				if jsonFieldName == key {
					fields[key] = val.Field(i).Interface()
					break
				}
			}
		}
	}
}

func setStructFieldsFromObject(fields map[string]interface{}, o *RedisFieldTypes) {
	val := reflect.ValueOf(o).Elem()
	typ := val.Type()

	for key, value := range fields {
		if _, exists := fields[key]; exists {
			for i := 0; i < typ.NumField(); i++ {
				f := typ.Field(i)
				jsonFieldName := f.Tag.Get("json")
				if jsonFieldName == key {
					structFieldValue := val.Field(i)
					structFieldValue.Set(coerceType(value, structFieldValue.Type()))
					break
				}
			}
		}
	}
}

func coerceType(value interface{}, typ reflect.Type) reflect.Value {
	switch sourceType := value.(type) {
	case bool:
		switch typ.Kind() {
		case reflect.String:
			if sourceType {
				value = "true"
			} else {
				value = "false"
			}
		case reflect.Int64:
			if sourceType {
				value = int64(1)
			} else {
				value = int64(0)
			}
		case reflect.Float64:
			if sourceType {
				value = float64(1)
			} else {
				value = float64(0)
			}
		default:
			panic(fmt.Sprintf("unhandled destination type %s", typ.Kind().String()))
		}
	case int, int8, int16, int32, int64:
		switch typ.Kind() {
		case reflect.String:
			value = fmt.Sprintf("%d", value)
		case reflect.Int64:
			// types match
		case reflect.Float64:
			value = float64(reflect.ValueOf(sourceType).Int())
		default:
			panic(fmt.Sprintf("unhandled destination type %s", typ.Kind().String()))
		}
	case uint, uint8, uint16, uint32, uint64:
		switch typ.Kind() {
		case reflect.String:
			value = fmt.Sprintf("%d", value)
		case reflect.Int64:
			// types match
		case reflect.Float64:
			value = float64(reflect.ValueOf(sourceType).Uint())
		default:
			panic(fmt.Sprintf("unhandled destination type %s", typ.Kind().String()))
		}
	case float32, float64:
		switch typ.Kind() {
		case reflect.String:
			value = fmt.Sprintf("%f", value)
		case reflect.Int64:
			value = int64(reflect.ValueOf(sourceType).Float())
		case reflect.Float64:
			// types match
		default:
			panic(fmt.Sprintf("unhandled destination type %s", typ.Kind().String()))
		}
	case string:
		switch typ.Kind() {
		case reflect.String:
			// types match
		case reflect.Int64:
			value, _ = strconv.ParseInt(value.(string), 10, 64)
		case reflect.Float64:
			value, _ = strconv.ParseFloat(value.(string), 64)
		default:
			panic(fmt.Sprintf("unhandled destination type %s", typ.Kind().String()))
		}
	default:
		panic(fmt.Sprintf("unhandled source type %T", sourceType))
	}
	return reflect.ValueOf(value)
}

func (r *Redis) Start(telegraf.Accumulator) error {
	return nil
}

//Stop close the client through ServiceInput interface Start/Stop methods impl.
func (r *Redis) Stop() {
	for _, c := range r.clients {
		err := c.Close()
		if err != nil {
			r.Log.Errorf("error closing client: %v", err)
		}
	}
}
=======
//go:generate ../../../tools/readme_config_includer/generator
package redis

import (
	"bufio"
	_ "embed"
	"fmt"
	"io"
	"net/url"
	"reflect"
	"regexp"
	"strconv"
	"strings"
	"sync"
	"time"

	"github.com/go-redis/redis"

	"github.com/influxdata/telegraf"
	"github.com/influxdata/telegraf/plugins/common/tls"
	"github.com/influxdata/telegraf/plugins/inputs"
)

// DO NOT REMOVE THE NEXT TWO LINES! This is required to embed the sampleConfig data.
//go:embed sample.conf
var sampleConfig string

type RedisCommand struct {
	Command []interface{}
	Field   string
	Type    string
}

type Redis struct {
	Commands []*RedisCommand
	Servers  []string
	Password string
	tls.ClientConfig

	Log telegraf.Logger `toml:"-"`

	clients   []Client
	connected bool
}

type Client interface {
	Do(returnType string, args ...interface{}) (interface{}, error)
	Info() *redis.StringCmd
	BaseTags() map[string]string
	Close() error
}

type RedisClient struct {
	client *redis.Client
	tags   map[string]string
}

// RedisFieldTypes defines the types expected for each of the fields redis reports on
type RedisFieldTypes struct {
	ActiveDefragHits            int64   `json:"active_defrag_hits"`
	ActiveDefragKeyHits         int64   `json:"active_defrag_key_hits"`
	ActiveDefragKeyMisses       int64   `json:"active_defrag_key_misses"`
	ActiveDefragMisses          int64   `json:"active_defrag_misses"`
	ActiveDefragRunning         int64   `json:"active_defrag_running"`
	AllocatorActive             int64   `json:"allocator_active"`
	AllocatorAllocated          int64   `json:"allocator_allocated"`
	AllocatorFragBytes          float64 `json:"allocator_frag_bytes"` // for historical reasons this was left as float although redis reports it as an int
	AllocatorFragRatio          float64 `json:"allocator_frag_ratio"`
	AllocatorResident           int64   `json:"allocator_resident"`
	AllocatorRssBytes           int64   `json:"allocator_rss_bytes"`
	AllocatorRssRatio           float64 `json:"allocator_rss_ratio"`
	AofCurrentRewriteTimeSec    int64   `json:"aof_current_rewrite_time_sec"`
	AofEnabled                  int64   `json:"aof_enabled"`
	AofLastBgrewriteStatus      string  `json:"aof_last_bgrewrite_status"`
	AofLastCowSize              int64   `json:"aof_last_cow_size"`
	AofLastRewriteTimeSec       int64   `json:"aof_last_rewrite_time_sec"`
	AofLastWriteStatus          string  `json:"aof_last_write_status"`
	AofRewriteInProgress        int64   `json:"aof_rewrite_in_progress"`
	AofRewriteScheduled         int64   `json:"aof_rewrite_scheduled"`
	BlockedClients              int64   `json:"blocked_clients"`
	ClientRecentMaxInputBuffer  int64   `json:"client_recent_max_input_buffer"`
	ClientRecentMaxOutputBuffer int64   `json:"client_recent_max_output_buffer"`
	Clients                     int64   `json:"clients"`
	ClientsInTimeoutTable       int64   `json:"clients_in_timeout_table"`
	ClusterEnabled              int64   `json:"cluster_enabled"`
	ConnectedSlaves             int64   `json:"connected_slaves"`
	EvictedKeys                 int64   `json:"evicted_keys"`
	ExpireCycleCPUMilliseconds  int64   `json:"expire_cycle_cpu_milliseconds"`
	ExpiredKeys                 int64   `json:"expired_keys"`
	ExpiredStalePerc            float64 `json:"expired_stale_perc"`
	ExpiredTimeCapReachedCount  int64   `json:"expired_time_cap_reached_count"`
	InstantaneousInputKbps      float64 `json:"instantaneous_input_kbps"`
	InstantaneousOpsPerSec      int64   `json:"instantaneous_ops_per_sec"`
	InstantaneousOutputKbps     float64 `json:"instantaneous_output_kbps"`
	IoThreadedReadsProcessed    int64   `json:"io_threaded_reads_processed"`
	IoThreadedWritesProcessed   int64   `json:"io_threaded_writes_processed"`
	KeyspaceHits                int64   `json:"keyspace_hits"`
	KeyspaceMisses              int64   `json:"keyspace_misses"`
	LatestForkUsec              int64   `json:"latest_fork_usec"`
	LazyfreePendingObjects      int64   `json:"lazyfree_pending_objects"`
	Loading                     int64   `json:"loading"`
	LruClock                    int64   `json:"lru_clock"`
	MasterReplOffset            int64   `json:"master_repl_offset"`
	MaxMemory                   int64   `json:"maxmemory"`
	MaxMemoryPolicy             string  `json:"maxmemory_policy"`
	MemAofBuffer                int64   `json:"mem_aof_buffer"`
	MemClientsNormal            int64   `json:"mem_clients_normal"`
	MemClientsSlaves            int64   `json:"mem_clients_slaves"`
	MemFragmentationBytes       int64   `json:"mem_fragmentation_bytes"`
	MemFragmentationRatio       float64 `json:"mem_fragmentation_ratio"`
	MemNotCountedForEvict       int64   `json:"mem_not_counted_for_evict"`
	MemReplicationBacklog       int64   `json:"mem_replication_backlog"`
	MigrateCachedSockets        int64   `json:"migrate_cached_sockets"`
	ModuleForkInProgress        int64   `json:"module_fork_in_progress"`
	ModuleForkLastCowSize       int64   `json:"module_fork_last_cow_size"`
	NumberOfCachedScripts       int64   `json:"number_of_cached_scripts"`
	PubsubChannels              int64   `json:"pubsub_channels"`
	PubsubPatterns              int64   `json:"pubsub_patterns"`
	RdbBgsaveInProgress         int64   `json:"rdb_bgsave_in_progress"`
	RdbChangesSinceLastSave     int64   `json:"rdb_changes_since_last_save"`
	RdbCurrentBgsaveTimeSec     int64   `json:"rdb_current_bgsave_time_sec"`
	RdbLastBgsaveStatus         string  `json:"rdb_last_bgsave_status"`
	RdbLastBgsaveTimeSec        int64   `json:"rdb_last_bgsave_time_sec"`
	RdbLastCowSize              int64   `json:"rdb_last_cow_size"`
	RdbLastSaveTime             int64   `json:"rdb_last_save_time"`
	RdbLastSaveTimeElapsed      int64   `json:"rdb_last_save_time_elapsed"`
	RedisVersion                string  `json:"redis_version"`
	RejectedConnections         int64   `json:"rejected_connections"`
	ReplBacklogActive           int64   `json:"repl_backlog_active"`
	ReplBacklogFirstByteOffset  int64   `json:"repl_backlog_first_byte_offset"`
	ReplBacklogHistlen          int64   `json:"repl_backlog_histlen"`
	ReplBacklogSize             int64   `json:"repl_backlog_size"`
	RssOverheadBytes            int64   `json:"rss_overhead_bytes"`
	RssOverheadRatio            float64 `json:"rss_overhead_ratio"`
	SecondReplOffset            int64   `json:"second_repl_offset"`
	SlaveExpiresTrackedKeys     int64   `json:"slave_expires_tracked_keys"`
	SyncFull                    int64   `json:"sync_full"`
	SyncPartialErr              int64   `json:"sync_partial_err"`
	SyncPartialOk               int64   `json:"sync_partial_ok"`
	TotalCommandsProcessed      int64   `json:"total_commands_processed"`
	TotalConnectionsReceived    int64   `json:"total_connections_received"`
	TotalNetInputBytes          int64   `json:"total_net_input_bytes"`
	TotalNetOutputBytes         int64   `json:"total_net_output_bytes"`
	TotalReadsProcessed         int64   `json:"total_reads_processed"`
	TotalSystemMemory           int64   `json:"total_system_memory"`
	TotalWritesProcessed        int64   `json:"total_writes_processed"`
	TrackingClients             int64   `json:"tracking_clients"`
	TrackingTotalItems          int64   `json:"tracking_total_items"`
	TrackingTotalKeys           int64   `json:"tracking_total_keys"`
	TrackingTotalPrefixes       int64   `json:"tracking_total_prefixes"`
	UnexpectedErrorReplies      int64   `json:"unexpected_error_replies"`
	Uptime                      int64   `json:"uptime"`
	UsedCPUSys                  float64 `json:"used_cpu_sys"`
	UsedCPUSysChildren          float64 `json:"used_cpu_sys_children"`
	UsedCPUUser                 float64 `json:"used_cpu_user"`
	UsedCPUUserChildren         float64 `json:"used_cpu_user_children"`
	UsedMemory                  int64   `json:"used_memory"`
	UsedMemoryDataset           int64   `json:"used_memory_dataset"`
	UsedMemoryDatasetPerc       float64 `json:"used_memory_dataset_perc"`
	UsedMemoryLua               int64   `json:"used_memory_lua"`
	UsedMemoryOverhead          int64   `json:"used_memory_overhead"`
	UsedMemoryPeak              int64   `json:"used_memory_peak"`
	UsedMemoryPeakPerc          float64 `json:"used_memory_peak_perc"`
	UsedMemoryRss               int64   `json:"used_memory_rss"`
	UsedMemoryScripts           int64   `json:"used_memory_scripts"`
	UsedMemoryStartup           int64   `json:"used_memory_startup"`
}

func (r *RedisClient) Do(returnType string, args ...interface{}) (interface{}, error) {
	rawVal := r.client.Do(args...)

	switch returnType {
	case "integer":
		return rawVal.Int64()
	case "string":
		return rawVal.String()
	case "float":
		return rawVal.Float64()
	default:
		return rawVal.String()
	}
}

func (r *RedisClient) Info() *redis.StringCmd {
	return r.client.Info("ALL")
}

func (r *RedisClient) BaseTags() map[string]string {
	tags := make(map[string]string)
	for k, v := range r.tags {
		tags[k] = v
	}
	return tags
}

func (r *RedisClient) Close() error {
	return r.client.Close()
}

var replicationSlaveMetricPrefix = regexp.MustCompile(`^slave\d+`)

var Tracking = map[string]string{
	"uptime_in_seconds": "uptime",
	"connected_clients": "clients",
	"role":              "replication_role",
}

func (*Redis) SampleConfig() string {
	return sampleConfig
}

func (r *Redis) Init() error {
	for _, command := range r.Commands {
		if command.Type != "string" && command.Type != "integer" && command.Type != "float" {
			return fmt.Errorf(`unknown result type: expected one of "string", "integer", "float"; got %q`, command.Type)
		}
	}

	return nil
}

func (r *Redis) connect() error {
	if r.connected {
		return nil
	}

	if len(r.Servers) == 0 {
		r.Servers = []string{"tcp://localhost:6379"}
	}

	r.clients = make([]Client, len(r.Servers))

	for i, serv := range r.Servers {
		if !strings.HasPrefix(serv, "tcp://") && !strings.HasPrefix(serv, "unix://") {
			r.Log.Warn("Server URL found without scheme; please update your configuration file")
			serv = "tcp://" + serv
		}

		u, err := url.Parse(serv)
		if err != nil {
			return fmt.Errorf("unable to parse to address %q: %s", serv, err.Error())
		}

		password := ""
		if u.User != nil {
			pw, ok := u.User.Password()
			if ok {
				password = pw
			}
		}
		if len(r.Password) > 0 {
			password = r.Password
		}

		var address string
		if u.Scheme == "unix" {
			address = u.Path
		} else {
			address = u.Host
		}

		tlsConfig, err := r.ClientConfig.TLSConfig()
		if err != nil {
			return err
		}

		client := redis.NewClient(
			&redis.Options{
				Addr:      address,
				Password:  password,
				Network:   u.Scheme,
				PoolSize:  1,
				TLSConfig: tlsConfig,
			},
		)

		tags := map[string]string{}
		if u.Scheme == "unix" {
			tags["socket"] = u.Path
		} else {
			tags["server"] = u.Hostname()
			tags["port"] = u.Port()
		}

		r.clients[i] = &RedisClient{
			client: client,
			tags:   tags,
		}
	}

	r.connected = true
	return nil
}

// Reads stats from all configured servers accumulates stats.
// Returns one of the errors encountered while gather stats (if any).
func (r *Redis) Gather(acc telegraf.Accumulator) error {
	if !r.connected {
		err := r.connect()
		if err != nil {
			return err
		}
	}

	var wg sync.WaitGroup

	for _, client := range r.clients {
		wg.Add(1)
		go func(client Client) {
			defer wg.Done()
			acc.AddError(r.gatherServer(client, acc))
			acc.AddError(r.gatherCommandValues(client, acc))
		}(client)
	}

	wg.Wait()
	return nil
}

func (r *Redis) gatherCommandValues(client Client, acc telegraf.Accumulator) error {
	fields := make(map[string]interface{})
	for _, command := range r.Commands {
		val, err := client.Do(command.Type, command.Command...)
		if err != nil {
			if strings.Contains(err.Error(), "unexpected type=") {
				return fmt.Errorf("could not get command result: %s", err)
			}

			return err
		}

		fields[command.Field] = val
	}

	acc.AddFields("redis_commands", fields, client.BaseTags())

	return nil
}

func (r *Redis) gatherServer(client Client, acc telegraf.Accumulator) error {
	info, err := client.Info().Result()
	if err != nil {
		return err
	}

	rdr := strings.NewReader(info)
	return gatherInfoOutput(rdr, acc, client.BaseTags())
}

// gatherInfoOutput gathers
func gatherInfoOutput(
	rdr io.Reader,
	acc telegraf.Accumulator,
	tags map[string]string,
) error {
	var section string
	var keyspaceHits, keyspaceMisses int64

	scanner := bufio.NewScanner(rdr)
	fields := make(map[string]interface{})
	for scanner.Scan() {
		line := scanner.Text()

		if len(line) == 0 {
			continue
		}

		if line[0] == '#' {
			if len(line) > 2 {
				section = line[2:]
			}
			continue
		}

		parts := strings.SplitN(line, ":", 2)
		if len(parts) < 2 {
			continue
		}
		name := parts[0]

		if section == "Server" {
			if name != "lru_clock" && name != "uptime_in_seconds" && name != "redis_version" {
				continue
			}
		}

		if strings.HasPrefix(name, "master_replid") {
			continue
		}

		if name == "mem_allocator" {
			continue
		}

		if strings.HasSuffix(name, "_human") {
			continue
		}

		metric, ok := Tracking[name]
		if !ok {
			if section == "Keyspace" {
				kline := strings.TrimSpace(parts[1])
				gatherKeyspaceLine(name, kline, acc, tags)
				continue
			}
			if section == "Commandstats" {
				kline := strings.TrimSpace(parts[1])
				gatherCommandstateLine(name, kline, acc, tags)
				continue
			}
			if section == "Replication" && replicationSlaveMetricPrefix.MatchString(name) {
				kline := strings.TrimSpace(parts[1])
				gatherReplicationLine(name, kline, acc, tags)
				continue
			}

			metric = name
		}

		val := strings.TrimSpace(parts[1])

		// Some percentage values have a "%" suffix that we need to get rid of before int/float conversion
		val = strings.TrimSuffix(val, "%")

		// Try parsing as int
		if ival, err := strconv.ParseInt(val, 10, 64); err == nil {
			switch name {
			case "keyspace_hits":
				keyspaceHits = ival
			case "keyspace_misses":
				keyspaceMisses = ival
			case "rdb_last_save_time":
				// influxdb can't calculate this, so we have to do it
				fields["rdb_last_save_time_elapsed"] = time.Now().Unix() - ival
			}
			fields[metric] = ival
			continue
		}

		// Try parsing as a float
		if fval, err := strconv.ParseFloat(val, 64); err == nil {
			fields[metric] = fval
			continue
		}

		// Treat it as a string

		if name == "role" {
			tags["replication_role"] = val
			continue
		}

		fields[metric] = val
	}
	var keyspaceHitrate float64
	if keyspaceHits != 0 || keyspaceMisses != 0 {
		keyspaceHitrate = float64(keyspaceHits) / float64(keyspaceHits+keyspaceMisses)
	}
	fields["keyspace_hitrate"] = keyspaceHitrate

	o := RedisFieldTypes{}

	setStructFieldsFromObject(fields, &o)
	setExistingFieldsFromStruct(fields, &o)

	acc.AddFields("redis", fields, tags)
	return nil
}

// Parse the special Keyspace line at end of redis stats
// This is a special line that looks something like:
//     db0:keys=2,expires=0,avg_ttl=0
// And there is one for each db on the redis instance
func gatherKeyspaceLine(
	name string,
	line string,
	acc telegraf.Accumulator,
	globalTags map[string]string,
) {
	if strings.Contains(line, "keys=") {
		fields := make(map[string]interface{})
		tags := make(map[string]string)
		for k, v := range globalTags {
			tags[k] = v
		}
		tags["database"] = name
		dbparts := strings.Split(line, ",")
		for _, dbp := range dbparts {
			kv := strings.Split(dbp, "=")
			ival, err := strconv.ParseInt(kv[1], 10, 64)
			if err == nil {
				fields[kv[0]] = ival
			}
		}
		acc.AddFields("redis_keyspace", fields, tags)
	}
}

// Parse the special cmdstat lines.
// Example:
//     cmdstat_publish:calls=33791,usec=208789,usec_per_call=6.18
// Tag: cmdstat=publish; Fields: calls=33791i,usec=208789i,usec_per_call=6.18
func gatherCommandstateLine(
	name string,
	line string,
	acc telegraf.Accumulator,
	globalTags map[string]string,
) {
	if !strings.HasPrefix(name, "cmdstat") {
		return
	}

	fields := make(map[string]interface{})
	tags := make(map[string]string)
	for k, v := range globalTags {
		tags[k] = v
	}
	tags["command"] = strings.TrimPrefix(name, "cmdstat_")
	parts := strings.Split(line, ",")
	for _, part := range parts {
		kv := strings.Split(part, "=")
		if len(kv) != 2 {
			continue
		}

		switch kv[0] {
		case "calls":
			fallthrough
		case "usec":
			ival, err := strconv.ParseInt(kv[1], 10, 64)
			if err == nil {
				fields[kv[0]] = ival
			}
		case "usec_per_call":
			fval, err := strconv.ParseFloat(kv[1], 64)
			if err == nil {
				fields[kv[0]] = fval
			}
		}
	}
	acc.AddFields("redis_cmdstat", fields, tags)
}

// Parse the special Replication line
// Example:
//     slave0:ip=127.0.0.1,port=7379,state=online,offset=4556468,lag=0
// This line will only be visible when a node has a replica attached.
func gatherReplicationLine(
	name string,
	line string,
	acc telegraf.Accumulator,
	globalTags map[string]string,
) {
	fields := make(map[string]interface{})
	tags := make(map[string]string)
	for k, v := range globalTags {
		tags[k] = v
	}

	tags["replica_id"] = strings.TrimLeft(name, "slave")
	tags["replication_role"] = "slave"

	parts := strings.Split(line, ",")
	for _, part := range parts {
		kv := strings.Split(part, "=")
		if len(kv) != 2 {
			continue
		}

		switch kv[0] {
		case "ip":
			tags["replica_ip"] = kv[1]
		case "port":
			tags["replica_port"] = kv[1]
		case "state":
			tags[kv[0]] = kv[1]
		default:
			ival, err := strconv.ParseInt(kv[1], 10, 64)
			if err == nil {
				fields[kv[0]] = ival
			}
		}
	}

	acc.AddFields("redis_replication", fields, tags)
}

func init() {
	inputs.Add("redis", func() telegraf.Input {
		return &Redis{}
	})
}

func setExistingFieldsFromStruct(fields map[string]interface{}, o *RedisFieldTypes) {
	val := reflect.ValueOf(o).Elem()
	typ := val.Type()

	for key := range fields {
		if _, exists := fields[key]; exists {
			for i := 0; i < typ.NumField(); i++ {
				f := typ.Field(i)
				jsonFieldName := f.Tag.Get("json")
				if jsonFieldName == key {
					fields[key] = val.Field(i).Interface()
					break
				}
			}
		}
	}
}

func setStructFieldsFromObject(fields map[string]interface{}, o *RedisFieldTypes) {
	val := reflect.ValueOf(o).Elem()
	typ := val.Type()

	for key, value := range fields {
		if _, exists := fields[key]; exists {
			for i := 0; i < typ.NumField(); i++ {
				f := typ.Field(i)
				jsonFieldName := f.Tag.Get("json")
				if jsonFieldName == key {
					structFieldValue := val.Field(i)
					structFieldValue.Set(coerceType(value, structFieldValue.Type()))
					break
				}
			}
		}
	}
}

func coerceType(value interface{}, typ reflect.Type) reflect.Value {
	switch sourceType := value.(type) {
	case bool:
		switch typ.Kind() {
		case reflect.String:
			if sourceType {
				value = "true"
			} else {
				value = "false"
			}
		case reflect.Int64:
			if sourceType {
				value = int64(1)
			} else {
				value = int64(0)
			}
		case reflect.Float64:
			if sourceType {
				value = float64(1)
			} else {
				value = float64(0)
			}
		default:
			panic(fmt.Sprintf("unhandled destination type %s", typ.Kind().String()))
		}
	case int, int8, int16, int32, int64:
		switch typ.Kind() {
		case reflect.String:
			value = fmt.Sprintf("%d", value)
		case reflect.Int64:
			// types match
		case reflect.Float64:
			value = float64(reflect.ValueOf(sourceType).Int())
		default:
			panic(fmt.Sprintf("unhandled destination type %s", typ.Kind().String()))
		}
	case uint, uint8, uint16, uint32, uint64:
		switch typ.Kind() {
		case reflect.String:
			value = fmt.Sprintf("%d", value)
		case reflect.Int64:
			// types match
		case reflect.Float64:
			value = float64(reflect.ValueOf(sourceType).Uint())
		default:
			panic(fmt.Sprintf("unhandled destination type %s", typ.Kind().String()))
		}
	case float32, float64:
		switch typ.Kind() {
		case reflect.String:
			value = fmt.Sprintf("%f", value)
		case reflect.Int64:
			value = int64(reflect.ValueOf(sourceType).Float())
		case reflect.Float64:
			// types match
		default:
			panic(fmt.Sprintf("unhandled destination type %s", typ.Kind().String()))
		}
	case string:
		switch typ.Kind() {
		case reflect.String:
			// types match
		case reflect.Int64:
			value, _ = strconv.ParseInt(value.(string), 10, 64)
		case reflect.Float64:
			value, _ = strconv.ParseFloat(value.(string), 64)
		default:
			panic(fmt.Sprintf("unhandled destination type %s", typ.Kind().String()))
		}
	default:
		panic(fmt.Sprintf("unhandled source type %T", sourceType))
	}
	return reflect.ValueOf(value)
}

func (r *Redis) Start(telegraf.Accumulator) error {
	return nil
}

//Stop close the client through ServiceInput interface Start/Stop methods impl.
func (r *Redis) Stop() {
	for _, c := range r.clients {
		err := c.Close()
		if err != nil {
			r.Log.Errorf("error closing client: %v", err)
		}
	}
}
>>>>>>> 939a9ddb
<|MERGE_RESOLUTION|>--- conflicted
+++ resolved
@@ -1,1446 +1,718 @@
-<<<<<<< HEAD
-//go:generate ../../../tools/readme_config_includer/generator
-package redis
-
-import (
-	"bufio"
-	"context"
-	_ "embed"
-	"fmt"
-	"io"
-	"net/url"
-	"reflect"
-	"regexp"
-	"strconv"
-	"strings"
-	"sync"
-	"time"
-
-	"github.com/go-redis/redis/v8"
-	"github.com/influxdata/telegraf"
-	"github.com/influxdata/telegraf/plugins/common/tls"
-	"github.com/influxdata/telegraf/plugins/inputs"
-)
-
-// DO NOT REMOVE THE NEXT TWO LINES! This is required to embed the sampleConfig data.
-//go:embed sample.conf
-var sampleConfig string
-
-type RedisCommand struct {
-	Command []interface{}
-	Field   string
-	Type    string
-}
-
-type Redis struct {
-	Commands []*RedisCommand
-	Servers  []string
-	Username string
-	Password string
-	tls.ClientConfig
-
-	Log telegraf.Logger `toml:"-"`
-
-	clients   []Client
-	connected bool
-}
-
-type Client interface {
-	Do(returnType string, args ...interface{}) (interface{}, error)
-	Info() *redis.StringCmd
-	BaseTags() map[string]string
-	Close() error
-}
-
-type RedisClient struct {
-	client *redis.Client
-	tags   map[string]string
-}
-
-// RedisFieldTypes defines the types expected for each of the fields redis reports on
-type RedisFieldTypes struct {
-	ActiveDefragHits            int64   `json:"active_defrag_hits"`
-	ActiveDefragKeyHits         int64   `json:"active_defrag_key_hits"`
-	ActiveDefragKeyMisses       int64   `json:"active_defrag_key_misses"`
-	ActiveDefragMisses          int64   `json:"active_defrag_misses"`
-	ActiveDefragRunning         int64   `json:"active_defrag_running"`
-	AllocatorActive             int64   `json:"allocator_active"`
-	AllocatorAllocated          int64   `json:"allocator_allocated"`
-	AllocatorFragBytes          float64 `json:"allocator_frag_bytes"` // for historical reasons this was left as float although redis reports it as an int
-	AllocatorFragRatio          float64 `json:"allocator_frag_ratio"`
-	AllocatorResident           int64   `json:"allocator_resident"`
-	AllocatorRssBytes           int64   `json:"allocator_rss_bytes"`
-	AllocatorRssRatio           float64 `json:"allocator_rss_ratio"`
-	AofCurrentRewriteTimeSec    int64   `json:"aof_current_rewrite_time_sec"`
-	AofEnabled                  int64   `json:"aof_enabled"`
-	AofLastBgrewriteStatus      string  `json:"aof_last_bgrewrite_status"`
-	AofLastCowSize              int64   `json:"aof_last_cow_size"`
-	AofLastRewriteTimeSec       int64   `json:"aof_last_rewrite_time_sec"`
-	AofLastWriteStatus          string  `json:"aof_last_write_status"`
-	AofRewriteInProgress        int64   `json:"aof_rewrite_in_progress"`
-	AofRewriteScheduled         int64   `json:"aof_rewrite_scheduled"`
-	BlockedClients              int64   `json:"blocked_clients"`
-	ClientRecentMaxInputBuffer  int64   `json:"client_recent_max_input_buffer"`
-	ClientRecentMaxOutputBuffer int64   `json:"client_recent_max_output_buffer"`
-	Clients                     int64   `json:"clients"`
-	ClientsInTimeoutTable       int64   `json:"clients_in_timeout_table"`
-	ClusterEnabled              int64   `json:"cluster_enabled"`
-	ConnectedSlaves             int64   `json:"connected_slaves"`
-	EvictedKeys                 int64   `json:"evicted_keys"`
-	ExpireCycleCPUMilliseconds  int64   `json:"expire_cycle_cpu_milliseconds"`
-	ExpiredKeys                 int64   `json:"expired_keys"`
-	ExpiredStalePerc            float64 `json:"expired_stale_perc"`
-	ExpiredTimeCapReachedCount  int64   `json:"expired_time_cap_reached_count"`
-	InstantaneousInputKbps      float64 `json:"instantaneous_input_kbps"`
-	InstantaneousOpsPerSec      int64   `json:"instantaneous_ops_per_sec"`
-	InstantaneousOutputKbps     float64 `json:"instantaneous_output_kbps"`
-	IoThreadedReadsProcessed    int64   `json:"io_threaded_reads_processed"`
-	IoThreadedWritesProcessed   int64   `json:"io_threaded_writes_processed"`
-	KeyspaceHits                int64   `json:"keyspace_hits"`
-	KeyspaceMisses              int64   `json:"keyspace_misses"`
-	LatestForkUsec              int64   `json:"latest_fork_usec"`
-	LazyfreePendingObjects      int64   `json:"lazyfree_pending_objects"`
-	Loading                     int64   `json:"loading"`
-	LruClock                    int64   `json:"lru_clock"`
-	MasterReplOffset            int64   `json:"master_repl_offset"`
-	MaxMemory                   int64   `json:"maxmemory"`
-	MaxMemoryPolicy             string  `json:"maxmemory_policy"`
-	MemAofBuffer                int64   `json:"mem_aof_buffer"`
-	MemClientsNormal            int64   `json:"mem_clients_normal"`
-	MemClientsSlaves            int64   `json:"mem_clients_slaves"`
-	MemFragmentationBytes       int64   `json:"mem_fragmentation_bytes"`
-	MemFragmentationRatio       float64 `json:"mem_fragmentation_ratio"`
-	MemNotCountedForEvict       int64   `json:"mem_not_counted_for_evict"`
-	MemReplicationBacklog       int64   `json:"mem_replication_backlog"`
-	MigrateCachedSockets        int64   `json:"migrate_cached_sockets"`
-	ModuleForkInProgress        int64   `json:"module_fork_in_progress"`
-	ModuleForkLastCowSize       int64   `json:"module_fork_last_cow_size"`
-	NumberOfCachedScripts       int64   `json:"number_of_cached_scripts"`
-	PubsubChannels              int64   `json:"pubsub_channels"`
-	PubsubPatterns              int64   `json:"pubsub_patterns"`
-	RdbBgsaveInProgress         int64   `json:"rdb_bgsave_in_progress"`
-	RdbChangesSinceLastSave     int64   `json:"rdb_changes_since_last_save"`
-	RdbCurrentBgsaveTimeSec     int64   `json:"rdb_current_bgsave_time_sec"`
-	RdbLastBgsaveStatus         string  `json:"rdb_last_bgsave_status"`
-	RdbLastBgsaveTimeSec        int64   `json:"rdb_last_bgsave_time_sec"`
-	RdbLastCowSize              int64   `json:"rdb_last_cow_size"`
-	RdbLastSaveTime             int64   `json:"rdb_last_save_time"`
-	RdbLastSaveTimeElapsed      int64   `json:"rdb_last_save_time_elapsed"`
-	RedisVersion                string  `json:"redis_version"`
-	RejectedConnections         int64   `json:"rejected_connections"`
-	ReplBacklogActive           int64   `json:"repl_backlog_active"`
-	ReplBacklogFirstByteOffset  int64   `json:"repl_backlog_first_byte_offset"`
-	ReplBacklogHistlen          int64   `json:"repl_backlog_histlen"`
-	ReplBacklogSize             int64   `json:"repl_backlog_size"`
-	RssOverheadBytes            int64   `json:"rss_overhead_bytes"`
-	RssOverheadRatio            float64 `json:"rss_overhead_ratio"`
-	SecondReplOffset            int64   `json:"second_repl_offset"`
-	SlaveExpiresTrackedKeys     int64   `json:"slave_expires_tracked_keys"`
-	SyncFull                    int64   `json:"sync_full"`
-	SyncPartialErr              int64   `json:"sync_partial_err"`
-	SyncPartialOk               int64   `json:"sync_partial_ok"`
-	TotalCommandsProcessed      int64   `json:"total_commands_processed"`
-	TotalConnectionsReceived    int64   `json:"total_connections_received"`
-	TotalNetInputBytes          int64   `json:"total_net_input_bytes"`
-	TotalNetOutputBytes         int64   `json:"total_net_output_bytes"`
-	TotalReadsProcessed         int64   `json:"total_reads_processed"`
-	TotalSystemMemory           int64   `json:"total_system_memory"`
-	TotalWritesProcessed        int64   `json:"total_writes_processed"`
-	TrackingClients             int64   `json:"tracking_clients"`
-	TrackingTotalItems          int64   `json:"tracking_total_items"`
-	TrackingTotalKeys           int64   `json:"tracking_total_keys"`
-	TrackingTotalPrefixes       int64   `json:"tracking_total_prefixes"`
-	UnexpectedErrorReplies      int64   `json:"unexpected_error_replies"`
-	Uptime                      int64   `json:"uptime"`
-	UsedCPUSys                  float64 `json:"used_cpu_sys"`
-	UsedCPUSysChildren          float64 `json:"used_cpu_sys_children"`
-	UsedCPUUser                 float64 `json:"used_cpu_user"`
-	UsedCPUUserChildren         float64 `json:"used_cpu_user_children"`
-	UsedMemory                  int64   `json:"used_memory"`
-	UsedMemoryDataset           int64   `json:"used_memory_dataset"`
-	UsedMemoryDatasetPerc       float64 `json:"used_memory_dataset_perc"`
-	UsedMemoryLua               int64   `json:"used_memory_lua"`
-	UsedMemoryOverhead          int64   `json:"used_memory_overhead"`
-	UsedMemoryPeak              int64   `json:"used_memory_peak"`
-	UsedMemoryPeakPerc          float64 `json:"used_memory_peak_perc"`
-	UsedMemoryRss               int64   `json:"used_memory_rss"`
-	UsedMemoryScripts           int64   `json:"used_memory_scripts"`
-	UsedMemoryStartup           int64   `json:"used_memory_startup"`
-}
-
-func (r *RedisClient) Do(returnType string, args ...interface{}) (interface{}, error) {
-	rawVal := r.client.Do(context.Background(), args...)
-
-	switch returnType {
-	case "integer":
-		return rawVal.Int64()
-	case "string":
-		return rawVal.Text()
-	case "float":
-		return rawVal.Float64()
-	default:
-		return rawVal.Text()
-	}
-}
-
-func (r *RedisClient) Info() *redis.StringCmd {
-	return r.client.Info(context.Background(), "ALL")
-}
-
-func (r *RedisClient) BaseTags() map[string]string {
-	tags := make(map[string]string)
-	for k, v := range r.tags {
-		tags[k] = v
-	}
-	return tags
-}
-
-func (r *RedisClient) Close() error {
-	return r.client.Close()
-}
-
-var replicationSlaveMetricPrefix = regexp.MustCompile(`^slave\d+`)
-
-var Tracking = map[string]string{
-	"uptime_in_seconds": "uptime",
-	"connected_clients": "clients",
-	"role":              "replication_role",
-}
-
-func (*Redis) SampleConfig() string {
-	return sampleConfig
-}
-
-func (r *Redis) Init() error {
-	for _, command := range r.Commands {
-		if command.Type != "string" && command.Type != "integer" && command.Type != "float" {
-			return fmt.Errorf(`unknown result type: expected one of "string", "integer", "float"; got %q`, command.Type)
-		}
-	}
-
-	return nil
-}
-
-func (r *Redis) connect() error {
-	if r.connected {
-		return nil
-	}
-
-	if len(r.Servers) == 0 {
-		r.Servers = []string{"tcp://localhost:6379"}
-	}
-
-	r.clients = make([]Client, len(r.Servers))
-
-	for i, serv := range r.Servers {
-		if !strings.HasPrefix(serv, "tcp://") && !strings.HasPrefix(serv, "unix://") {
-			r.Log.Warn("Server URL found without scheme; please update your configuration file")
-			serv = "tcp://" + serv
-		}
-
-		u, err := url.Parse(serv)
-		if err != nil {
-			return fmt.Errorf("unable to parse to address %q: %s", serv, err.Error())
-		}
-
-		username := ""
-		password := ""
-		if u.User != nil {
-			username = u.User.Username()
-			pw, ok := u.User.Password()
-			if ok {
-				password = pw
-			}
-		}
-		if len(r.Username) > 0 {
-			username = r.Username
-		}
-		if len(r.Password) > 0 {
-			password = r.Password
-		}
-
-		var address string
-		if u.Scheme == "unix" {
-			address = u.Path
-		} else {
-			address = u.Host
-		}
-
-		tlsConfig, err := r.ClientConfig.TLSConfig()
-		if err != nil {
-			return err
-		}
-
-		client := redis.NewClient(
-			&redis.Options{
-				Addr:      address,
-				Username:  username,
-				Password:  password,
-				Network:   u.Scheme,
-				PoolSize:  1,
-				TLSConfig: tlsConfig,
-			},
-		)
-
-		tags := map[string]string{}
-		if u.Scheme == "unix" {
-			tags["socket"] = u.Path
-		} else {
-			tags["server"] = u.Hostname()
-			tags["port"] = u.Port()
-		}
-
-		r.clients[i] = &RedisClient{
-			client: client,
-			tags:   tags,
-		}
-	}
-
-	r.connected = true
-	return nil
-}
-
-// Reads stats from all configured servers accumulates stats.
-// Returns one of the errors encountered while gather stats (if any).
-func (r *Redis) Gather(acc telegraf.Accumulator) error {
-	if !r.connected {
-		err := r.connect()
-		if err != nil {
-			return err
-		}
-	}
-
-	var wg sync.WaitGroup
-
-	for _, client := range r.clients {
-		wg.Add(1)
-		go func(client Client) {
-			defer wg.Done()
-			acc.AddError(r.gatherServer(client, acc))
-			acc.AddError(r.gatherCommandValues(client, acc))
-		}(client)
-	}
-
-	wg.Wait()
-	return nil
-}
-
-func (r *Redis) gatherCommandValues(client Client, acc telegraf.Accumulator) error {
-	fields := make(map[string]interface{})
-	for _, command := range r.Commands {
-		val, err := client.Do(command.Type, command.Command...)
-		if err != nil {
-			if strings.Contains(err.Error(), "unexpected type=") {
-				return fmt.Errorf("could not get command result: %s", err)
-			}
-
-			return err
-		}
-
-		fields[command.Field] = val
-	}
-
-	acc.AddFields("redis_commands", fields, client.BaseTags())
-
-	return nil
-}
-
-func (r *Redis) gatherServer(client Client, acc telegraf.Accumulator) error {
-	info, err := client.Info().Result()
-	if err != nil {
-		return err
-	}
-
-	rdr := strings.NewReader(info)
-	return gatherInfoOutput(rdr, acc, client.BaseTags())
-}
-
-// gatherInfoOutput gathers
-func gatherInfoOutput(
-	rdr io.Reader,
-	acc telegraf.Accumulator,
-	tags map[string]string,
-) error {
-	var section string
-	var keyspaceHits, keyspaceMisses int64
-
-	scanner := bufio.NewScanner(rdr)
-	fields := make(map[string]interface{})
-	for scanner.Scan() {
-		line := scanner.Text()
-
-		if len(line) == 0 {
-			continue
-		}
-
-		if line[0] == '#' {
-			if len(line) > 2 {
-				section = line[2:]
-			}
-			continue
-		}
-
-		parts := strings.SplitN(line, ":", 2)
-		if len(parts) < 2 {
-			continue
-		}
-		name := parts[0]
-
-		if section == "Server" {
-			if name != "lru_clock" && name != "uptime_in_seconds" && name != "redis_version" {
-				continue
-			}
-		}
-
-		if strings.HasPrefix(name, "master_replid") {
-			continue
-		}
-
-		if name == "mem_allocator" {
-			continue
-		}
-
-		if strings.HasSuffix(name, "_human") {
-			continue
-		}
-
-		metric, ok := Tracking[name]
-		if !ok {
-			if section == "Keyspace" {
-				kline := strings.TrimSpace(parts[1])
-				gatherKeyspaceLine(name, kline, acc, tags)
-				continue
-			}
-			if section == "Commandstats" {
-				kline := strings.TrimSpace(parts[1])
-				gatherCommandstateLine(name, kline, acc, tags)
-				continue
-			}
-			if section == "Replication" && replicationSlaveMetricPrefix.MatchString(name) {
-				kline := strings.TrimSpace(parts[1])
-				gatherReplicationLine(name, kline, acc, tags)
-				continue
-			}
-
-			metric = name
-		}
-
-		val := strings.TrimSpace(parts[1])
-
-		// Some percentage values have a "%" suffix that we need to get rid of before int/float conversion
-		val = strings.TrimSuffix(val, "%")
-
-		// Try parsing as int
-		if ival, err := strconv.ParseInt(val, 10, 64); err == nil {
-			switch name {
-			case "keyspace_hits":
-				keyspaceHits = ival
-			case "keyspace_misses":
-				keyspaceMisses = ival
-			case "rdb_last_save_time":
-				// influxdb can't calculate this, so we have to do it
-				fields["rdb_last_save_time_elapsed"] = time.Now().Unix() - ival
-			}
-			fields[metric] = ival
-			continue
-		}
-
-		// Try parsing as a float
-		if fval, err := strconv.ParseFloat(val, 64); err == nil {
-			fields[metric] = fval
-			continue
-		}
-
-		// Treat it as a string
-
-		if name == "role" {
-			tags["replication_role"] = val
-			continue
-		}
-
-		fields[metric] = val
-	}
-	var keyspaceHitrate float64
-	if keyspaceHits != 0 || keyspaceMisses != 0 {
-		keyspaceHitrate = float64(keyspaceHits) / float64(keyspaceHits+keyspaceMisses)
-	}
-	fields["keyspace_hitrate"] = keyspaceHitrate
-
-	o := RedisFieldTypes{}
-
-	setStructFieldsFromObject(fields, &o)
-	setExistingFieldsFromStruct(fields, &o)
-
-	acc.AddFields("redis", fields, tags)
-	return nil
-}
-
-// Parse the special Keyspace line at end of redis stats
-// This is a special line that looks something like:
-//     db0:keys=2,expires=0,avg_ttl=0
-// And there is one for each db on the redis instance
-func gatherKeyspaceLine(
-	name string,
-	line string,
-	acc telegraf.Accumulator,
-	globalTags map[string]string,
-) {
-	if strings.Contains(line, "keys=") {
-		fields := make(map[string]interface{})
-		tags := make(map[string]string)
-		for k, v := range globalTags {
-			tags[k] = v
-		}
-		tags["database"] = name
-		dbparts := strings.Split(line, ",")
-		for _, dbp := range dbparts {
-			kv := strings.Split(dbp, "=")
-			ival, err := strconv.ParseInt(kv[1], 10, 64)
-			if err == nil {
-				fields[kv[0]] = ival
-			}
-		}
-		acc.AddFields("redis_keyspace", fields, tags)
-	}
-}
-
-// Parse the special cmdstat lines.
-// Example:
-//     cmdstat_publish:calls=33791,usec=208789,usec_per_call=6.18
-// Tag: cmdstat=publish; Fields: calls=33791i,usec=208789i,usec_per_call=6.18
-func gatherCommandstateLine(
-	name string,
-	line string,
-	acc telegraf.Accumulator,
-	globalTags map[string]string,
-) {
-	if !strings.HasPrefix(name, "cmdstat") {
-		return
-	}
-
-	fields := make(map[string]interface{})
-	tags := make(map[string]string)
-	for k, v := range globalTags {
-		tags[k] = v
-	}
-	tags["command"] = strings.TrimPrefix(name, "cmdstat_")
-	parts := strings.Split(line, ",")
-	for _, part := range parts {
-		kv := strings.Split(part, "=")
-		if len(kv) != 2 {
-			continue
-		}
-
-		switch kv[0] {
-		case "calls":
-			fallthrough
-		case "usec":
-			ival, err := strconv.ParseInt(kv[1], 10, 64)
-			if err == nil {
-				fields[kv[0]] = ival
-			}
-		case "usec_per_call":
-			fval, err := strconv.ParseFloat(kv[1], 64)
-			if err == nil {
-				fields[kv[0]] = fval
-			}
-		}
-	}
-	acc.AddFields("redis_cmdstat", fields, tags)
-}
-
-// Parse the special Replication line
-// Example:
-//     slave0:ip=127.0.0.1,port=7379,state=online,offset=4556468,lag=0
-// This line will only be visible when a node has a replica attached.
-func gatherReplicationLine(
-	name string,
-	line string,
-	acc telegraf.Accumulator,
-	globalTags map[string]string,
-) {
-	fields := make(map[string]interface{})
-	tags := make(map[string]string)
-	for k, v := range globalTags {
-		tags[k] = v
-	}
-
-	tags["replica_id"] = strings.TrimLeft(name, "slave")
-	tags["replication_role"] = "slave"
-
-	parts := strings.Split(line, ",")
-	for _, part := range parts {
-		kv := strings.Split(part, "=")
-		if len(kv) != 2 {
-			continue
-		}
-
-		switch kv[0] {
-		case "ip":
-			tags["replica_ip"] = kv[1]
-		case "port":
-			tags["replica_port"] = kv[1]
-		case "state":
-			tags[kv[0]] = kv[1]
-		default:
-			ival, err := strconv.ParseInt(kv[1], 10, 64)
-			if err == nil {
-				fields[kv[0]] = ival
-			}
-		}
-	}
-
-	acc.AddFields("redis_replication", fields, tags)
-}
-
-func init() {
-	inputs.Add("redis", func() telegraf.Input {
-		return &Redis{}
-	})
-}
-
-func setExistingFieldsFromStruct(fields map[string]interface{}, o *RedisFieldTypes) {
-	val := reflect.ValueOf(o).Elem()
-	typ := val.Type()
-
-	for key := range fields {
-		if _, exists := fields[key]; exists {
-			for i := 0; i < typ.NumField(); i++ {
-				f := typ.Field(i)
-				jsonFieldName := f.Tag.Get("json")
-				if jsonFieldName == key {
-					fields[key] = val.Field(i).Interface()
-					break
-				}
-			}
-		}
-	}
-}
-
-func setStructFieldsFromObject(fields map[string]interface{}, o *RedisFieldTypes) {
-	val := reflect.ValueOf(o).Elem()
-	typ := val.Type()
-
-	for key, value := range fields {
-		if _, exists := fields[key]; exists {
-			for i := 0; i < typ.NumField(); i++ {
-				f := typ.Field(i)
-				jsonFieldName := f.Tag.Get("json")
-				if jsonFieldName == key {
-					structFieldValue := val.Field(i)
-					structFieldValue.Set(coerceType(value, structFieldValue.Type()))
-					break
-				}
-			}
-		}
-	}
-}
-
-func coerceType(value interface{}, typ reflect.Type) reflect.Value {
-	switch sourceType := value.(type) {
-	case bool:
-		switch typ.Kind() {
-		case reflect.String:
-			if sourceType {
-				value = "true"
-			} else {
-				value = "false"
-			}
-		case reflect.Int64:
-			if sourceType {
-				value = int64(1)
-			} else {
-				value = int64(0)
-			}
-		case reflect.Float64:
-			if sourceType {
-				value = float64(1)
-			} else {
-				value = float64(0)
-			}
-		default:
-			panic(fmt.Sprintf("unhandled destination type %s", typ.Kind().String()))
-		}
-	case int, int8, int16, int32, int64:
-		switch typ.Kind() {
-		case reflect.String:
-			value = fmt.Sprintf("%d", value)
-		case reflect.Int64:
-			// types match
-		case reflect.Float64:
-			value = float64(reflect.ValueOf(sourceType).Int())
-		default:
-			panic(fmt.Sprintf("unhandled destination type %s", typ.Kind().String()))
-		}
-	case uint, uint8, uint16, uint32, uint64:
-		switch typ.Kind() {
-		case reflect.String:
-			value = fmt.Sprintf("%d", value)
-		case reflect.Int64:
-			// types match
-		case reflect.Float64:
-			value = float64(reflect.ValueOf(sourceType).Uint())
-		default:
-			panic(fmt.Sprintf("unhandled destination type %s", typ.Kind().String()))
-		}
-	case float32, float64:
-		switch typ.Kind() {
-		case reflect.String:
-			value = fmt.Sprintf("%f", value)
-		case reflect.Int64:
-			value = int64(reflect.ValueOf(sourceType).Float())
-		case reflect.Float64:
-			// types match
-		default:
-			panic(fmt.Sprintf("unhandled destination type %s", typ.Kind().String()))
-		}
-	case string:
-		switch typ.Kind() {
-		case reflect.String:
-			// types match
-		case reflect.Int64:
-			value, _ = strconv.ParseInt(value.(string), 10, 64)
-		case reflect.Float64:
-			value, _ = strconv.ParseFloat(value.(string), 64)
-		default:
-			panic(fmt.Sprintf("unhandled destination type %s", typ.Kind().String()))
-		}
-	default:
-		panic(fmt.Sprintf("unhandled source type %T", sourceType))
-	}
-	return reflect.ValueOf(value)
-}
-
-func (r *Redis) Start(telegraf.Accumulator) error {
-	return nil
-}
-
-//Stop close the client through ServiceInput interface Start/Stop methods impl.
-func (r *Redis) Stop() {
-	for _, c := range r.clients {
-		err := c.Close()
-		if err != nil {
-			r.Log.Errorf("error closing client: %v", err)
-		}
-	}
-}
-=======
-//go:generate ../../../tools/readme_config_includer/generator
-package redis
-
-import (
-	"bufio"
-	_ "embed"
-	"fmt"
-	"io"
-	"net/url"
-	"reflect"
-	"regexp"
-	"strconv"
-	"strings"
-	"sync"
-	"time"
-
-	"github.com/go-redis/redis"
-
-	"github.com/influxdata/telegraf"
-	"github.com/influxdata/telegraf/plugins/common/tls"
-	"github.com/influxdata/telegraf/plugins/inputs"
-)
-
-// DO NOT REMOVE THE NEXT TWO LINES! This is required to embed the sampleConfig data.
-//go:embed sample.conf
-var sampleConfig string
-
-type RedisCommand struct {
-	Command []interface{}
-	Field   string
-	Type    string
-}
-
-type Redis struct {
-	Commands []*RedisCommand
-	Servers  []string
-	Password string
-	tls.ClientConfig
-
-	Log telegraf.Logger `toml:"-"`
-
-	clients   []Client
-	connected bool
-}
-
-type Client interface {
-	Do(returnType string, args ...interface{}) (interface{}, error)
-	Info() *redis.StringCmd
-	BaseTags() map[string]string
-	Close() error
-}
-
-type RedisClient struct {
-	client *redis.Client
-	tags   map[string]string
-}
-
-// RedisFieldTypes defines the types expected for each of the fields redis reports on
-type RedisFieldTypes struct {
-	ActiveDefragHits            int64   `json:"active_defrag_hits"`
-	ActiveDefragKeyHits         int64   `json:"active_defrag_key_hits"`
-	ActiveDefragKeyMisses       int64   `json:"active_defrag_key_misses"`
-	ActiveDefragMisses          int64   `json:"active_defrag_misses"`
-	ActiveDefragRunning         int64   `json:"active_defrag_running"`
-	AllocatorActive             int64   `json:"allocator_active"`
-	AllocatorAllocated          int64   `json:"allocator_allocated"`
-	AllocatorFragBytes          float64 `json:"allocator_frag_bytes"` // for historical reasons this was left as float although redis reports it as an int
-	AllocatorFragRatio          float64 `json:"allocator_frag_ratio"`
-	AllocatorResident           int64   `json:"allocator_resident"`
-	AllocatorRssBytes           int64   `json:"allocator_rss_bytes"`
-	AllocatorRssRatio           float64 `json:"allocator_rss_ratio"`
-	AofCurrentRewriteTimeSec    int64   `json:"aof_current_rewrite_time_sec"`
-	AofEnabled                  int64   `json:"aof_enabled"`
-	AofLastBgrewriteStatus      string  `json:"aof_last_bgrewrite_status"`
-	AofLastCowSize              int64   `json:"aof_last_cow_size"`
-	AofLastRewriteTimeSec       int64   `json:"aof_last_rewrite_time_sec"`
-	AofLastWriteStatus          string  `json:"aof_last_write_status"`
-	AofRewriteInProgress        int64   `json:"aof_rewrite_in_progress"`
-	AofRewriteScheduled         int64   `json:"aof_rewrite_scheduled"`
-	BlockedClients              int64   `json:"blocked_clients"`
-	ClientRecentMaxInputBuffer  int64   `json:"client_recent_max_input_buffer"`
-	ClientRecentMaxOutputBuffer int64   `json:"client_recent_max_output_buffer"`
-	Clients                     int64   `json:"clients"`
-	ClientsInTimeoutTable       int64   `json:"clients_in_timeout_table"`
-	ClusterEnabled              int64   `json:"cluster_enabled"`
-	ConnectedSlaves             int64   `json:"connected_slaves"`
-	EvictedKeys                 int64   `json:"evicted_keys"`
-	ExpireCycleCPUMilliseconds  int64   `json:"expire_cycle_cpu_milliseconds"`
-	ExpiredKeys                 int64   `json:"expired_keys"`
-	ExpiredStalePerc            float64 `json:"expired_stale_perc"`
-	ExpiredTimeCapReachedCount  int64   `json:"expired_time_cap_reached_count"`
-	InstantaneousInputKbps      float64 `json:"instantaneous_input_kbps"`
-	InstantaneousOpsPerSec      int64   `json:"instantaneous_ops_per_sec"`
-	InstantaneousOutputKbps     float64 `json:"instantaneous_output_kbps"`
-	IoThreadedReadsProcessed    int64   `json:"io_threaded_reads_processed"`
-	IoThreadedWritesProcessed   int64   `json:"io_threaded_writes_processed"`
-	KeyspaceHits                int64   `json:"keyspace_hits"`
-	KeyspaceMisses              int64   `json:"keyspace_misses"`
-	LatestForkUsec              int64   `json:"latest_fork_usec"`
-	LazyfreePendingObjects      int64   `json:"lazyfree_pending_objects"`
-	Loading                     int64   `json:"loading"`
-	LruClock                    int64   `json:"lru_clock"`
-	MasterReplOffset            int64   `json:"master_repl_offset"`
-	MaxMemory                   int64   `json:"maxmemory"`
-	MaxMemoryPolicy             string  `json:"maxmemory_policy"`
-	MemAofBuffer                int64   `json:"mem_aof_buffer"`
-	MemClientsNormal            int64   `json:"mem_clients_normal"`
-	MemClientsSlaves            int64   `json:"mem_clients_slaves"`
-	MemFragmentationBytes       int64   `json:"mem_fragmentation_bytes"`
-	MemFragmentationRatio       float64 `json:"mem_fragmentation_ratio"`
-	MemNotCountedForEvict       int64   `json:"mem_not_counted_for_evict"`
-	MemReplicationBacklog       int64   `json:"mem_replication_backlog"`
-	MigrateCachedSockets        int64   `json:"migrate_cached_sockets"`
-	ModuleForkInProgress        int64   `json:"module_fork_in_progress"`
-	ModuleForkLastCowSize       int64   `json:"module_fork_last_cow_size"`
-	NumberOfCachedScripts       int64   `json:"number_of_cached_scripts"`
-	PubsubChannels              int64   `json:"pubsub_channels"`
-	PubsubPatterns              int64   `json:"pubsub_patterns"`
-	RdbBgsaveInProgress         int64   `json:"rdb_bgsave_in_progress"`
-	RdbChangesSinceLastSave     int64   `json:"rdb_changes_since_last_save"`
-	RdbCurrentBgsaveTimeSec     int64   `json:"rdb_current_bgsave_time_sec"`
-	RdbLastBgsaveStatus         string  `json:"rdb_last_bgsave_status"`
-	RdbLastBgsaveTimeSec        int64   `json:"rdb_last_bgsave_time_sec"`
-	RdbLastCowSize              int64   `json:"rdb_last_cow_size"`
-	RdbLastSaveTime             int64   `json:"rdb_last_save_time"`
-	RdbLastSaveTimeElapsed      int64   `json:"rdb_last_save_time_elapsed"`
-	RedisVersion                string  `json:"redis_version"`
-	RejectedConnections         int64   `json:"rejected_connections"`
-	ReplBacklogActive           int64   `json:"repl_backlog_active"`
-	ReplBacklogFirstByteOffset  int64   `json:"repl_backlog_first_byte_offset"`
-	ReplBacklogHistlen          int64   `json:"repl_backlog_histlen"`
-	ReplBacklogSize             int64   `json:"repl_backlog_size"`
-	RssOverheadBytes            int64   `json:"rss_overhead_bytes"`
-	RssOverheadRatio            float64 `json:"rss_overhead_ratio"`
-	SecondReplOffset            int64   `json:"second_repl_offset"`
-	SlaveExpiresTrackedKeys     int64   `json:"slave_expires_tracked_keys"`
-	SyncFull                    int64   `json:"sync_full"`
-	SyncPartialErr              int64   `json:"sync_partial_err"`
-	SyncPartialOk               int64   `json:"sync_partial_ok"`
-	TotalCommandsProcessed      int64   `json:"total_commands_processed"`
-	TotalConnectionsReceived    int64   `json:"total_connections_received"`
-	TotalNetInputBytes          int64   `json:"total_net_input_bytes"`
-	TotalNetOutputBytes         int64   `json:"total_net_output_bytes"`
-	TotalReadsProcessed         int64   `json:"total_reads_processed"`
-	TotalSystemMemory           int64   `json:"total_system_memory"`
-	TotalWritesProcessed        int64   `json:"total_writes_processed"`
-	TrackingClients             int64   `json:"tracking_clients"`
-	TrackingTotalItems          int64   `json:"tracking_total_items"`
-	TrackingTotalKeys           int64   `json:"tracking_total_keys"`
-	TrackingTotalPrefixes       int64   `json:"tracking_total_prefixes"`
-	UnexpectedErrorReplies      int64   `json:"unexpected_error_replies"`
-	Uptime                      int64   `json:"uptime"`
-	UsedCPUSys                  float64 `json:"used_cpu_sys"`
-	UsedCPUSysChildren          float64 `json:"used_cpu_sys_children"`
-	UsedCPUUser                 float64 `json:"used_cpu_user"`
-	UsedCPUUserChildren         float64 `json:"used_cpu_user_children"`
-	UsedMemory                  int64   `json:"used_memory"`
-	UsedMemoryDataset           int64   `json:"used_memory_dataset"`
-	UsedMemoryDatasetPerc       float64 `json:"used_memory_dataset_perc"`
-	UsedMemoryLua               int64   `json:"used_memory_lua"`
-	UsedMemoryOverhead          int64   `json:"used_memory_overhead"`
-	UsedMemoryPeak              int64   `json:"used_memory_peak"`
-	UsedMemoryPeakPerc          float64 `json:"used_memory_peak_perc"`
-	UsedMemoryRss               int64   `json:"used_memory_rss"`
-	UsedMemoryScripts           int64   `json:"used_memory_scripts"`
-	UsedMemoryStartup           int64   `json:"used_memory_startup"`
-}
-
-func (r *RedisClient) Do(returnType string, args ...interface{}) (interface{}, error) {
-	rawVal := r.client.Do(args...)
-
-	switch returnType {
-	case "integer":
-		return rawVal.Int64()
-	case "string":
-		return rawVal.String()
-	case "float":
-		return rawVal.Float64()
-	default:
-		return rawVal.String()
-	}
-}
-
-func (r *RedisClient) Info() *redis.StringCmd {
-	return r.client.Info("ALL")
-}
-
-func (r *RedisClient) BaseTags() map[string]string {
-	tags := make(map[string]string)
-	for k, v := range r.tags {
-		tags[k] = v
-	}
-	return tags
-}
-
-func (r *RedisClient) Close() error {
-	return r.client.Close()
-}
-
-var replicationSlaveMetricPrefix = regexp.MustCompile(`^slave\d+`)
-
-var Tracking = map[string]string{
-	"uptime_in_seconds": "uptime",
-	"connected_clients": "clients",
-	"role":              "replication_role",
-}
-
-func (*Redis) SampleConfig() string {
-	return sampleConfig
-}
-
-func (r *Redis) Init() error {
-	for _, command := range r.Commands {
-		if command.Type != "string" && command.Type != "integer" && command.Type != "float" {
-			return fmt.Errorf(`unknown result type: expected one of "string", "integer", "float"; got %q`, command.Type)
-		}
-	}
-
-	return nil
-}
-
-func (r *Redis) connect() error {
-	if r.connected {
-		return nil
-	}
-
-	if len(r.Servers) == 0 {
-		r.Servers = []string{"tcp://localhost:6379"}
-	}
-
-	r.clients = make([]Client, len(r.Servers))
-
-	for i, serv := range r.Servers {
-		if !strings.HasPrefix(serv, "tcp://") && !strings.HasPrefix(serv, "unix://") {
-			r.Log.Warn("Server URL found without scheme; please update your configuration file")
-			serv = "tcp://" + serv
-		}
-
-		u, err := url.Parse(serv)
-		if err != nil {
-			return fmt.Errorf("unable to parse to address %q: %s", serv, err.Error())
-		}
-
-		password := ""
-		if u.User != nil {
-			pw, ok := u.User.Password()
-			if ok {
-				password = pw
-			}
-		}
-		if len(r.Password) > 0 {
-			password = r.Password
-		}
-
-		var address string
-		if u.Scheme == "unix" {
-			address = u.Path
-		} else {
-			address = u.Host
-		}
-
-		tlsConfig, err := r.ClientConfig.TLSConfig()
-		if err != nil {
-			return err
-		}
-
-		client := redis.NewClient(
-			&redis.Options{
-				Addr:      address,
-				Password:  password,
-				Network:   u.Scheme,
-				PoolSize:  1,
-				TLSConfig: tlsConfig,
-			},
-		)
-
-		tags := map[string]string{}
-		if u.Scheme == "unix" {
-			tags["socket"] = u.Path
-		} else {
-			tags["server"] = u.Hostname()
-			tags["port"] = u.Port()
-		}
-
-		r.clients[i] = &RedisClient{
-			client: client,
-			tags:   tags,
-		}
-	}
-
-	r.connected = true
-	return nil
-}
-
-// Reads stats from all configured servers accumulates stats.
-// Returns one of the errors encountered while gather stats (if any).
-func (r *Redis) Gather(acc telegraf.Accumulator) error {
-	if !r.connected {
-		err := r.connect()
-		if err != nil {
-			return err
-		}
-	}
-
-	var wg sync.WaitGroup
-
-	for _, client := range r.clients {
-		wg.Add(1)
-		go func(client Client) {
-			defer wg.Done()
-			acc.AddError(r.gatherServer(client, acc))
-			acc.AddError(r.gatherCommandValues(client, acc))
-		}(client)
-	}
-
-	wg.Wait()
-	return nil
-}
-
-func (r *Redis) gatherCommandValues(client Client, acc telegraf.Accumulator) error {
-	fields := make(map[string]interface{})
-	for _, command := range r.Commands {
-		val, err := client.Do(command.Type, command.Command...)
-		if err != nil {
-			if strings.Contains(err.Error(), "unexpected type=") {
-				return fmt.Errorf("could not get command result: %s", err)
-			}
-
-			return err
-		}
-
-		fields[command.Field] = val
-	}
-
-	acc.AddFields("redis_commands", fields, client.BaseTags())
-
-	return nil
-}
-
-func (r *Redis) gatherServer(client Client, acc telegraf.Accumulator) error {
-	info, err := client.Info().Result()
-	if err != nil {
-		return err
-	}
-
-	rdr := strings.NewReader(info)
-	return gatherInfoOutput(rdr, acc, client.BaseTags())
-}
-
-// gatherInfoOutput gathers
-func gatherInfoOutput(
-	rdr io.Reader,
-	acc telegraf.Accumulator,
-	tags map[string]string,
-) error {
-	var section string
-	var keyspaceHits, keyspaceMisses int64
-
-	scanner := bufio.NewScanner(rdr)
-	fields := make(map[string]interface{})
-	for scanner.Scan() {
-		line := scanner.Text()
-
-		if len(line) == 0 {
-			continue
-		}
-
-		if line[0] == '#' {
-			if len(line) > 2 {
-				section = line[2:]
-			}
-			continue
-		}
-
-		parts := strings.SplitN(line, ":", 2)
-		if len(parts) < 2 {
-			continue
-		}
-		name := parts[0]
-
-		if section == "Server" {
-			if name != "lru_clock" && name != "uptime_in_seconds" && name != "redis_version" {
-				continue
-			}
-		}
-
-		if strings.HasPrefix(name, "master_replid") {
-			continue
-		}
-
-		if name == "mem_allocator" {
-			continue
-		}
-
-		if strings.HasSuffix(name, "_human") {
-			continue
-		}
-
-		metric, ok := Tracking[name]
-		if !ok {
-			if section == "Keyspace" {
-				kline := strings.TrimSpace(parts[1])
-				gatherKeyspaceLine(name, kline, acc, tags)
-				continue
-			}
-			if section == "Commandstats" {
-				kline := strings.TrimSpace(parts[1])
-				gatherCommandstateLine(name, kline, acc, tags)
-				continue
-			}
-			if section == "Replication" && replicationSlaveMetricPrefix.MatchString(name) {
-				kline := strings.TrimSpace(parts[1])
-				gatherReplicationLine(name, kline, acc, tags)
-				continue
-			}
-
-			metric = name
-		}
-
-		val := strings.TrimSpace(parts[1])
-
-		// Some percentage values have a "%" suffix that we need to get rid of before int/float conversion
-		val = strings.TrimSuffix(val, "%")
-
-		// Try parsing as int
-		if ival, err := strconv.ParseInt(val, 10, 64); err == nil {
-			switch name {
-			case "keyspace_hits":
-				keyspaceHits = ival
-			case "keyspace_misses":
-				keyspaceMisses = ival
-			case "rdb_last_save_time":
-				// influxdb can't calculate this, so we have to do it
-				fields["rdb_last_save_time_elapsed"] = time.Now().Unix() - ival
-			}
-			fields[metric] = ival
-			continue
-		}
-
-		// Try parsing as a float
-		if fval, err := strconv.ParseFloat(val, 64); err == nil {
-			fields[metric] = fval
-			continue
-		}
-
-		// Treat it as a string
-
-		if name == "role" {
-			tags["replication_role"] = val
-			continue
-		}
-
-		fields[metric] = val
-	}
-	var keyspaceHitrate float64
-	if keyspaceHits != 0 || keyspaceMisses != 0 {
-		keyspaceHitrate = float64(keyspaceHits) / float64(keyspaceHits+keyspaceMisses)
-	}
-	fields["keyspace_hitrate"] = keyspaceHitrate
-
-	o := RedisFieldTypes{}
-
-	setStructFieldsFromObject(fields, &o)
-	setExistingFieldsFromStruct(fields, &o)
-
-	acc.AddFields("redis", fields, tags)
-	return nil
-}
-
-// Parse the special Keyspace line at end of redis stats
-// This is a special line that looks something like:
-//     db0:keys=2,expires=0,avg_ttl=0
-// And there is one for each db on the redis instance
-func gatherKeyspaceLine(
-	name string,
-	line string,
-	acc telegraf.Accumulator,
-	globalTags map[string]string,
-) {
-	if strings.Contains(line, "keys=") {
-		fields := make(map[string]interface{})
-		tags := make(map[string]string)
-		for k, v := range globalTags {
-			tags[k] = v
-		}
-		tags["database"] = name
-		dbparts := strings.Split(line, ",")
-		for _, dbp := range dbparts {
-			kv := strings.Split(dbp, "=")
-			ival, err := strconv.ParseInt(kv[1], 10, 64)
-			if err == nil {
-				fields[kv[0]] = ival
-			}
-		}
-		acc.AddFields("redis_keyspace", fields, tags)
-	}
-}
-
-// Parse the special cmdstat lines.
-// Example:
-//     cmdstat_publish:calls=33791,usec=208789,usec_per_call=6.18
-// Tag: cmdstat=publish; Fields: calls=33791i,usec=208789i,usec_per_call=6.18
-func gatherCommandstateLine(
-	name string,
-	line string,
-	acc telegraf.Accumulator,
-	globalTags map[string]string,
-) {
-	if !strings.HasPrefix(name, "cmdstat") {
-		return
-	}
-
-	fields := make(map[string]interface{})
-	tags := make(map[string]string)
-	for k, v := range globalTags {
-		tags[k] = v
-	}
-	tags["command"] = strings.TrimPrefix(name, "cmdstat_")
-	parts := strings.Split(line, ",")
-	for _, part := range parts {
-		kv := strings.Split(part, "=")
-		if len(kv) != 2 {
-			continue
-		}
-
-		switch kv[0] {
-		case "calls":
-			fallthrough
-		case "usec":
-			ival, err := strconv.ParseInt(kv[1], 10, 64)
-			if err == nil {
-				fields[kv[0]] = ival
-			}
-		case "usec_per_call":
-			fval, err := strconv.ParseFloat(kv[1], 64)
-			if err == nil {
-				fields[kv[0]] = fval
-			}
-		}
-	}
-	acc.AddFields("redis_cmdstat", fields, tags)
-}
-
-// Parse the special Replication line
-// Example:
-//     slave0:ip=127.0.0.1,port=7379,state=online,offset=4556468,lag=0
-// This line will only be visible when a node has a replica attached.
-func gatherReplicationLine(
-	name string,
-	line string,
-	acc telegraf.Accumulator,
-	globalTags map[string]string,
-) {
-	fields := make(map[string]interface{})
-	tags := make(map[string]string)
-	for k, v := range globalTags {
-		tags[k] = v
-	}
-
-	tags["replica_id"] = strings.TrimLeft(name, "slave")
-	tags["replication_role"] = "slave"
-
-	parts := strings.Split(line, ",")
-	for _, part := range parts {
-		kv := strings.Split(part, "=")
-		if len(kv) != 2 {
-			continue
-		}
-
-		switch kv[0] {
-		case "ip":
-			tags["replica_ip"] = kv[1]
-		case "port":
-			tags["replica_port"] = kv[1]
-		case "state":
-			tags[kv[0]] = kv[1]
-		default:
-			ival, err := strconv.ParseInt(kv[1], 10, 64)
-			if err == nil {
-				fields[kv[0]] = ival
-			}
-		}
-	}
-
-	acc.AddFields("redis_replication", fields, tags)
-}
-
-func init() {
-	inputs.Add("redis", func() telegraf.Input {
-		return &Redis{}
-	})
-}
-
-func setExistingFieldsFromStruct(fields map[string]interface{}, o *RedisFieldTypes) {
-	val := reflect.ValueOf(o).Elem()
-	typ := val.Type()
-
-	for key := range fields {
-		if _, exists := fields[key]; exists {
-			for i := 0; i < typ.NumField(); i++ {
-				f := typ.Field(i)
-				jsonFieldName := f.Tag.Get("json")
-				if jsonFieldName == key {
-					fields[key] = val.Field(i).Interface()
-					break
-				}
-			}
-		}
-	}
-}
-
-func setStructFieldsFromObject(fields map[string]interface{}, o *RedisFieldTypes) {
-	val := reflect.ValueOf(o).Elem()
-	typ := val.Type()
-
-	for key, value := range fields {
-		if _, exists := fields[key]; exists {
-			for i := 0; i < typ.NumField(); i++ {
-				f := typ.Field(i)
-				jsonFieldName := f.Tag.Get("json")
-				if jsonFieldName == key {
-					structFieldValue := val.Field(i)
-					structFieldValue.Set(coerceType(value, structFieldValue.Type()))
-					break
-				}
-			}
-		}
-	}
-}
-
-func coerceType(value interface{}, typ reflect.Type) reflect.Value {
-	switch sourceType := value.(type) {
-	case bool:
-		switch typ.Kind() {
-		case reflect.String:
-			if sourceType {
-				value = "true"
-			} else {
-				value = "false"
-			}
-		case reflect.Int64:
-			if sourceType {
-				value = int64(1)
-			} else {
-				value = int64(0)
-			}
-		case reflect.Float64:
-			if sourceType {
-				value = float64(1)
-			} else {
-				value = float64(0)
-			}
-		default:
-			panic(fmt.Sprintf("unhandled destination type %s", typ.Kind().String()))
-		}
-	case int, int8, int16, int32, int64:
-		switch typ.Kind() {
-		case reflect.String:
-			value = fmt.Sprintf("%d", value)
-		case reflect.Int64:
-			// types match
-		case reflect.Float64:
-			value = float64(reflect.ValueOf(sourceType).Int())
-		default:
-			panic(fmt.Sprintf("unhandled destination type %s", typ.Kind().String()))
-		}
-	case uint, uint8, uint16, uint32, uint64:
-		switch typ.Kind() {
-		case reflect.String:
-			value = fmt.Sprintf("%d", value)
-		case reflect.Int64:
-			// types match
-		case reflect.Float64:
-			value = float64(reflect.ValueOf(sourceType).Uint())
-		default:
-			panic(fmt.Sprintf("unhandled destination type %s", typ.Kind().String()))
-		}
-	case float32, float64:
-		switch typ.Kind() {
-		case reflect.String:
-			value = fmt.Sprintf("%f", value)
-		case reflect.Int64:
-			value = int64(reflect.ValueOf(sourceType).Float())
-		case reflect.Float64:
-			// types match
-		default:
-			panic(fmt.Sprintf("unhandled destination type %s", typ.Kind().String()))
-		}
-	case string:
-		switch typ.Kind() {
-		case reflect.String:
-			// types match
-		case reflect.Int64:
-			value, _ = strconv.ParseInt(value.(string), 10, 64)
-		case reflect.Float64:
-			value, _ = strconv.ParseFloat(value.(string), 64)
-		default:
-			panic(fmt.Sprintf("unhandled destination type %s", typ.Kind().String()))
-		}
-	default:
-		panic(fmt.Sprintf("unhandled source type %T", sourceType))
-	}
-	return reflect.ValueOf(value)
-}
-
-func (r *Redis) Start(telegraf.Accumulator) error {
-	return nil
-}
-
-//Stop close the client through ServiceInput interface Start/Stop methods impl.
-func (r *Redis) Stop() {
-	for _, c := range r.clients {
-		err := c.Close()
-		if err != nil {
-			r.Log.Errorf("error closing client: %v", err)
-		}
-	}
-}
->>>>>>> 939a9ddb
+//go:generate ../../../tools/readme_config_includer/generator
+package redis
+
+import (
+	"bufio"
+	_ "embed"
+	"fmt"
+	"io"
+	"net/url"
+	"reflect"
+	"regexp"
+	"strconv"
+	"strings"
+	"sync"
+	"time"
+
+	"github.com/go-redis/redis"
+
+	"github.com/influxdata/telegraf"
+	"github.com/influxdata/telegraf/plugins/common/tls"
+	"github.com/influxdata/telegraf/plugins/inputs"
+)
+
+// DO NOT REMOVE THE NEXT TWO LINES! This is required to embed the sampleConfig data.
+//go:embed sample.conf
+var sampleConfig string
+
+type RedisCommand struct {
+	Command []interface{}
+	Field   string
+	Type    string
+}
+
+type Redis struct {
+	Commands []*RedisCommand
+	Servers  []string
+	Password string
+	tls.ClientConfig
+
+	Log telegraf.Logger `toml:"-"`
+
+	clients   []Client
+	connected bool
+}
+
+type Client interface {
+	Do(returnType string, args ...interface{}) (interface{}, error)
+	Info() *redis.StringCmd
+	BaseTags() map[string]string
+	Close() error
+}
+
+type RedisClient struct {
+	client *redis.Client
+	tags   map[string]string
+}
+
+// RedisFieldTypes defines the types expected for each of the fields redis reports on
+type RedisFieldTypes struct {
+	ActiveDefragHits            int64   `json:"active_defrag_hits"`
+	ActiveDefragKeyHits         int64   `json:"active_defrag_key_hits"`
+	ActiveDefragKeyMisses       int64   `json:"active_defrag_key_misses"`
+	ActiveDefragMisses          int64   `json:"active_defrag_misses"`
+	ActiveDefragRunning         int64   `json:"active_defrag_running"`
+	AllocatorActive             int64   `json:"allocator_active"`
+	AllocatorAllocated          int64   `json:"allocator_allocated"`
+	AllocatorFragBytes          float64 `json:"allocator_frag_bytes"` // for historical reasons this was left as float although redis reports it as an int
+	AllocatorFragRatio          float64 `json:"allocator_frag_ratio"`
+	AllocatorResident           int64   `json:"allocator_resident"`
+	AllocatorRssBytes           int64   `json:"allocator_rss_bytes"`
+	AllocatorRssRatio           float64 `json:"allocator_rss_ratio"`
+	AofCurrentRewriteTimeSec    int64   `json:"aof_current_rewrite_time_sec"`
+	AofEnabled                  int64   `json:"aof_enabled"`
+	AofLastBgrewriteStatus      string  `json:"aof_last_bgrewrite_status"`
+	AofLastCowSize              int64   `json:"aof_last_cow_size"`
+	AofLastRewriteTimeSec       int64   `json:"aof_last_rewrite_time_sec"`
+	AofLastWriteStatus          string  `json:"aof_last_write_status"`
+	AofRewriteInProgress        int64   `json:"aof_rewrite_in_progress"`
+	AofRewriteScheduled         int64   `json:"aof_rewrite_scheduled"`
+	BlockedClients              int64   `json:"blocked_clients"`
+	ClientRecentMaxInputBuffer  int64   `json:"client_recent_max_input_buffer"`
+	ClientRecentMaxOutputBuffer int64   `json:"client_recent_max_output_buffer"`
+	Clients                     int64   `json:"clients"`
+	ClientsInTimeoutTable       int64   `json:"clients_in_timeout_table"`
+	ClusterEnabled              int64   `json:"cluster_enabled"`
+	ConnectedSlaves             int64   `json:"connected_slaves"`
+	EvictedKeys                 int64   `json:"evicted_keys"`
+	ExpireCycleCPUMilliseconds  int64   `json:"expire_cycle_cpu_milliseconds"`
+	ExpiredKeys                 int64   `json:"expired_keys"`
+	ExpiredStalePerc            float64 `json:"expired_stale_perc"`
+	ExpiredTimeCapReachedCount  int64   `json:"expired_time_cap_reached_count"`
+	InstantaneousInputKbps      float64 `json:"instantaneous_input_kbps"`
+	InstantaneousOpsPerSec      int64   `json:"instantaneous_ops_per_sec"`
+	InstantaneousOutputKbps     float64 `json:"instantaneous_output_kbps"`
+	IoThreadedReadsProcessed    int64   `json:"io_threaded_reads_processed"`
+	IoThreadedWritesProcessed   int64   `json:"io_threaded_writes_processed"`
+	KeyspaceHits                int64   `json:"keyspace_hits"`
+	KeyspaceMisses              int64   `json:"keyspace_misses"`
+	LatestForkUsec              int64   `json:"latest_fork_usec"`
+	LazyfreePendingObjects      int64   `json:"lazyfree_pending_objects"`
+	Loading                     int64   `json:"loading"`
+	LruClock                    int64   `json:"lru_clock"`
+	MasterReplOffset            int64   `json:"master_repl_offset"`
+	MaxMemory                   int64   `json:"maxmemory"`
+	MaxMemoryPolicy             string  `json:"maxmemory_policy"`
+	MemAofBuffer                int64   `json:"mem_aof_buffer"`
+	MemClientsNormal            int64   `json:"mem_clients_normal"`
+	MemClientsSlaves            int64   `json:"mem_clients_slaves"`
+	MemFragmentationBytes       int64   `json:"mem_fragmentation_bytes"`
+	MemFragmentationRatio       float64 `json:"mem_fragmentation_ratio"`
+	MemNotCountedForEvict       int64   `json:"mem_not_counted_for_evict"`
+	MemReplicationBacklog       int64   `json:"mem_replication_backlog"`
+	MigrateCachedSockets        int64   `json:"migrate_cached_sockets"`
+	ModuleForkInProgress        int64   `json:"module_fork_in_progress"`
+	ModuleForkLastCowSize       int64   `json:"module_fork_last_cow_size"`
+	NumberOfCachedScripts       int64   `json:"number_of_cached_scripts"`
+	PubsubChannels              int64   `json:"pubsub_channels"`
+	PubsubPatterns              int64   `json:"pubsub_patterns"`
+	RdbBgsaveInProgress         int64   `json:"rdb_bgsave_in_progress"`
+	RdbChangesSinceLastSave     int64   `json:"rdb_changes_since_last_save"`
+	RdbCurrentBgsaveTimeSec     int64   `json:"rdb_current_bgsave_time_sec"`
+	RdbLastBgsaveStatus         string  `json:"rdb_last_bgsave_status"`
+	RdbLastBgsaveTimeSec        int64   `json:"rdb_last_bgsave_time_sec"`
+	RdbLastCowSize              int64   `json:"rdb_last_cow_size"`
+	RdbLastSaveTime             int64   `json:"rdb_last_save_time"`
+	RdbLastSaveTimeElapsed      int64   `json:"rdb_last_save_time_elapsed"`
+	RedisVersion                string  `json:"redis_version"`
+	RejectedConnections         int64   `json:"rejected_connections"`
+	ReplBacklogActive           int64   `json:"repl_backlog_active"`
+	ReplBacklogFirstByteOffset  int64   `json:"repl_backlog_first_byte_offset"`
+	ReplBacklogHistlen          int64   `json:"repl_backlog_histlen"`
+	ReplBacklogSize             int64   `json:"repl_backlog_size"`
+	RssOverheadBytes            int64   `json:"rss_overhead_bytes"`
+	RssOverheadRatio            float64 `json:"rss_overhead_ratio"`
+	SecondReplOffset            int64   `json:"second_repl_offset"`
+	SlaveExpiresTrackedKeys     int64   `json:"slave_expires_tracked_keys"`
+	SyncFull                    int64   `json:"sync_full"`
+	SyncPartialErr              int64   `json:"sync_partial_err"`
+	SyncPartialOk               int64   `json:"sync_partial_ok"`
+	TotalCommandsProcessed      int64   `json:"total_commands_processed"`
+	TotalConnectionsReceived    int64   `json:"total_connections_received"`
+	TotalNetInputBytes          int64   `json:"total_net_input_bytes"`
+	TotalNetOutputBytes         int64   `json:"total_net_output_bytes"`
+	TotalReadsProcessed         int64   `json:"total_reads_processed"`
+	TotalSystemMemory           int64   `json:"total_system_memory"`
+	TotalWritesProcessed        int64   `json:"total_writes_processed"`
+	TrackingClients             int64   `json:"tracking_clients"`
+	TrackingTotalItems          int64   `json:"tracking_total_items"`
+	TrackingTotalKeys           int64   `json:"tracking_total_keys"`
+	TrackingTotalPrefixes       int64   `json:"tracking_total_prefixes"`
+	UnexpectedErrorReplies      int64   `json:"unexpected_error_replies"`
+	Uptime                      int64   `json:"uptime"`
+	UsedCPUSys                  float64 `json:"used_cpu_sys"`
+	UsedCPUSysChildren          float64 `json:"used_cpu_sys_children"`
+	UsedCPUUser                 float64 `json:"used_cpu_user"`
+	UsedCPUUserChildren         float64 `json:"used_cpu_user_children"`
+	UsedMemory                  int64   `json:"used_memory"`
+	UsedMemoryDataset           int64   `json:"used_memory_dataset"`
+	UsedMemoryDatasetPerc       float64 `json:"used_memory_dataset_perc"`
+	UsedMemoryLua               int64   `json:"used_memory_lua"`
+	UsedMemoryOverhead          int64   `json:"used_memory_overhead"`
+	UsedMemoryPeak              int64   `json:"used_memory_peak"`
+	UsedMemoryPeakPerc          float64 `json:"used_memory_peak_perc"`
+	UsedMemoryRss               int64   `json:"used_memory_rss"`
+	UsedMemoryScripts           int64   `json:"used_memory_scripts"`
+	UsedMemoryStartup           int64   `json:"used_memory_startup"`
+}
+
+func (r *RedisClient) Do(returnType string, args ...interface{}) (interface{}, error) {
+	rawVal := r.client.Do(args...)
+
+	switch returnType {
+	case "integer":
+		return rawVal.Int64()
+	case "string":
+		return rawVal.String()
+	case "float":
+		return rawVal.Float64()
+	default:
+		return rawVal.String()
+	}
+}
+
+func (r *RedisClient) Info() *redis.StringCmd {
+	return r.client.Info("ALL")
+}
+
+func (r *RedisClient) BaseTags() map[string]string {
+	tags := make(map[string]string)
+	for k, v := range r.tags {
+		tags[k] = v
+	}
+	return tags
+}
+
+func (r *RedisClient) Close() error {
+	return r.client.Close()
+}
+
+var replicationSlaveMetricPrefix = regexp.MustCompile(`^slave\d+`)
+
+var Tracking = map[string]string{
+	"uptime_in_seconds": "uptime",
+	"connected_clients": "clients",
+	"role":              "replication_role",
+}
+
+func (*Redis) SampleConfig() string {
+	return sampleConfig
+}
+
+func (r *Redis) Init() error {
+	for _, command := range r.Commands {
+		if command.Type != "string" && command.Type != "integer" && command.Type != "float" {
+			return fmt.Errorf(`unknown result type: expected one of "string", "integer", "float"; got %q`, command.Type)
+		}
+	}
+
+	return nil
+}
+
+func (r *Redis) connect() error {
+	if r.connected {
+		return nil
+	}
+
+	if len(r.Servers) == 0 {
+		r.Servers = []string{"tcp://localhost:6379"}
+	}
+
+	r.clients = make([]Client, len(r.Servers))
+
+	for i, serv := range r.Servers {
+		if !strings.HasPrefix(serv, "tcp://") && !strings.HasPrefix(serv, "unix://") {
+			r.Log.Warn("Server URL found without scheme; please update your configuration file")
+			serv = "tcp://" + serv
+		}
+
+		u, err := url.Parse(serv)
+		if err != nil {
+			return fmt.Errorf("unable to parse to address %q: %s", serv, err.Error())
+		}
+
+		password := ""
+		if u.User != nil {
+			pw, ok := u.User.Password()
+			if ok {
+				password = pw
+			}
+		}
+		if len(r.Password) > 0 {
+			password = r.Password
+		}
+
+		var address string
+		if u.Scheme == "unix" {
+			address = u.Path
+		} else {
+			address = u.Host
+		}
+
+		tlsConfig, err := r.ClientConfig.TLSConfig()
+		if err != nil {
+			return err
+		}
+
+		client := redis.NewClient(
+			&redis.Options{
+				Addr:      address,
+				Password:  password,
+				Network:   u.Scheme,
+				PoolSize:  1,
+				TLSConfig: tlsConfig,
+			},
+		)
+
+		tags := map[string]string{}
+		if u.Scheme == "unix" {
+			tags["socket"] = u.Path
+		} else {
+			tags["server"] = u.Hostname()
+			tags["port"] = u.Port()
+		}
+
+		r.clients[i] = &RedisClient{
+			client: client,
+			tags:   tags,
+		}
+	}
+
+	r.connected = true
+	return nil
+}
+
+// Reads stats from all configured servers accumulates stats.
+// Returns one of the errors encountered while gather stats (if any).
+func (r *Redis) Gather(acc telegraf.Accumulator) error {
+	if !r.connected {
+		err := r.connect()
+		if err != nil {
+			return err
+		}
+	}
+
+	var wg sync.WaitGroup
+
+	for _, client := range r.clients {
+		wg.Add(1)
+		go func(client Client) {
+			defer wg.Done()
+			acc.AddError(r.gatherServer(client, acc))
+			acc.AddError(r.gatherCommandValues(client, acc))
+		}(client)
+	}
+
+	wg.Wait()
+	return nil
+}
+
+func (r *Redis) gatherCommandValues(client Client, acc telegraf.Accumulator) error {
+	fields := make(map[string]interface{})
+	for _, command := range r.Commands {
+		val, err := client.Do(command.Type, command.Command...)
+		if err != nil {
+			if strings.Contains(err.Error(), "unexpected type=") {
+				return fmt.Errorf("could not get command result: %s", err)
+			}
+
+			return err
+		}
+
+		fields[command.Field] = val
+	}
+
+	acc.AddFields("redis_commands", fields, client.BaseTags())
+
+	return nil
+}
+
+func (r *Redis) gatherServer(client Client, acc telegraf.Accumulator) error {
+	info, err := client.Info().Result()
+	if err != nil {
+		return err
+	}
+
+	rdr := strings.NewReader(info)
+	return gatherInfoOutput(rdr, acc, client.BaseTags())
+}
+
+// gatherInfoOutput gathers
+func gatherInfoOutput(
+	rdr io.Reader,
+	acc telegraf.Accumulator,
+	tags map[string]string,
+) error {
+	var section string
+	var keyspaceHits, keyspaceMisses int64
+
+	scanner := bufio.NewScanner(rdr)
+	fields := make(map[string]interface{})
+	for scanner.Scan() {
+		line := scanner.Text()
+
+		if len(line) == 0 {
+			continue
+		}
+
+		if line[0] == '#' {
+			if len(line) > 2 {
+				section = line[2:]
+			}
+			continue
+		}
+
+		parts := strings.SplitN(line, ":", 2)
+		if len(parts) < 2 {
+			continue
+		}
+		name := parts[0]
+
+		if section == "Server" {
+			if name != "lru_clock" && name != "uptime_in_seconds" && name != "redis_version" {
+				continue
+			}
+		}
+
+		if strings.HasPrefix(name, "master_replid") {
+			continue
+		}
+
+		if name == "mem_allocator" {
+			continue
+		}
+
+		if strings.HasSuffix(name, "_human") {
+			continue
+		}
+
+		metric, ok := Tracking[name]
+		if !ok {
+			if section == "Keyspace" {
+				kline := strings.TrimSpace(parts[1])
+				gatherKeyspaceLine(name, kline, acc, tags)
+				continue
+			}
+			if section == "Commandstats" {
+				kline := strings.TrimSpace(parts[1])
+				gatherCommandstateLine(name, kline, acc, tags)
+				continue
+			}
+			if section == "Replication" && replicationSlaveMetricPrefix.MatchString(name) {
+				kline := strings.TrimSpace(parts[1])
+				gatherReplicationLine(name, kline, acc, tags)
+				continue
+			}
+
+			metric = name
+		}
+
+		val := strings.TrimSpace(parts[1])
+
+		// Some percentage values have a "%" suffix that we need to get rid of before int/float conversion
+		val = strings.TrimSuffix(val, "%")
+
+		// Try parsing as int
+		if ival, err := strconv.ParseInt(val, 10, 64); err == nil {
+			switch name {
+			case "keyspace_hits":
+				keyspaceHits = ival
+			case "keyspace_misses":
+				keyspaceMisses = ival
+			case "rdb_last_save_time":
+				// influxdb can't calculate this, so we have to do it
+				fields["rdb_last_save_time_elapsed"] = time.Now().Unix() - ival
+			}
+			fields[metric] = ival
+			continue
+		}
+
+		// Try parsing as a float
+		if fval, err := strconv.ParseFloat(val, 64); err == nil {
+			fields[metric] = fval
+			continue
+		}
+
+		// Treat it as a string
+
+		if name == "role" {
+			tags["replication_role"] = val
+			continue
+		}
+
+		fields[metric] = val
+	}
+	var keyspaceHitrate float64
+	if keyspaceHits != 0 || keyspaceMisses != 0 {
+		keyspaceHitrate = float64(keyspaceHits) / float64(keyspaceHits+keyspaceMisses)
+	}
+	fields["keyspace_hitrate"] = keyspaceHitrate
+
+	o := RedisFieldTypes{}
+
+	setStructFieldsFromObject(fields, &o)
+	setExistingFieldsFromStruct(fields, &o)
+
+	acc.AddFields("redis", fields, tags)
+	return nil
+}
+
+// Parse the special Keyspace line at end of redis stats
+// This is a special line that looks something like:
+//     db0:keys=2,expires=0,avg_ttl=0
+// And there is one for each db on the redis instance
+func gatherKeyspaceLine(
+	name string,
+	line string,
+	acc telegraf.Accumulator,
+	globalTags map[string]string,
+) {
+	if strings.Contains(line, "keys=") {
+		fields := make(map[string]interface{})
+		tags := make(map[string]string)
+		for k, v := range globalTags {
+			tags[k] = v
+		}
+		tags["database"] = name
+		dbparts := strings.Split(line, ",")
+		for _, dbp := range dbparts {
+			kv := strings.Split(dbp, "=")
+			ival, err := strconv.ParseInt(kv[1], 10, 64)
+			if err == nil {
+				fields[kv[0]] = ival
+			}
+		}
+		acc.AddFields("redis_keyspace", fields, tags)
+	}
+}
+
+// Parse the special cmdstat lines.
+// Example:
+//     cmdstat_publish:calls=33791,usec=208789,usec_per_call=6.18
+// Tag: cmdstat=publish; Fields: calls=33791i,usec=208789i,usec_per_call=6.18
+func gatherCommandstateLine(
+	name string,
+	line string,
+	acc telegraf.Accumulator,
+	globalTags map[string]string,
+) {
+	if !strings.HasPrefix(name, "cmdstat") {
+		return
+	}
+
+	fields := make(map[string]interface{})
+	tags := make(map[string]string)
+	for k, v := range globalTags {
+		tags[k] = v
+	}
+	tags["command"] = strings.TrimPrefix(name, "cmdstat_")
+	parts := strings.Split(line, ",")
+	for _, part := range parts {
+		kv := strings.Split(part, "=")
+		if len(kv) != 2 {
+			continue
+		}
+
+		switch kv[0] {
+		case "calls":
+			fallthrough
+		case "usec":
+			ival, err := strconv.ParseInt(kv[1], 10, 64)
+			if err == nil {
+				fields[kv[0]] = ival
+			}
+		case "usec_per_call":
+			fval, err := strconv.ParseFloat(kv[1], 64)
+			if err == nil {
+				fields[kv[0]] = fval
+			}
+		}
+	}
+	acc.AddFields("redis_cmdstat", fields, tags)
+}
+
+// Parse the special Replication line
+// Example:
+//     slave0:ip=127.0.0.1,port=7379,state=online,offset=4556468,lag=0
+// This line will only be visible when a node has a replica attached.
+func gatherReplicationLine(
+	name string,
+	line string,
+	acc telegraf.Accumulator,
+	globalTags map[string]string,
+) {
+	fields := make(map[string]interface{})
+	tags := make(map[string]string)
+	for k, v := range globalTags {
+		tags[k] = v
+	}
+
+	tags["replica_id"] = strings.TrimLeft(name, "slave")
+	tags["replication_role"] = "slave"
+
+	parts := strings.Split(line, ",")
+	for _, part := range parts {
+		kv := strings.Split(part, "=")
+		if len(kv) != 2 {
+			continue
+		}
+
+		switch kv[0] {
+		case "ip":
+			tags["replica_ip"] = kv[1]
+		case "port":
+			tags["replica_port"] = kv[1]
+		case "state":
+			tags[kv[0]] = kv[1]
+		default:
+			ival, err := strconv.ParseInt(kv[1], 10, 64)
+			if err == nil {
+				fields[kv[0]] = ival
+			}
+		}
+	}
+
+	acc.AddFields("redis_replication", fields, tags)
+}
+
+func init() {
+	inputs.Add("redis", func() telegraf.Input {
+		return &Redis{}
+	})
+}
+
+func setExistingFieldsFromStruct(fields map[string]interface{}, o *RedisFieldTypes) {
+	val := reflect.ValueOf(o).Elem()
+	typ := val.Type()
+
+	for key := range fields {
+		if _, exists := fields[key]; exists {
+			for i := 0; i < typ.NumField(); i++ {
+				f := typ.Field(i)
+				jsonFieldName := f.Tag.Get("json")
+				if jsonFieldName == key {
+					fields[key] = val.Field(i).Interface()
+					break
+				}
+			}
+		}
+	}
+}
+
+func setStructFieldsFromObject(fields map[string]interface{}, o *RedisFieldTypes) {
+	val := reflect.ValueOf(o).Elem()
+	typ := val.Type()
+
+	for key, value := range fields {
+		if _, exists := fields[key]; exists {
+			for i := 0; i < typ.NumField(); i++ {
+				f := typ.Field(i)
+				jsonFieldName := f.Tag.Get("json")
+				if jsonFieldName == key {
+					structFieldValue := val.Field(i)
+					structFieldValue.Set(coerceType(value, structFieldValue.Type()))
+					break
+				}
+			}
+		}
+	}
+}
+
+func coerceType(value interface{}, typ reflect.Type) reflect.Value {
+	switch sourceType := value.(type) {
+	case bool:
+		switch typ.Kind() {
+		case reflect.String:
+			if sourceType {
+				value = "true"
+			} else {
+				value = "false"
+			}
+		case reflect.Int64:
+			if sourceType {
+				value = int64(1)
+			} else {
+				value = int64(0)
+			}
+		case reflect.Float64:
+			if sourceType {
+				value = float64(1)
+			} else {
+				value = float64(0)
+			}
+		default:
+			panic(fmt.Sprintf("unhandled destination type %s", typ.Kind().String()))
+		}
+	case int, int8, int16, int32, int64:
+		switch typ.Kind() {
+		case reflect.String:
+			value = fmt.Sprintf("%d", value)
+		case reflect.Int64:
+			// types match
+		case reflect.Float64:
+			value = float64(reflect.ValueOf(sourceType).Int())
+		default:
+			panic(fmt.Sprintf("unhandled destination type %s", typ.Kind().String()))
+		}
+	case uint, uint8, uint16, uint32, uint64:
+		switch typ.Kind() {
+		case reflect.String:
+			value = fmt.Sprintf("%d", value)
+		case reflect.Int64:
+			// types match
+		case reflect.Float64:
+			value = float64(reflect.ValueOf(sourceType).Uint())
+		default:
+			panic(fmt.Sprintf("unhandled destination type %s", typ.Kind().String()))
+		}
+	case float32, float64:
+		switch typ.Kind() {
+		case reflect.String:
+			value = fmt.Sprintf("%f", value)
+		case reflect.Int64:
+			value = int64(reflect.ValueOf(sourceType).Float())
+		case reflect.Float64:
+			// types match
+		default:
+			panic(fmt.Sprintf("unhandled destination type %s", typ.Kind().String()))
+		}
+	case string:
+		switch typ.Kind() {
+		case reflect.String:
+			// types match
+		case reflect.Int64:
+			value, _ = strconv.ParseInt(value.(string), 10, 64)
+		case reflect.Float64:
+			value, _ = strconv.ParseFloat(value.(string), 64)
+		default:
+			panic(fmt.Sprintf("unhandled destination type %s", typ.Kind().String()))
+		}
+	default:
+		panic(fmt.Sprintf("unhandled source type %T", sourceType))
+	}
+	return reflect.ValueOf(value)
+}
+
+func (r *Redis) Start(telegraf.Accumulator) error {
+	return nil
+}
+
+//Stop close the client through ServiceInput interface Start/Stop methods impl.
+func (r *Redis) Stop() {
+	for _, c := range r.clients {
+		err := c.Close()
+		if err != nil {
+			r.Log.Errorf("error closing client: %v", err)
+		}
+	}
+}