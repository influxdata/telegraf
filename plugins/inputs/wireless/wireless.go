package wireless

import (
	"github.com/influxdata/telegraf"
)

// Wireless is used to store configuration values.
type Wireless struct {
	HostProc string          `toml:"host_proc"`
	Log      telegraf.Logger `toml:"-"`
}

<<<<<<< HEAD
var sampleConfig = `
  ## Sets 'proc' directory path
  ## If not specified, then default is /proc
  ## Ignored on macOS/darwin
  # host_proc = "/proc"
`

// Description returns information about the plugin.
func (w *Wireless) Description() string {
	return "Monitor wifi signal strength and quality"
}

// SampleConfig displays configuration instructions.
func (w *Wireless) SampleConfig() string {
	return sampleConfig
}

=======
func init() {
	inputs.Add("wireless", func() telegraf.Input {
		return &Wireless{}
	})
}
>>>>>>> 6dc2b995
<|MERGE_RESOLUTION|>--- conflicted
+++ resolved
@@ -8,30 +8,4 @@
 type Wireless struct {
 	HostProc string          `toml:"host_proc"`
 	Log      telegraf.Logger `toml:"-"`
-}
-
-<<<<<<< HEAD
-var sampleConfig = `
-  ## Sets 'proc' directory path
-  ## If not specified, then default is /proc
-  ## Ignored on macOS/darwin
-  # host_proc = "/proc"
-`
-
-// Description returns information about the plugin.
-func (w *Wireless) Description() string {
-	return "Monitor wifi signal strength and quality"
-}
-
-// SampleConfig displays configuration instructions.
-func (w *Wireless) SampleConfig() string {
-	return sampleConfig
-}
-
-=======
-func init() {
-	inputs.Add("wireless", func() telegraf.Input {
-		return &Wireless{}
-	})
-}
->>>>>>> 6dc2b995
+}