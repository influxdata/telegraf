--- conflicted
+++ resolved
@@ -13,7 +13,6 @@
 }
 
 var sampleConfig = `
-<<<<<<< HEAD
 [wireless]
    ## Sets 'proc' directory path
    ## If not specified, then default is /proc
@@ -21,12 +20,6 @@
 	 ## dump metrics with 0 values too
 	 # dump_zeros = true
  `
-=======
-  [[inputs.wireless]]
-  ## dump metrics with 0 values too
-  dump_zeros       = true
-`
->>>>>>> 5ce60e8c
 
 
 // Description returns information about the plugin.
