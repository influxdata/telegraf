//go:build darwin
// +build darwin

package wireless

import (
	"os/exec"
	"strconv"
	"strings"
	"time"

	"github.com/influxdata/telegraf"
	"github.com/influxdata/telegraf/internal"
)

// default executable path & flags
const (
	OSXCMD = "/System/Library/PrivateFrameworks/Apple80211.framework/Versions/Current/Resources/airport"
	FLAG   = "-I"
)

func (w *Wireless) Gather(acc telegraf.Accumulator) error {
	cmd := exec.Command(OSXCMD, FLAG)
<<<<<<< HEAD
	wireless, err := internal.StdOutputTimeout(cmd, 2*time.Second)
=======
	wireless, err := internal.StdOutputTimeout(cmd, 2*time.Second) // cmd.Output()
>>>>>>> 83399eba
	if err != nil {
		return err
	}
	metrics, tags := w.loadMacWirelessTable(wireless)
	acc.AddFields("wireless", metrics, tags)
	return nil
}

func (w *Wireless) loadMacWirelessTable(table []byte) (map[string]interface{}, map[string]string) {
	lines := strings.Split(string(table), "\n")
	tags := make(map[string]string)
	fields := make(map[string]interface{})
	for _, line := range lines {
		fm := strings.SplitN(strings.TrimSpace(line), ":", 2)
		if len(fm) < 2 || fm[1] == "" {
			continue
		}
		name := strings.Replace(strings.Trim(strings.TrimSpace(fm[0]), ":"), " ", "_", -1)
		v := strings.TrimSpace(fm[1])
<<<<<<< HEAD
		switch name {
		case "channel", "BSSID", "SSID":
			fields[name] = strings.Replace(v, " ", "_", -1)
		default:
			if val, err := strconv.Atoi(v); err == nil {
				// it's a number
				fields[name] = int64(val)
			} else {
				// it's a string
=======
		val, err := strconv.Atoi(v)
		if err == nil { // it's a number
			fields[name] = int64(val)
		} else { // it's a string
			if name == "channel" || name == "BSSID" || name == "SSID" {
				fields[name] = strings.Replace(v, " ", "_", -1)
			} else {
>>>>>>> 83399eba
				tags[name] = strings.Replace(v, " ", "_", -1)
			}
		}
	}
	return fields, tags
}<|MERGE_RESOLUTION|>--- conflicted
+++ resolved
@@ -21,16 +21,12 @@
 
 func (w *Wireless) Gather(acc telegraf.Accumulator) error {
 	cmd := exec.Command(OSXCMD, FLAG)
-<<<<<<< HEAD
 	wireless, err := internal.StdOutputTimeout(cmd, 2*time.Second)
-=======
-	wireless, err := internal.StdOutputTimeout(cmd, 2*time.Second) // cmd.Output()
->>>>>>> 83399eba
 	if err != nil {
 		return err
 	}
-	metrics, tags := w.loadMacWirelessTable(wireless)
-	acc.AddFields("wireless", metrics, tags)
+	fields, tags := w.loadMacWirelessTable(wireless)
+	acc.AddFields("wireless", fields, tags)
 	return nil
 }
 
@@ -45,26 +41,16 @@
 		}
 		name := strings.Replace(strings.Trim(strings.TrimSpace(fm[0]), ":"), " ", "_", -1)
 		v := strings.TrimSpace(fm[1])
-<<<<<<< HEAD
 		switch name {
 		case "channel", "BSSID", "SSID":
-			fields[name] = strings.Replace(v, " ", "_", -1)
+			tags[name] = "\"" + strings.Replace(v, " ", "_", -1) + "\""
 		default:
 			if val, err := strconv.Atoi(v); err == nil {
 				// it's a number
 				fields[name] = int64(val)
 			} else {
 				// it's a string
-=======
-		val, err := strconv.Atoi(v)
-		if err == nil { // it's a number
-			fields[name] = int64(val)
-		} else { // it's a string
-			if name == "channel" || name == "BSSID" || name == "SSID" {
-				fields[name] = strings.Replace(v, " ", "_", -1)
-			} else {
->>>>>>> 83399eba
-				tags[name] = strings.Replace(v, " ", "_", -1)
+				tags[name] = "\"" + strings.Replace(v, " ", "_", -1) + "\""
 			}
 		}
 	}
