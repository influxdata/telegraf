package snmp

import (
	"fmt"
	"net"
	"path/filepath"
	"sync"
	"testing"
	"time"

	"github.com/gosnmp/gosnmp"
	"github.com/influxdata/toml"
	"github.com/stretchr/testify/require"

	"github.com/influxdata/telegraf/config"
	"github.com/influxdata/telegraf/internal/snmp"
	"github.com/influxdata/telegraf/plugins/inputs"
	"github.com/influxdata/telegraf/testutil"
)

type testSNMPConnection struct {
	host   string
	values map[string]interface{}
}

func (tsc *testSNMPConnection) Host() string {
	return tsc.host
}

func (tsc *testSNMPConnection) Get(oids []string) (*gosnmp.SnmpPacket, error) {
	sp := &gosnmp.SnmpPacket{}
	for _, oid := range oids {
		v, ok := tsc.values[oid]
		if !ok {
			sp.Variables = append(sp.Variables, gosnmp.SnmpPDU{
				Name: oid,
				Type: gosnmp.NoSuchObject,
			})
			continue
		}
		sp.Variables = append(sp.Variables, gosnmp.SnmpPDU{
			Name:  oid,
			Value: v,
		})
	}
	return sp, nil
}
func (tsc *testSNMPConnection) Walk(oid string, wf gosnmp.WalkFunc) error {
	for void, v := range tsc.values {
		if void == oid || (len(void) > len(oid) && void[:len(oid)+1] == oid+".") {
			if err := wf(gosnmp.SnmpPDU{
				Name:  void,
				Value: v,
			}); err != nil {
				return err
			}
		}
	}
	return nil
}

var tsc = &testSNMPConnection{
	host: "tsc",
	values: map[string]interface{}{
		".1.3.6.1.2.1.3.1.1.1.0": "foo",
		".1.3.6.1.2.1.3.1.1.1.1": []byte("bar"),
		".1.3.6.1.2.1.3.1.1.1.2": []byte(""),
		".1.3.6.1.2.1.3.1.1.102": "bad",
		".1.3.6.1.2.1.3.1.1.2.0": 1,
		".1.3.6.1.2.1.3.1.1.2.1": 2,
		".1.3.6.1.2.1.3.1.1.2.2": 0,
		".1.3.6.1.2.1.3.1.1.3.0": "1.3.6.1.2.1.3.1.1.3",
		".1.3.6.1.2.1.3.1.1.5.0": 123456,
		".1.0.0.0.1.1.0":         "foo",
		".1.0.0.0.1.1.1":         []byte("bar"),
		".1.0.0.0.1.1.2":         []byte(""),
		".1.0.0.0.1.102":         "bad",
		".1.0.0.0.1.2.0":         1,
		".1.0.0.0.1.2.1":         2,
		".1.0.0.0.1.2.2":         0,
		".1.0.0.0.1.3.0":         "0.123",
		".1.0.0.0.1.3.1":         "0.456",
		".1.0.0.0.1.3.2":         "0.000",
		".1.0.0.0.1.3.3":         "9.999",
		".1.0.0.0.1.5.0":         123456,
		".1.0.0.1.1":             "baz",
		".1.0.0.1.2":             234,
		".1.0.0.1.3":             []byte("byte slice"),
		".1.0.0.2.1.5.0.9.9":     11,
		".1.0.0.2.1.5.1.9.9":     22,
		".1.0.0.0.1.6.0":         ".1.0.0.0.1.7",
		".1.0.0.3.1.1.10":        "instance",
		".1.0.0.3.1.1.11":        "instance2",
		".1.0.0.3.1.1.12":        "instance3",
		".1.0.0.3.1.2.10":        10,
		".1.0.0.3.1.2.11":        20,
		".1.0.0.3.1.2.12":        20,
		".1.0.0.3.1.3.10":        1,
		".1.0.0.3.1.3.11":        2,
		".1.0.0.3.1.3.12":        3,
	},
}

func TestSampleConfig(t *testing.T) {
	conf := inputs.Inputs["snmp"]()
	err := toml.Unmarshal([]byte(conf.SampleConfig()), conf)
	require.NoError(t, err)

	expected := &Snmp{
		Agents:       []string{"udp://127.0.0.1:161"},
		AgentHostTag: "",
		ClientConfig: snmp.ClientConfig{
			Timeout:        config.Duration(5 * time.Second),
			Version:        2,
			Path:           []string{"/usr/share/snmp/mibs"},
			Community:      "public",
			MaxRepetitions: 10,
			Retries:        3,
		},
		Name: "snmp",
	}
	require.Equal(t, expected, conf)
}

func TestFieldInit(t *testing.T) {
	testDataPath, err := filepath.Abs("./testdata")
	require.NoError(t, err)
	s := &Snmp{
		ClientConfig: snmp.ClientConfig{
			Path: []string{testDataPath},
		},
	}

	err = s.Init()
	require.NoError(t, err)

	translations := []struct {
		inputOid           string
		inputName          string
		inputConversion    string
		expectedOid        string
		expectedName       string
		expectedConversion string
	}{
		{".1.2.3", "foo", "", ".1.2.3", "foo", ""},
		{".iso.2.3", "foo", "", ".1.2.3", "foo", ""},
		{".1.0.0.0.1.1", "", "", ".1.0.0.0.1.1", "server", ""},
		{"TEST::server", "", "", ".1.0.0.0.1.1", "server", ""},
		{"TEST::server.0", "", "", ".1.0.0.0.1.1.0", "server.0", ""},
		{"TEST::server", "foo", "", ".1.0.0.0.1.1", "foo", ""},
		{"IF-MIB::ifPhysAddress.1", "", "", ".1.3.6.1.2.1.2.2.1.6.1", "ifPhysAddress.1", "hwaddr"},
		{"IF-MIB::ifPhysAddress.1", "", "none", ".1.3.6.1.2.1.2.2.1.6.1", "ifPhysAddress.1", "none"},
		{"BRIDGE-MIB::dot1dTpFdbAddress.1", "", "", ".1.3.6.1.2.1.17.4.3.1.1.1", "dot1dTpFdbAddress.1", "hwaddr"},
		{"TCP-MIB::tcpConnectionLocalAddress.1", "", "", ".1.3.6.1.2.1.6.19.1.2.1", "tcpConnectionLocalAddress.1", "ipaddr"},
		{".999", "", "", ".999", ".999", ""},
	}

	for _, txl := range translations {
		f := Field{Oid: txl.inputOid, Name: txl.inputName, Conversion: txl.inputConversion}
		err := f.init()
		require.NoError(t, err, "inputOid='%s' inputName='%s'", txl.inputOid, txl.inputName)

		require.Equal(t, txl.expectedOid, f.Oid, "inputOid='%s' inputName='%s' inputConversion='%s'", txl.inputOid, txl.inputName, txl.inputConversion)
		require.Equal(t, txl.expectedName, f.Name, "inputOid='%s' inputName='%s' inputConversion='%s'", txl.inputOid, txl.inputName, txl.inputConversion)
	}
}

func TestTableInit(t *testing.T) {
	testDataPath, err := filepath.Abs("./testdata")
	require.NoError(t, err)

	s := &Snmp{
		ClientConfig: snmp.ClientConfig{
			Path: []string{testDataPath},
		},
		Tables: []Table{
			{Oid: ".1.3.6.1.2.1.3.1",
				Fields: []Field{
					{Oid: ".999", Name: "foo"},
					{Oid: ".1.3.6.1.2.1.3.1.1.1", Name: "atIfIndex", IsTag: true},
					{Oid: "RFC1213-MIB::atPhysAddress", Name: "atPhysAddress"},
				}},
		},
	}
	err = s.Init()
	require.NoError(t, err)

<<<<<<< HEAD
	assert.Equal(t, "atTable", s.Tables[0].Name)

	assert.Len(t, s.Tables[0].Fields, 5)
	assert.Contains(t, s.Tables[0].Fields, Field{Oid: ".999", Name: "foo", initialized: true})
	assert.Contains(t, s.Tables[0].Fields, Field{Oid: ".1.3.6.1.2.1.3.1.1.1", Name: "atIfIndex", initialized: true, IsTag: true})
	assert.Contains(t, s.Tables[0].Fields, Field{Oid: ".1.3.6.1.2.1.3.1.1.2", Name: "atPhysAddress", initialized: true, Conversion: "hwaddr"})
	assert.Contains(t, s.Tables[0].Fields, Field{Oid: ".1.3.6.1.2.1.3.1.1.3", Name: "atNetAddress", initialized: true, IsTag: true})
=======
	require.Equal(t, "testTable", tbl.Name)

	require.Len(t, tbl.Fields, 5)
	require.Contains(t, tbl.Fields, Field{Oid: ".999", Name: "foo", initialized: true})
	require.Contains(t, tbl.Fields, Field{Oid: ".1.0.0.0.1.1", Name: "server", IsTag: true, initialized: true})
	require.Contains(t, tbl.Fields, Field{Oid: ".1.0.0.0.1.2", Name: "connections", initialized: true})
	require.Contains(t, tbl.Fields, Field{Oid: ".1.0.0.0.1.3", Name: "latency", initialized: true})
	require.Contains(t, tbl.Fields, Field{Oid: ".1.0.0.0.1.4", Name: "description", IsTag: true, initialized: true})
>>>>>>> c875e454
}

func TestSnmpInit(t *testing.T) {
	testDataPath, err := filepath.Abs("./testdata")
	require.NoError(t, err)

	s := &Snmp{
		Tables: []Table{
			{Oid: "RFC1213-MIB::atTable"},
		},
		Fields: []Field{
			{Oid: "RFC1213-MIB::atPhysAddress"},
		},
		ClientConfig: snmp.ClientConfig{
			Path: []string{testDataPath},
		},
	}

	err = s.Init()
	require.NoError(t, err)

<<<<<<< HEAD
	assert.Len(t, s.Tables[0].Fields, 3)
	assert.Contains(t, s.Tables[0].Fields, Field{Oid: ".1.3.6.1.2.1.3.1.1.1", Name: "atIfIndex", IsTag: true, initialized: true})
	assert.Contains(t, s.Tables[0].Fields, Field{Oid: ".1.3.6.1.2.1.3.1.1.2", Name: "atPhysAddress", initialized: true, Conversion: "hwaddr"})
	assert.Contains(t, s.Tables[0].Fields, Field{Oid: ".1.3.6.1.2.1.3.1.1.3", Name: "atNetAddress", IsTag: true, initialized: true})

	assert.Equal(t, Field{
		Oid:         ".1.3.6.1.2.1.3.1.1.2",
		Name:        "atPhysAddress",
		Conversion:  "hwaddr",
=======
	require.Len(t, s.Tables[0].Fields, 4)
	require.Contains(t, s.Tables[0].Fields, Field{Oid: ".1.0.0.0.1.1", Name: "server", IsTag: true, initialized: true})
	require.Contains(t, s.Tables[0].Fields, Field{Oid: ".1.0.0.0.1.2", Name: "connections", initialized: true})
	require.Contains(t, s.Tables[0].Fields, Field{Oid: ".1.0.0.0.1.3", Name: "latency", initialized: true})
	require.Contains(t, s.Tables[0].Fields, Field{Oid: ".1.0.0.0.1.4", Name: "description", initialized: true})

	require.Equal(t, Field{
		Oid:         ".1.0.0.1.1",
		Name:        "hostname",
>>>>>>> c875e454
		initialized: true,
	}, s.Fields[0])
}

func TestSnmpInit_noTranslate(t *testing.T) {
	s := &Snmp{
		Fields: []Field{
			{Oid: ".9.1.1.1.1", Name: "one", IsTag: true},
			{Oid: ".9.1.1.1.2", Name: "two"},
			{Oid: ".9.1.1.1.3"},
		},
		Tables: []Table{
			{Name: "testing",
				Fields: []Field{
					{Oid: ".9.1.1.1.4", Name: "four", IsTag: true},
					{Oid: ".9.1.1.1.5", Name: "five"},
					{Oid: ".9.1.1.1.6"},
				}},
		},
		ClientConfig: snmp.ClientConfig{
			Path: []string{},
		},
	}

	err := s.Init()
	require.NoError(t, err)

<<<<<<< HEAD
	assert.Equal(t, ".9.1.1.1.1", s.Fields[0].Oid)
	assert.Equal(t, "one", s.Fields[0].Name)
	assert.Equal(t, true, s.Fields[0].IsTag)

	assert.Equal(t, ".9.1.1.1.2", s.Fields[1].Oid)
	assert.Equal(t, "two", s.Fields[1].Name)
	assert.Equal(t, false, s.Fields[1].IsTag)

	assert.Equal(t, ".9.1.1.1.3", s.Fields[2].Oid)
	assert.Equal(t, ".9.1.1.1.3", s.Fields[2].Name)
	assert.Equal(t, false, s.Fields[2].IsTag)

	assert.Equal(t, ".9.1.1.1.4", s.Tables[0].Fields[0].Oid)
	assert.Equal(t, "four", s.Tables[0].Fields[0].Name)
	assert.Equal(t, true, s.Tables[0].Fields[0].IsTag)

	assert.Equal(t, ".9.1.1.1.5", s.Tables[0].Fields[1].Oid)
	assert.Equal(t, "five", s.Tables[0].Fields[1].Name)
	assert.Equal(t, false, s.Tables[0].Fields[1].IsTag)

	assert.Equal(t, ".9.1.1.1.6", s.Tables[0].Fields[2].Oid)
	assert.Equal(t, ".9.1.1.1.6", s.Tables[0].Fields[2].Name)
	assert.Equal(t, false, s.Tables[0].Fields[2].IsTag)
=======
	require.Equal(t, ".1.1.1.1", s.Fields[0].Oid)
	require.Equal(t, "one", s.Fields[0].Name)
	require.Equal(t, true, s.Fields[0].IsTag)

	require.Equal(t, ".1.1.1.2", s.Fields[1].Oid)
	require.Equal(t, "two", s.Fields[1].Name)
	require.Equal(t, false, s.Fields[1].IsTag)

	require.Equal(t, ".1.1.1.3", s.Fields[2].Oid)
	require.Equal(t, ".1.1.1.3", s.Fields[2].Name)
	require.Equal(t, false, s.Fields[2].IsTag)

	require.Equal(t, ".1.1.1.4", s.Tables[0].Fields[0].Oid)
	require.Equal(t, "four", s.Tables[0].Fields[0].Name)
	require.Equal(t, true, s.Tables[0].Fields[0].IsTag)

	require.Equal(t, ".1.1.1.5", s.Tables[0].Fields[1].Oid)
	require.Equal(t, "five", s.Tables[0].Fields[1].Name)
	require.Equal(t, false, s.Tables[0].Fields[1].IsTag)

	require.Equal(t, ".1.1.1.6", s.Tables[0].Fields[2].Oid)
	require.Equal(t, ".1.1.1.6", s.Tables[0].Fields[2].Name)
	require.Equal(t, false, s.Tables[0].Fields[2].IsTag)
>>>>>>> c875e454
}

func TestSnmpInit_noName_noOid(t *testing.T) {
	s := &Snmp{
		Tables: []Table{
			{Fields: []Field{
				{Oid: ".1.1.1.4", Name: "four", IsTag: true},
				{Oid: ".1.1.1.5", Name: "five"},
				{Oid: ".1.1.1.6"},
			}},
		},
	}

	err := s.Init()
	require.Error(t, err)
}

func TestGetSNMPConnection_v2(t *testing.T) {
	s := &Snmp{
		Agents: []string{"1.2.3.4:567", "1.2.3.4", "udp://127.0.0.1"},
		ClientConfig: snmp.ClientConfig{
			Timeout:   config.Duration(3 * time.Second),
			Retries:   4,
			Version:   2,
			Community: "foo",
		},
	}
	err := s.Init()
	require.NoError(t, err)

	gsc, err := s.getConnection(0)
	require.NoError(t, err)
	gs := gsc.(snmp.GosnmpWrapper)
	require.Equal(t, "1.2.3.4", gs.Target)
	require.EqualValues(t, 567, gs.Port)
	require.Equal(t, gosnmp.Version2c, gs.Version)
	require.Equal(t, "foo", gs.Community)
	require.Equal(t, "udp", gs.Transport)

	gsc, err = s.getConnection(1)
	require.NoError(t, err)
	gs = gsc.(snmp.GosnmpWrapper)
	require.Equal(t, "1.2.3.4", gs.Target)
	require.EqualValues(t, 161, gs.Port)
	require.Equal(t, "udp", gs.Transport)

	gsc, err = s.getConnection(2)
	require.NoError(t, err)
	gs = gsc.(snmp.GosnmpWrapper)
	require.Equal(t, "127.0.0.1", gs.Target)
	require.EqualValues(t, 161, gs.Port)
	require.Equal(t, "udp", gs.Transport)
}

func TestGetSNMPConnectionTCP(t *testing.T) {
	var wg sync.WaitGroup
	wg.Add(1)
	go stubTCPServer(&wg)
	wg.Wait()

	s := &Snmp{
		Agents: []string{"tcp://127.0.0.1:56789"},
	}
	err := s.Init()
	require.NoError(t, err)

	wg.Add(1)
	gsc, err := s.getConnection(0)
	require.NoError(t, err)
	gs := gsc.(snmp.GosnmpWrapper)
	require.Equal(t, "127.0.0.1", gs.Target)
	require.EqualValues(t, 56789, gs.Port)
	require.Equal(t, "tcp", gs.Transport)
	wg.Wait()
}

func stubTCPServer(wg *sync.WaitGroup) {
	defer wg.Done()
	tcpAddr, _ := net.ResolveTCPAddr("tcp", "127.0.0.1:56789")
	tcpServer, _ := net.ListenTCP("tcp", tcpAddr)
	defer tcpServer.Close()
	wg.Done()
	conn, _ := tcpServer.AcceptTCP()
	defer conn.Close()
}

func TestGetSNMPConnection_v3(t *testing.T) {
	s := &Snmp{
		Agents: []string{"1.2.3.4"},
		ClientConfig: snmp.ClientConfig{
			Version:        3,
			MaxRepetitions: 20,
			ContextName:    "mycontext",
			SecLevel:       "authPriv",
			SecName:        "myuser",
			AuthProtocol:   "md5",
			AuthPassword:   "password123",
			PrivProtocol:   "des",
			PrivPassword:   "321drowssap",
			EngineID:       "myengineid",
			EngineBoots:    1,
			EngineTime:     2,
		},
	}
	err := s.Init()
	require.NoError(t, err)

	gsc, err := s.getConnection(0)
	require.NoError(t, err)
	gs := gsc.(snmp.GosnmpWrapper)
	require.Equal(t, gs.Version, gosnmp.Version3)
	sp := gs.SecurityParameters.(*gosnmp.UsmSecurityParameters)
	require.Equal(t, "1.2.3.4", gsc.Host())
	require.EqualValues(t, 20, gs.MaxRepetitions)
	require.Equal(t, "mycontext", gs.ContextName)
	require.Equal(t, gosnmp.AuthPriv, gs.MsgFlags&gosnmp.AuthPriv)
	require.Equal(t, "myuser", sp.UserName)
	require.Equal(t, gosnmp.MD5, sp.AuthenticationProtocol)
	require.Equal(t, "password123", sp.AuthenticationPassphrase)
	require.Equal(t, gosnmp.DES, sp.PrivacyProtocol)
	require.Equal(t, "321drowssap", sp.PrivacyPassphrase)
	require.Equal(t, "myengineid", sp.AuthoritativeEngineID)
	require.EqualValues(t, 1, sp.AuthoritativeEngineBoots)
	require.EqualValues(t, 2, sp.AuthoritativeEngineTime)
}

func TestGetSNMPConnection_v3_blumenthal(t *testing.T) {
	testCases := []struct {
		Name      string
		Algorithm gosnmp.SnmpV3PrivProtocol
		Config    *Snmp
	}{
		{
			Name:      "AES192",
			Algorithm: gosnmp.AES192,
			Config: &Snmp{
				Agents: []string{"1.2.3.4"},
				ClientConfig: snmp.ClientConfig{
					Version:        3,
					MaxRepetitions: 20,
					ContextName:    "mycontext",
					SecLevel:       "authPriv",
					SecName:        "myuser",
					AuthProtocol:   "md5",
					AuthPassword:   "password123",
					PrivProtocol:   "AES192",
					PrivPassword:   "password123",
					EngineID:       "myengineid",
					EngineBoots:    1,
					EngineTime:     2,
				},
			},
		},
		{
			Name:      "AES192C",
			Algorithm: gosnmp.AES192C,
			Config: &Snmp{
				Agents: []string{"1.2.3.4"},
				ClientConfig: snmp.ClientConfig{
					Version:        3,
					MaxRepetitions: 20,
					ContextName:    "mycontext",
					SecLevel:       "authPriv",
					SecName:        "myuser",
					AuthProtocol:   "md5",
					AuthPassword:   "password123",
					PrivProtocol:   "AES192C",
					PrivPassword:   "password123",
					EngineID:       "myengineid",
					EngineBoots:    1,
					EngineTime:     2,
				},
			},
		},
		{
			Name:      "AES256",
			Algorithm: gosnmp.AES256,
			Config: &Snmp{
				Agents: []string{"1.2.3.4"},
				ClientConfig: snmp.ClientConfig{
					Version:        3,
					MaxRepetitions: 20,
					ContextName:    "mycontext",
					SecLevel:       "authPriv",
					SecName:        "myuser",
					AuthProtocol:   "md5",
					AuthPassword:   "password123",
					PrivProtocol:   "AES256",
					PrivPassword:   "password123",
					EngineID:       "myengineid",
					EngineBoots:    1,
					EngineTime:     2,
				},
			},
		},
		{
			Name:      "AES256C",
			Algorithm: gosnmp.AES256C,
			Config: &Snmp{
				Agents: []string{"1.2.3.4"},
				ClientConfig: snmp.ClientConfig{
					Version:        3,
					MaxRepetitions: 20,
					ContextName:    "mycontext",
					SecLevel:       "authPriv",
					SecName:        "myuser",
					AuthProtocol:   "md5",
					AuthPassword:   "password123",
					PrivProtocol:   "AES256C",
					PrivPassword:   "password123",
					EngineID:       "myengineid",
					EngineBoots:    1,
					EngineTime:     2,
				},
			},
		},
	}

	for _, tc := range testCases {
		t.Run(tc.Name, func(t *testing.T) {
			s := tc.Config
			err := s.Init()
			require.NoError(t, err)

			gsc, err := s.getConnection(0)
			require.NoError(t, err)
			gs := gsc.(snmp.GosnmpWrapper)
			require.Equal(t, gs.Version, gosnmp.Version3)
			sp := gs.SecurityParameters.(*gosnmp.UsmSecurityParameters)
			require.Equal(t, "1.2.3.4", gsc.Host())
			require.EqualValues(t, 20, gs.MaxRepetitions)
			require.Equal(t, "mycontext", gs.ContextName)
			require.Equal(t, gosnmp.AuthPriv, gs.MsgFlags&gosnmp.AuthPriv)
			require.Equal(t, "myuser", sp.UserName)
			require.Equal(t, gosnmp.MD5, sp.AuthenticationProtocol)
			require.Equal(t, "password123", sp.AuthenticationPassphrase)
			require.Equal(t, tc.Algorithm, sp.PrivacyProtocol)
			require.Equal(t, "password123", sp.PrivacyPassphrase)
			require.Equal(t, "myengineid", sp.AuthoritativeEngineID)
			require.EqualValues(t, 1, sp.AuthoritativeEngineBoots)
			require.EqualValues(t, 2, sp.AuthoritativeEngineTime)
		})
	}
}

func TestGetSNMPConnection_caching(t *testing.T) {
	s := &Snmp{
		Agents: []string{"1.2.3.4", "1.2.3.5", "1.2.3.5"},
	}
	err := s.Init()
	require.NoError(t, err)
	gs1, err := s.getConnection(0)
	require.NoError(t, err)
	gs2, err := s.getConnection(0)
	require.NoError(t, err)
	gs3, err := s.getConnection(1)
	require.NoError(t, err)
	gs4, err := s.getConnection(2)
	require.NoError(t, err)
	require.Equal(t, gs1, gs2)
	require.NotEqual(t, gs2, gs3)
	require.NotEqual(t, gs3, gs4)
}

func TestGosnmpWrapper_walk_retry(t *testing.T) {
	if testing.Short() {
		t.Skip("Skipping test due to random failures.")
	}
	srvr, err := net.ListenUDP("udp4", &net.UDPAddr{})
	require.NoError(t, err)
	defer srvr.Close()
	reqCount := 0
	// Set up a WaitGroup to wait for the server goroutine to exit and protect
	// reqCount.
	// Even though simultaneous access is impossible because the server will be
	// blocked on ReadFrom, without this the race detector gets unhappy.
	wg := sync.WaitGroup{}
	wg.Add(1)
	go func() {
		defer wg.Done()
		buf := make([]byte, 256)
		for {
			_, addr, err := srvr.ReadFrom(buf)
			if err != nil {
				return
			}
			reqCount++

			// will cause decoding error
			if _, err := srvr.WriteTo([]byte{'X'}, addr); err != nil {
				return
			}
		}
	}()

	gs := &gosnmp.GoSNMP{
		Target:    srvr.LocalAddr().(*net.UDPAddr).IP.String(),
		Port:      uint16(srvr.LocalAddr().(*net.UDPAddr).Port),
		Version:   gosnmp.Version2c,
		Community: "public",
		Timeout:   time.Millisecond * 10,
		Retries:   1,
	}
	err = gs.Connect()
	require.NoError(t, err)
	conn := gs.Conn

	gsw := snmp.GosnmpWrapper{
		GoSNMP: gs,
	}
	err = gsw.Walk(".1.0.0", func(_ gosnmp.SnmpPDU) error { return nil })
	require.NoError(t, srvr.Close())
	wg.Wait()
	require.Error(t, err)
	require.NotEqual(t, gs.Conn, conn)
	require.Equal(t, (gs.Retries+1)*2, reqCount)
}

func TestGosnmpWrapper_get_retry(t *testing.T) {
	// TODO: Fix this test
	t.Skip("Test failing too often, skip for now and revisit later.")
	srvr, err := net.ListenUDP("udp4", &net.UDPAddr{})
	require.NoError(t, err)
	defer srvr.Close()
	reqCount := 0
	// Set up a WaitGroup to wait for the server goroutine to exit and protect
	// reqCount.
	// Even though simultaneous access is impossible because the server will be
	// blocked on ReadFrom, without this the race detector gets unhappy.
	wg := sync.WaitGroup{}
	wg.Add(1)
	go func() {
		defer wg.Done()
		buf := make([]byte, 256)
		for {
			_, addr, err := srvr.ReadFrom(buf)
			if err != nil {
				return
			}
			reqCount++

			// will cause decoding error
			if _, err := srvr.WriteTo([]byte{'X'}, addr); err != nil {
				return
			}
		}
	}()

	gs := &gosnmp.GoSNMP{
		Target:    srvr.LocalAddr().(*net.UDPAddr).IP.String(),
		Port:      uint16(srvr.LocalAddr().(*net.UDPAddr).Port),
		Version:   gosnmp.Version2c,
		Community: "public",
		Timeout:   time.Millisecond * 10,
		Retries:   1,
	}
	err = gs.Connect()
	require.NoError(t, err)
	conn := gs.Conn

	gsw := snmp.GosnmpWrapper{
		GoSNMP: gs,
	}
	_, err = gsw.Get([]string{".1.0.0"})
	require.NoError(t, srvr.Close())
	wg.Wait()
	require.Error(t, err)
	require.NotEqual(t, gs.Conn, conn)
	require.Equal(t, (gs.Retries+1)*2, reqCount)
}

func TestTableBuild_walk_noTranslate(t *testing.T) {
	tbl := Table{
		Name:       "mytable",
		IndexAsTag: true,
		Fields: []Field{
			{
				Name:  "myfield1",
				Oid:   ".1.0.0.0.1.1",
				IsTag: true,
			},
			{
				Name: "myfield2",
				Oid:  ".1.0.0.0.1.2",
			},
			{
				Name:       "myfield3",
				Oid:        ".1.0.0.0.1.3",
				Conversion: "float",
			},
			{
				Name:           "myfield4",
				Oid:            ".1.0.0.2.1.5",
				OidIndexSuffix: ".9.9",
			},
			{
				Name:           "myfield5",
				Oid:            ".1.0.0.2.1.5",
				OidIndexLength: 1,
			},
		},
	}

	tb, err := tbl.Build(tsc, true)
	require.NoError(t, err)
<<<<<<< HEAD
	assert.Equal(t, tb.Name, "mytable")
=======

	require.Equal(t, tb.Name, "mytable")
>>>>>>> c875e454
	rtr1 := RTableRow{
		Tags: map[string]string{
			"myfield1": "foo",
			"index":    "0",
		},
		Fields: map[string]interface{}{
			"myfield2": 1,
			"myfield3": float64(0.123),
			"myfield4": 11,
			"myfield5": 11,
		},
	}
	rtr2 := RTableRow{
		Tags: map[string]string{
			"myfield1": "bar",
			"index":    "1",
		},
		Fields: map[string]interface{}{
			"myfield2": 2,
			"myfield3": float64(0.456),
			"myfield4": 22,
			"myfield5": 22,
		},
	}
	rtr3 := RTableRow{
		Tags: map[string]string{
			"index": "2",
		},
		Fields: map[string]interface{}{
			"myfield2": 0,
			"myfield3": float64(0.0),
		},
	}
	rtr4 := RTableRow{
		Tags: map[string]string{
			"index": "3",
		},
		Fields: map[string]interface{}{
			"myfield3": float64(9.999),
		},
	}
	require.Len(t, tb.Rows, 4)
	require.Contains(t, tb.Rows, rtr1)
	require.Contains(t, tb.Rows, rtr2)
	require.Contains(t, tb.Rows, rtr3)
	require.Contains(t, tb.Rows, rtr4)
}

func TestTableBuild_walk_Translate(t *testing.T) {
	testDataPath, err := filepath.Abs("./testdata")
	require.NoError(t, err)
	s := &Snmp{
		ClientConfig: snmp.ClientConfig{
			Path: []string{testDataPath},
		},
	}
	err = s.Init()
	require.NoError(t, err)

	tbl := Table{
		Name:       "atTable",
		IndexAsTag: true,
		Fields: []Field{
			{
				Name:  "ifIndex",
				Oid:   "1.3.6.1.2.1.3.1.1.1",
				IsTag: true,
			},
			{
				Name:      "atPhysAddress",
				Oid:       "1.3.6.1.2.1.3.1.1.2",
				Translate: false,
			},
			{
				Name:      "atNetAddress",
				Oid:       "1.3.6.1.2.1.3.1.1.3",
				Translate: true,
			},
		},
	}

	err = tbl.Init()
	require.NoError(t, err)
	tb, err := tbl.Build(tsc, true)
	require.NoError(t, err)

	assert.Equal(t, tb.Name, "atTable")

	rtr1 := RTableRow{
		Tags: map[string]string{
			"ifIndex": "foo",
			"index":   "0",
		},
		Fields: map[string]interface{}{
			"atPhysAddress": 1,
			"atNetAddress":  "atNetAddress",
		},
	}
	rtr2 := RTableRow{
		Tags: map[string]string{
			"ifIndex": "bar",
			"index":   "1",
		},
		Fields: map[string]interface{}{
			"atPhysAddress": 2,
		},
	}
	rtr3 := RTableRow{
		Tags: map[string]string{
			"index": "2",
		},
		Fields: map[string]interface{}{
			"atPhysAddress": 0,
		},
	}

	assert.Len(t, tb.Rows, 3)
	assert.Contains(t, tb.Rows, rtr1)
	assert.Contains(t, tb.Rows, rtr2)
	assert.Contains(t, tb.Rows, rtr3)
}

func TestTableBuild_noWalk(t *testing.T) {
	tbl := Table{
		Name: "mytable",
		Fields: []Field{
			{
				Name:  "myfield1",
				Oid:   ".1.0.0.1.1",
				IsTag: true,
			},
			{
				Name: "myfield2",
				Oid:  ".1.0.0.1.2",
			},
			{
				Name:  "myfield3",
				Oid:   ".1.0.0.1.2",
				IsTag: true,
			},
			{
				Name: "empty",
				Oid:  ".1.0.0.0.1.1.2",
			},
			{
				Name: "noexist",
				Oid:  ".1.2.3.4.5",
			},
		},
	}

	tb, err := tbl.Build(tsc, false)
	require.NoError(t, err)

	rtr := RTableRow{
		Tags:   map[string]string{"myfield1": "baz", "myfield3": "234"},
		Fields: map[string]interface{}{"myfield2": 234},
	}
	require.Len(t, tb.Rows, 1)
	require.Contains(t, tb.Rows, rtr)
}

func TestGather(t *testing.T) {
	s := &Snmp{
		Agents: []string{"TestGather"},
		Name:   "mytable",
		Fields: []Field{
			{
				Name:  "myfield1",
				Oid:   ".1.0.0.1.1",
				IsTag: true,
			},
			{
				Name: "myfield2",
				Oid:  ".1.0.0.1.2",
			},
			{
				Name: "myfield3",
				Oid:  "1.0.0.1.1",
			},
		},
		Tables: []Table{
			{
				Name:        "myOtherTable",
				InheritTags: []string{"myfield1"},
				Fields: []Field{
					{
						Name: "myOtherField",
						Oid:  ".1.0.0.0.1.5",
					},
				},
			},
		},

		connectionCache: []snmpConnection{
			tsc,
		},
	}
	acc := &testutil.Accumulator{}

	tstart := time.Now()
	require.NoError(t, s.Gather(acc))
	tstop := time.Now()

	require.Len(t, acc.Metrics, 2)

	m := acc.Metrics[0]
	require.Equal(t, "mytable", m.Measurement)
	require.Equal(t, "tsc", m.Tags[s.AgentHostTag])
	require.Equal(t, "baz", m.Tags["myfield1"])
	require.Len(t, m.Fields, 2)
	require.Equal(t, 234, m.Fields["myfield2"])
	require.Equal(t, "baz", m.Fields["myfield3"])
	require.False(t, tstart.After(m.Time))
	require.False(t, tstop.Before(m.Time))

	m2 := acc.Metrics[1]
	require.Equal(t, "myOtherTable", m2.Measurement)
	require.Equal(t, "tsc", m2.Tags[s.AgentHostTag])
	require.Equal(t, "baz", m2.Tags["myfield1"])
	require.Len(t, m2.Fields, 1)
	require.Equal(t, 123456, m2.Fields["myOtherField"])
}

func TestGather_host(t *testing.T) {
	s := &Snmp{
		Agents: []string{"TestGather"},
		Name:   "mytable",
		Fields: []Field{
			{
				Name:  "host",
				Oid:   ".1.0.0.1.1",
				IsTag: true,
			},
			{
				Name: "myfield2",
				Oid:  ".1.0.0.1.2",
			},
		},

		connectionCache: []snmpConnection{
			tsc,
		},
	}

	acc := &testutil.Accumulator{}

	require.NoError(t, s.Gather(acc))

	require.Len(t, acc.Metrics, 1)
	m := acc.Metrics[0]
	require.Equal(t, "baz", m.Tags["host"])
}

func TestFieldConvert(t *testing.T) {
	testTable := []struct {
		input    interface{}
		conv     string
		expected interface{}
	}{
		{[]byte("foo"), "", "foo"},
		{"0.123", "float", float64(0.123)},
		{[]byte("0.123"), "float", float64(0.123)},
		{float32(0.123), "float", float64(float32(0.123))},
		{float64(0.123), "float", float64(0.123)},
		{float64(0.123123123123), "float", float64(0.123123123123)},
		{123, "float", float64(123)},
		{123, "float(0)", float64(123)},
		{123, "float(4)", float64(0.0123)},
		{int8(123), "float(3)", float64(0.123)},
		{int16(123), "float(3)", float64(0.123)},
		{int32(123), "float(3)", float64(0.123)},
		{int64(123), "float(3)", float64(0.123)},
		{uint(123), "float(3)", float64(0.123)},
		{uint8(123), "float(3)", float64(0.123)},
		{uint16(123), "float(3)", float64(0.123)},
		{uint32(123), "float(3)", float64(0.123)},
		{uint64(123), "float(3)", float64(0.123)},
		{"123", "int", int64(123)},
		{[]byte("123"), "int", int64(123)},
		{"123123123123", "int", int64(123123123123)},
		{[]byte("123123123123"), "int", int64(123123123123)},
		{float32(12.3), "int", int64(12)},
		{float64(12.3), "int", int64(12)},
		{123, "int", int64(123)},
		{int8(123), "int", int64(123)},
		{int16(123), "int", int64(123)},
		{int32(123), "int", int64(123)},
		{int64(123), "int", int64(123)},
		{uint(123), "int", int64(123)},
		{uint8(123), "int", int64(123)},
		{uint16(123), "int", int64(123)},
		{uint32(123), "int", int64(123)},
		{uint64(123), "int", int64(123)},
		{[]byte("abcdef"), "hwaddr", "61:62:63:64:65:66"},
		{"abcdef", "hwaddr", "61:62:63:64:65:66"},
		{[]byte("abcd"), "ipaddr", "97.98.99.100"},
		{"abcd", "ipaddr", "97.98.99.100"},
		{[]byte("abcdefghijklmnop"), "ipaddr", "6162:6364:6566:6768:696a:6b6c:6d6e:6f70"},
		{[]byte{0x00, 0x09, 0x3E, 0xE3, 0xF6, 0xD5, 0x3B, 0x60}, "hextoint:BigEndian:uint64", uint64(2602423610063712)},
		{[]byte{0x00, 0x09, 0x3E, 0xE3}, "hextoint:BigEndian:uint32", uint32(605923)},
		{[]byte{0x00, 0x09}, "hextoint:BigEndian:uint16", uint16(9)},
		{[]byte{0x00, 0x09, 0x3E, 0xE3, 0xF6, 0xD5, 0x3B, 0x60}, "hextoint:LittleEndian:uint64", uint64(6934371307618175232)},
		{[]byte{0x00, 0x09, 0x3E, 0xE3}, "hextoint:LittleEndian:uint32", uint32(3812493568)},
		{[]byte{0x00, 0x09}, "hextoint:LittleEndian:uint16", uint16(2304)},
	}

	for _, tc := range testTable {
		act, err := fieldConvert(tc.conv, tc.input)
		require.NoError(t, err, "input=%T(%v) conv=%s expected=%T(%v)", tc.input, tc.input, tc.conv, tc.expected, tc.expected)
		require.EqualValues(t, tc.expected, act, "input=%T(%v) conv=%s expected=%T(%v)", tc.input, tc.input, tc.conv, tc.expected, tc.expected)
	}
}

func TestSnmpTranslateCache_miss(t *testing.T) {
	snmpTranslateCaches = nil
	oid := "IF-MIB::ifPhysAddress.1"
	mibName, oidNum, oidText, conversion, err := SnmpTranslate(oid)
	require.Len(t, snmpTranslateCaches, 1)
	stc := snmpTranslateCaches[oid]
	require.NotNil(t, stc)
	require.Equal(t, mibName, stc.mibName)
	require.Equal(t, oidNum, stc.oidNum)
	require.Equal(t, oidText, stc.oidText)
	require.Equal(t, conversion, stc.conversion)
	require.Equal(t, err, stc.err)
}

func TestSnmpTranslateCache_hit(t *testing.T) {
	snmpTranslateCaches = map[string]snmpTranslateCache{
		"foo": {
			mibName:    "a",
			oidNum:     "b",
			oidText:    "c",
			conversion: "d",
			err:        fmt.Errorf("e"),
		},
	}
	mibName, oidNum, oidText, conversion, err := SnmpTranslate("foo")
	require.Equal(t, "a", mibName)
	require.Equal(t, "b", oidNum)
	require.Equal(t, "c", oidText)
	require.Equal(t, "d", conversion)
	require.Equal(t, fmt.Errorf("e"), err)
	snmpTranslateCaches = nil
}

func TestSnmpTableCache_miss(t *testing.T) {
	snmpTableCaches = nil
	oid := ".1.0.0.0"
	mibName, oidNum, oidText, fields, err := snmpTable(oid)
	require.Len(t, snmpTableCaches, 1)
	stc := snmpTableCaches[oid]
	require.NotNil(t, stc)
	require.Equal(t, mibName, stc.mibName)
	require.Equal(t, oidNum, stc.oidNum)
	require.Equal(t, oidText, stc.oidText)
	require.Equal(t, fields, stc.fields)
	require.Equal(t, err, stc.err)
}

func TestSnmpTableCache_hit(t *testing.T) {
	snmpTableCaches = map[string]snmpTableCache{
		"foo": {
			mibName: "a",
			oidNum:  "b",
			oidText: "c",
			fields:  []Field{{Name: "d"}},
			err:     fmt.Errorf("e"),
		},
	}
	mibName, oidNum, oidText, fields, err := snmpTable("foo")
	require.Equal(t, "a", mibName)
	require.Equal(t, "b", oidNum)
	require.Equal(t, "c", oidText)
	require.Equal(t, []Field{{Name: "d"}}, fields)
	require.Equal(t, fmt.Errorf("e"), err)
}

func TestTableJoin_walk(t *testing.T) {
	tbl := Table{
		Name:       "mytable",
		IndexAsTag: true,
		Fields: []Field{
			{
				Name:  "myfield1",
				Oid:   ".1.0.0.3.1.1",
				IsTag: true,
			},
			{
				Name: "myfield2",
				Oid:  ".1.0.0.3.1.2",
			},
			{
				Name:                "myfield3",
				Oid:                 ".1.0.0.3.1.3",
				SecondaryIndexTable: true,
			},
			{
				Name:              "myfield4",
				Oid:               ".1.0.0.0.1.1",
				SecondaryIndexUse: true,
				IsTag:             true,
			},
			{
				Name:              "myfield5",
				Oid:               ".1.0.0.0.1.2",
				SecondaryIndexUse: true,
			},
		},
	}

	tb, err := tbl.Build(tsc, true)
	require.NoError(t, err)

	require.Equal(t, tb.Name, "mytable")
	rtr1 := RTableRow{
		Tags: map[string]string{
			"myfield1": "instance",
			"myfield4": "bar",
			"index":    "10",
		},
		Fields: map[string]interface{}{
			"myfield2": 10,
			"myfield3": 1,
			"myfield5": 2,
		},
	}
	rtr2 := RTableRow{
		Tags: map[string]string{
			"myfield1": "instance2",
			"index":    "11",
		},
		Fields: map[string]interface{}{
			"myfield2": 20,
			"myfield3": 2,
			"myfield5": 0,
		},
	}
	rtr3 := RTableRow{
		Tags: map[string]string{
			"myfield1": "instance3",
			"index":    "12",
		},
		Fields: map[string]interface{}{
			"myfield2": 20,
			"myfield3": 3,
		},
	}
	require.Len(t, tb.Rows, 3)
	require.Contains(t, tb.Rows, rtr1)
	require.Contains(t, tb.Rows, rtr2)
	require.Contains(t, tb.Rows, rtr3)
}

func TestTableOuterJoin_walk(t *testing.T) {
	tbl := Table{
		Name:       "mytable",
		IndexAsTag: true,
		Fields: []Field{
			{
				Name:  "myfield1",
				Oid:   ".1.0.0.3.1.1",
				IsTag: true,
			},
			{
				Name: "myfield2",
				Oid:  ".1.0.0.3.1.2",
			},
			{
				Name:                "myfield3",
				Oid:                 ".1.0.0.3.1.3",
				SecondaryIndexTable: true,
				SecondaryOuterJoin:  true,
			},
			{
				Name:              "myfield4",
				Oid:               ".1.0.0.0.1.1",
				SecondaryIndexUse: true,
				IsTag:             true,
			},
			{
				Name:              "myfield5",
				Oid:               ".1.0.0.0.1.2",
				SecondaryIndexUse: true,
			},
		},
	}

	tb, err := tbl.Build(tsc, true)
	require.NoError(t, err)

	require.Equal(t, tb.Name, "mytable")
	rtr1 := RTableRow{
		Tags: map[string]string{
			"myfield1": "instance",
			"myfield4": "bar",
			"index":    "10",
		},
		Fields: map[string]interface{}{
			"myfield2": 10,
			"myfield3": 1,
			"myfield5": 2,
		},
	}
	rtr2 := RTableRow{
		Tags: map[string]string{
			"myfield1": "instance2",
			"index":    "11",
		},
		Fields: map[string]interface{}{
			"myfield2": 20,
			"myfield3": 2,
			"myfield5": 0,
		},
	}
	rtr3 := RTableRow{
		Tags: map[string]string{
			"myfield1": "instance3",
			"index":    "12",
		},
		Fields: map[string]interface{}{
			"myfield2": 20,
			"myfield3": 3,
		},
	}
	rtr4 := RTableRow{
		Tags: map[string]string{
			"index":    "Secondary.0",
			"myfield4": "foo",
		},
		Fields: map[string]interface{}{
			"myfield5": 1,
		},
	}
	require.Len(t, tb.Rows, 4)
	require.Contains(t, tb.Rows, rtr1)
	require.Contains(t, tb.Rows, rtr2)
	require.Contains(t, tb.Rows, rtr3)
	require.Contains(t, tb.Rows, rtr4)
}

func TestTableJoinNoIndexAsTag_walk(t *testing.T) {
	tbl := Table{
		Name:       "mytable",
		IndexAsTag: false,
		Fields: []Field{
			{
				Name:  "myfield1",
				Oid:   ".1.0.0.3.1.1",
				IsTag: true,
			},
			{
				Name: "myfield2",
				Oid:  ".1.0.0.3.1.2",
			},
			{
				Name:                "myfield3",
				Oid:                 ".1.0.0.3.1.3",
				SecondaryIndexTable: true,
			},
			{
				Name:              "myfield4",
				Oid:               ".1.0.0.0.1.1",
				SecondaryIndexUse: true,
				IsTag:             true,
			},
			{
				Name:              "myfield5",
				Oid:               ".1.0.0.0.1.2",
				SecondaryIndexUse: true,
			},
		},
	}

	tb, err := tbl.Build(tsc, true)
	require.NoError(t, err)

	require.Equal(t, tb.Name, "mytable")
	rtr1 := RTableRow{
		Tags: map[string]string{
			"myfield1": "instance",
			"myfield4": "bar",
			//"index":    "10",
		},
		Fields: map[string]interface{}{
			"myfield2": 10,
			"myfield3": 1,
			"myfield5": 2,
		},
	}
	rtr2 := RTableRow{
		Tags: map[string]string{
			"myfield1": "instance2",
			//"index":    "11",
		},
		Fields: map[string]interface{}{
			"myfield2": 20,
			"myfield3": 2,
			"myfield5": 0,
		},
	}
	rtr3 := RTableRow{
		Tags: map[string]string{
			"myfield1": "instance3",
			//"index":    "12",
		},
		Fields: map[string]interface{}{
			"myfield2": 20,
			"myfield3": 3,
		},
	}
	require.Len(t, tb.Rows, 3)
	require.Contains(t, tb.Rows, rtr1)
	require.Contains(t, tb.Rows, rtr2)
	require.Contains(t, tb.Rows, rtr3)
}<|MERGE_RESOLUTION|>--- conflicted
+++ resolved
@@ -185,24 +185,13 @@
 	err = s.Init()
 	require.NoError(t, err)
 
-<<<<<<< HEAD
-	assert.Equal(t, "atTable", s.Tables[0].Name)
-
-	assert.Len(t, s.Tables[0].Fields, 5)
-	assert.Contains(t, s.Tables[0].Fields, Field{Oid: ".999", Name: "foo", initialized: true})
-	assert.Contains(t, s.Tables[0].Fields, Field{Oid: ".1.3.6.1.2.1.3.1.1.1", Name: "atIfIndex", initialized: true, IsTag: true})
-	assert.Contains(t, s.Tables[0].Fields, Field{Oid: ".1.3.6.1.2.1.3.1.1.2", Name: "atPhysAddress", initialized: true, Conversion: "hwaddr"})
-	assert.Contains(t, s.Tables[0].Fields, Field{Oid: ".1.3.6.1.2.1.3.1.1.3", Name: "atNetAddress", initialized: true, IsTag: true})
-=======
-	require.Equal(t, "testTable", tbl.Name)
-
-	require.Len(t, tbl.Fields, 5)
-	require.Contains(t, tbl.Fields, Field{Oid: ".999", Name: "foo", initialized: true})
-	require.Contains(t, tbl.Fields, Field{Oid: ".1.0.0.0.1.1", Name: "server", IsTag: true, initialized: true})
-	require.Contains(t, tbl.Fields, Field{Oid: ".1.0.0.0.1.2", Name: "connections", initialized: true})
-	require.Contains(t, tbl.Fields, Field{Oid: ".1.0.0.0.1.3", Name: "latency", initialized: true})
-	require.Contains(t, tbl.Fields, Field{Oid: ".1.0.0.0.1.4", Name: "description", IsTag: true, initialized: true})
->>>>>>> c875e454
+	require.Equal(t, "atTable", s.Tables[0].Name)
+
+	require.Len(t, s.Tables[0].Fields, 5)
+	require.Contains(t, s.Tables[0].Fields, Field{Oid: ".999", Name: "foo", initialized: true})
+	require.Contains(t, s.Tables[0].Fields, Field{Oid: ".1.3.6.1.2.1.3.1.1.1", Name: "atIfIndex", initialized: true, IsTag: true})
+	require.Contains(t, s.Tables[0].Fields, Field{Oid: ".1.3.6.1.2.1.3.1.1.2", Name: "atPhysAddress", initialized: true, Conversion: "hwaddr"})
+	require.Contains(t, s.Tables[0].Fields, Field{Oid: ".1.3.6.1.2.1.3.1.1.3", Name: "atNetAddress", initialized: true, IsTag: true})
 }
 
 func TestSnmpInit(t *testing.T) {
@@ -224,27 +213,15 @@
 	err = s.Init()
 	require.NoError(t, err)
 
-<<<<<<< HEAD
-	assert.Len(t, s.Tables[0].Fields, 3)
-	assert.Contains(t, s.Tables[0].Fields, Field{Oid: ".1.3.6.1.2.1.3.1.1.1", Name: "atIfIndex", IsTag: true, initialized: true})
-	assert.Contains(t, s.Tables[0].Fields, Field{Oid: ".1.3.6.1.2.1.3.1.1.2", Name: "atPhysAddress", initialized: true, Conversion: "hwaddr"})
-	assert.Contains(t, s.Tables[0].Fields, Field{Oid: ".1.3.6.1.2.1.3.1.1.3", Name: "atNetAddress", IsTag: true, initialized: true})
-
-	assert.Equal(t, Field{
+	require.Len(t, s.Tables[0].Fields, 3)
+	require.Contains(t, s.Tables[0].Fields, Field{Oid: ".1.3.6.1.2.1.3.1.1.1", Name: "atIfIndex", IsTag: true, initialized: true})
+	require.Contains(t, s.Tables[0].Fields, Field{Oid: ".1.3.6.1.2.1.3.1.1.2", Name: "atPhysAddress", initialized: true, Conversion: "hwaddr"})
+	require.Contains(t, s.Tables[0].Fields, Field{Oid: ".1.3.6.1.2.1.3.1.1.3", Name: "atNetAddress", IsTag: true, initialized: true})
+
+	require.Equal(t, Field{
 		Oid:         ".1.3.6.1.2.1.3.1.1.2",
 		Name:        "atPhysAddress",
 		Conversion:  "hwaddr",
-=======
-	require.Len(t, s.Tables[0].Fields, 4)
-	require.Contains(t, s.Tables[0].Fields, Field{Oid: ".1.0.0.0.1.1", Name: "server", IsTag: true, initialized: true})
-	require.Contains(t, s.Tables[0].Fields, Field{Oid: ".1.0.0.0.1.2", Name: "connections", initialized: true})
-	require.Contains(t, s.Tables[0].Fields, Field{Oid: ".1.0.0.0.1.3", Name: "latency", initialized: true})
-	require.Contains(t, s.Tables[0].Fields, Field{Oid: ".1.0.0.0.1.4", Name: "description", initialized: true})
-
-	require.Equal(t, Field{
-		Oid:         ".1.0.0.1.1",
-		Name:        "hostname",
->>>>>>> c875e454
 		initialized: true,
 	}, s.Fields[0])
 }
@@ -272,55 +249,29 @@
 	err := s.Init()
 	require.NoError(t, err)
 
-<<<<<<< HEAD
-	assert.Equal(t, ".9.1.1.1.1", s.Fields[0].Oid)
-	assert.Equal(t, "one", s.Fields[0].Name)
-	assert.Equal(t, true, s.Fields[0].IsTag)
-
-	assert.Equal(t, ".9.1.1.1.2", s.Fields[1].Oid)
-	assert.Equal(t, "two", s.Fields[1].Name)
-	assert.Equal(t, false, s.Fields[1].IsTag)
-
-	assert.Equal(t, ".9.1.1.1.3", s.Fields[2].Oid)
-	assert.Equal(t, ".9.1.1.1.3", s.Fields[2].Name)
-	assert.Equal(t, false, s.Fields[2].IsTag)
-
-	assert.Equal(t, ".9.1.1.1.4", s.Tables[0].Fields[0].Oid)
-	assert.Equal(t, "four", s.Tables[0].Fields[0].Name)
-	assert.Equal(t, true, s.Tables[0].Fields[0].IsTag)
-
-	assert.Equal(t, ".9.1.1.1.5", s.Tables[0].Fields[1].Oid)
-	assert.Equal(t, "five", s.Tables[0].Fields[1].Name)
-	assert.Equal(t, false, s.Tables[0].Fields[1].IsTag)
-
-	assert.Equal(t, ".9.1.1.1.6", s.Tables[0].Fields[2].Oid)
-	assert.Equal(t, ".9.1.1.1.6", s.Tables[0].Fields[2].Name)
-	assert.Equal(t, false, s.Tables[0].Fields[2].IsTag)
-=======
-	require.Equal(t, ".1.1.1.1", s.Fields[0].Oid)
+	require.Equal(t, ".9.1.1.1.1", s.Fields[0].Oid)
 	require.Equal(t, "one", s.Fields[0].Name)
 	require.Equal(t, true, s.Fields[0].IsTag)
 
-	require.Equal(t, ".1.1.1.2", s.Fields[1].Oid)
+	require.Equal(t, ".9.1.1.1.2", s.Fields[1].Oid)
 	require.Equal(t, "two", s.Fields[1].Name)
 	require.Equal(t, false, s.Fields[1].IsTag)
 
-	require.Equal(t, ".1.1.1.3", s.Fields[2].Oid)
-	require.Equal(t, ".1.1.1.3", s.Fields[2].Name)
+	require.Equal(t, ".9.1.1.1.3", s.Fields[2].Oid)
+	require.Equal(t, ".9.1.1.1.3", s.Fields[2].Name)
 	require.Equal(t, false, s.Fields[2].IsTag)
 
-	require.Equal(t, ".1.1.1.4", s.Tables[0].Fields[0].Oid)
+	require.Equal(t, ".9.1.1.1.4", s.Tables[0].Fields[0].Oid)
 	require.Equal(t, "four", s.Tables[0].Fields[0].Name)
 	require.Equal(t, true, s.Tables[0].Fields[0].IsTag)
 
-	require.Equal(t, ".1.1.1.5", s.Tables[0].Fields[1].Oid)
+	require.Equal(t, ".9.1.1.1.5", s.Tables[0].Fields[1].Oid)
 	require.Equal(t, "five", s.Tables[0].Fields[1].Name)
 	require.Equal(t, false, s.Tables[0].Fields[1].IsTag)
 
-	require.Equal(t, ".1.1.1.6", s.Tables[0].Fields[2].Oid)
-	require.Equal(t, ".1.1.1.6", s.Tables[0].Fields[2].Name)
+	require.Equal(t, ".9.1.1.1.6", s.Tables[0].Fields[2].Oid)
+	require.Equal(t, ".9.1.1.1.6", s.Tables[0].Fields[2].Name)
 	require.Equal(t, false, s.Tables[0].Fields[2].IsTag)
->>>>>>> c875e454
 }
 
 func TestSnmpInit_noName_noOid(t *testing.T) {
@@ -726,12 +677,7 @@
 
 	tb, err := tbl.Build(tsc, true)
 	require.NoError(t, err)
-<<<<<<< HEAD
-	assert.Equal(t, tb.Name, "mytable")
-=======
-
 	require.Equal(t, tb.Name, "mytable")
->>>>>>> c875e454
 	rtr1 := RTableRow{
 		Tags: map[string]string{
 			"myfield1": "foo",
