--- conflicted
+++ resolved
@@ -51,22 +51,6 @@
 	testdata, err := filepath.Abs("testdata/mariadb")
 	require.NoError(t, err, "determining absolute path of test-data failed")
 
-<<<<<<< HEAD
-		// Spin-up the container
-		ctx := context.Background()
-		req := testcontainers.GenericContainerRequest{
-			ContainerRequest: testcontainers.ContainerRequest{
-				Image: "mariadb",
-				Env: map[string]string{
-					"MYSQL_ROOT_PASSWORD": passwd,
-					"MYSQL_DATABASE":      database,
-				},
-				BindMounts: map[string]string{
-					"/docker-entrypoint-initdb.d": testdata,
-				},
-				ExposedPorts: []string{"3306/tcp"},
-				WaitingFor:   wait.ForListeningPort("3306/tcp"),
-=======
 	// Spin-up the container
 	ctx := context.Background()
 	req := testcontainers.GenericContainerRequest{
@@ -75,7 +59,6 @@
 			Env: map[string]string{
 				"MYSQL_ROOT_PASSWORD": passwd,
 				"MYSQL_DATABASE":      database,
->>>>>>> d0476898
 			},
 			BindMounts: map[string]string{
 				"/docker-entrypoint-initdb.d": testdata,
@@ -185,22 +168,6 @@
 	testdata, err := filepath.Abs("testdata/postgres")
 	require.NoError(t, err, "determining absolute path of test-data failed")
 
-<<<<<<< HEAD
-		// Spin-up the container
-		ctx := context.Background()
-		req := testcontainers.GenericContainerRequest{
-			ContainerRequest: testcontainers.ContainerRequest{
-				Image: "postgres",
-				Env: map[string]string{
-					"POSTGRES_PASSWORD": passwd,
-					"POSTGRES_DB":       database,
-				},
-				BindMounts: map[string]string{
-					"/docker-entrypoint-initdb.d": testdata,
-				},
-				ExposedPorts: []string{"5432/tcp"},
-				WaitingFor:   wait.ForListeningPort("5432/tcp"),
-=======
 	// Spin-up the container
 	ctx := context.Background()
 	req := testcontainers.GenericContainerRequest{
@@ -212,7 +179,6 @@
 			},
 			BindMounts: map[string]string{
 				"/docker-entrypoint-initdb.d": testdata,
->>>>>>> d0476898
 			},
 			ExposedPorts: []string{"5432/tcp"},
 			WaitingFor:   wait.ForListeningPort("5432/tcp"),
@@ -315,18 +281,6 @@
 	testdata, err := filepath.Abs("testdata/clickhouse")
 	require.NoError(t, err, "determining absolute path of test-data failed")
 
-<<<<<<< HEAD
-		// Spin-up the container
-		ctx := context.Background()
-		req := testcontainers.GenericContainerRequest{
-			ContainerRequest: testcontainers.ContainerRequest{
-				Image: "yandex/clickhouse-server",
-				BindMounts: map[string]string{
-					"/docker-entrypoint-initdb.d": testdata,
-				},
-				ExposedPorts: []string{"9000/tcp", "8123/tcp"},
-				WaitingFor:   wait.NewHTTPStrategy("/").WithPort("8123/tcp"),
-=======
 	// Spin-up the container
 	ctx := context.Background()
 	req := testcontainers.GenericContainerRequest{
@@ -334,7 +288,6 @@
 			Image: "yandex/clickhouse-server",
 			BindMounts: map[string]string{
 				"/docker-entrypoint-initdb.d": testdata,
->>>>>>> d0476898
 			},
 			ExposedPorts: []string{"9000/tcp", "8123/tcp"},
 			WaitingFor:   wait.NewHTTPStrategy("/").WithPort("8123/tcp"),
