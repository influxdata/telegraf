--- conflicted
+++ resolved
@@ -151,11 +151,7 @@
 	for _, filepath := range t.Files {
 		g, err := globpath.Compile(filepath)
 		if err != nil {
-<<<<<<< HEAD
 			t.acc.AddError(fmt.Errorf("E! [inputs.tail] Error Glob %s failed to compile, %s", filepath, err))
-=======
-			t.acc.AddError(fmt.Errorf("glob %s failed to compile, %s", filepath, err))
->>>>>>> 718f60bb
 		}
 		for _, file := range g.Match() {
 			if _, ok := t.tailers[file]; ok {
@@ -203,18 +199,11 @@
 
 			// create a goroutine for each "tailer"
 			t.wg.Add(1)
-<<<<<<< HEAD
 			if t.multiline.IsEnabled() {
 				go t.receiverMultiline(parser, tailer)
 			} else {
 				go t.receiver(parser, tailer)
 			}
-=======
-			go func() {
-				defer t.wg.Done()
-				t.receiver(parser, tailer)
-			}()
->>>>>>> 718f60bb
 			t.tailers[tailer.Filename] = tailer
 		}
 	}
@@ -250,7 +239,6 @@
 // for changes, parse any incoming msgs, and add to the accumulator.
 func (t *Tail) receiver(parser parsers.Parser, tailer *tail.Tail) {
 	var firstLine = true
-<<<<<<< HEAD
 	var line *tail.Line
 
 	for line = range tailer.Lines {
@@ -280,25 +268,9 @@
 		select {
 		case line, channelOpen = <-tailer.Lines:
 		case <-timeout:
-=======
-	for line := range tailer.Lines {
-		if line.Err != nil {
-			t.acc.AddError(fmt.Errorf("error tailing file %s, Error: %s", tailer.Filename, line.Err))
-			continue
-		}
-		// Fix up files with Windows line endings.
-		text := strings.TrimRight(line.Text, "\r")
-
-		metrics, err := parseLine(parser, text, firstLine)
-		if err != nil {
-			t.acc.AddError(fmt.Errorf("malformed log line in %s: [%s], Error: %s",
-				tailer.Filename, line.Text, err))
-			continue
->>>>>>> 718f60bb
 		}
 		firstLine = false
 
-<<<<<<< HEAD
 		timer.Stop()
 
 		var text string
@@ -318,11 +290,6 @@
 				}
 				continue
 			}
-=======
-		for _, metric := range metrics {
-			metric.AddTag("path", tailer.Filename)
-			t.acc.AddMetric(metric)
->>>>>>> 718f60bb
 		}
 		t.parse(parser, tailer.Filename, text, &firstLine)
 	}
@@ -334,12 +301,8 @@
 	log.Printf("D! [inputs.tail] tail removed for file: %v", tailer.Filename)
 
 	if err := tailer.Err(); err != nil {
-<<<<<<< HEAD
 		t.acc.AddError(fmt.Errorf("E! [inputs.tail] error tailing file %s, Error: %s\n",
 			tailer.Filename, err))
-=======
-		t.acc.AddError(fmt.Errorf("error tailing file %s, Error: %s", tailer.Filename, err))
->>>>>>> 718f60bb
 	}
 }
 
@@ -397,11 +360,7 @@
 		}
 		err := tailer.Stop()
 		if err != nil {
-<<<<<<< HEAD
 			t.acc.AddError(fmt.Errorf("E! [inputs.tail] error stopping tail on file %s\n", tailer.Filename))
-=======
-			t.acc.AddError(fmt.Errorf("error stopping tail on file %s", tailer.Filename))
->>>>>>> 718f60bb
 		}
 	}
 
