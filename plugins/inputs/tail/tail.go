--- conflicted
+++ resolved
@@ -3,14 +3,11 @@
 package tail
 
 import (
-<<<<<<< HEAD
 	"bytes"
+	"context"
+	"errors"
 	"fmt"
 	"log"
-=======
-	"context"
-	"errors"
->>>>>>> cc6c77f3
 	"strings"
 	"sync"
 	"time"
@@ -48,19 +45,17 @@
 	offsets    map[string]int64
 	parserFunc parsers.ParserFunc
 	wg         sync.WaitGroup
-<<<<<<< HEAD
-	acc        telegraf.Accumulator
+
+	acc telegraf.TrackingAccumulator
 
 	sync.Mutex
 
 	MultilineConfig MultilineConfig `toml:"multiline"`
 	multiline       *Multiline
-=======
-	ctx        context.Context
-	cancel     context.CancelFunc
-	acc        telegraf.TrackingAccumulator
-	sem        semaphore
->>>>>>> cc6c77f3
+
+	ctx    context.Context
+	cancel context.CancelFunc
+	sem    semaphore
 }
 
 func NewTail() *Tail {
@@ -165,16 +160,13 @@
 		}
 	}()
 
-<<<<<<< HEAD
 	var err error
 	t.multiline, err = t.MultilineConfig.NewMultiline()
+
 	if err != nil {
 		return err
 	}
 
-	t.acc = acc
-=======
->>>>>>> cc6c77f3
 	t.tailers = make(map[string]*tail.Tail)
 
 	err = t.tailNewFiles(t.FromBeginning)
@@ -199,11 +191,7 @@
 	for _, filepath := range t.Files {
 		g, err := globpath.Compile(filepath)
 		if err != nil {
-<<<<<<< HEAD
-			t.acc.AddError(fmt.Errorf("E! [inputs.tail] Error Glob %s failed to compile, %s", filepath, err))
-=======
 			t.Log.Errorf("Glob %q failed to compile: %s", filepath, err.Error())
->>>>>>> cc6c77f3
 		}
 		for _, file := range g.Match() {
 			if _, ok := t.tailers[file]; ok {
@@ -237,6 +225,7 @@
 					Pipe:      t.Pipe,
 					Logger:    tail.DiscardingLogger,
 				})
+
 			if err != nil {
 				t.Log.Debugf("Failed to open file (%s): %v", file, err)
 				continue
@@ -246,25 +235,19 @@
 
 			parser, err := t.parserFunc()
 			if err != nil {
-<<<<<<< HEAD
-				t.acc.AddError(fmt.Errorf("E! [inputs.tail] error creating parser: %v", err))
-=======
 				t.Log.Errorf("Creating parser: %s", err.Error())
->>>>>>> cc6c77f3
 			}
 
 			// create a goroutine for each "tailer"
 			t.wg.Add(1)
-<<<<<<< HEAD
-			if t.multiline.IsEnabled() {
-				go t.receiverMultiline(parser, tailer)
-			} else {
-				go t.receiver(parser, tailer)
-			}
-=======
+
 			go func() {
 				defer t.wg.Done()
-				t.receiver(parser, tailer)
+				if t.multiline.IsEnabled() {
+					go t.receiverMultiline(parser, tailer)
+				} else {
+					go t.receiver(parser, tailer)
+				}
 
 				t.Log.Debugf("Tail removed for %q", tailer.Filename)
 
@@ -272,7 +255,7 @@
 					t.Log.Errorf("Tailing %q: %s", tailer.Filename, err.Error())
 				}
 			}()
->>>>>>> cc6c77f3
+
 			t.tailers[tailer.Filename] = tailer
 		}
 	}
@@ -308,31 +291,40 @@
 // for changes, parse any incoming msgs, and add to the accumulator.
 func (t *Tail) receiver(parser parsers.Parser, tailer *tail.Tail) {
 	var firstLine = true
-<<<<<<< HEAD
-	var line *tail.Line
-
-	for line = range tailer.Lines {
-		if text := t.getLineText(line, tailer.Filename); text == "" {
-=======
 	for line := range tailer.Lines {
 		if line.Err != nil {
 			t.Log.Errorf("Tailing %q: %s", tailer.Filename, line.Err.Error())
->>>>>>> cc6c77f3
 			continue
-		} else {
-			t.parse(parser, tailer.Filename, text, &firstLine)
-		}
-	}
-	t.handleTailerExit(tailer)
-}
-
-<<<<<<< HEAD
+		}
+		// Fix up files with Windows line endings.
+		text := strings.TrimRight(line.Text, "\r")
+
+		metrics, err := parseLine(parser, text, firstLine)
+		if err != nil {
+			t.Log.Errorf("Malformed log line in %q: [%q]: %s",
+				tailer.Filename, line.Text, err.Error())
+			continue
+		}
+		firstLine = false
+
+		for _, metric := range metrics {
+			metric.AddTag("path", tailer.Filename)
+		}
+
+		// Block until plugin is stopping or room is available to add metrics.
+		select {
+		case <-t.ctx.Done():
+			return
+		case t.sem <- empty{}:
+			t.acc.AddTrackingMetricGroup(metrics)
+		}
+	}
+}
+
 // same as the receiver method but multiline aware
 // it buffers lines according to the multiline class
 // it uses timeout channel to flush buffered lines
 func (t *Tail) receiverMultiline(parser parsers.Parser, tailer *tail.Tail) {
-	defer t.wg.Done()
-
 	var buffer bytes.Buffer
 	var firstLine = true
 	for {
@@ -417,27 +409,6 @@
 		tags := m.Tags()
 		tags["path"] = filename
 		t.acc.AddFields(m.Name(), m.Fields(), tags, m.Time())
-=======
-		metrics, err := parseLine(parser, text, firstLine)
-		if err != nil {
-			t.Log.Errorf("Malformed log line in %q: [%q]: %s",
-				tailer.Filename, line.Text, err.Error())
-			continue
-		}
-		firstLine = false
-
-		for _, metric := range metrics {
-			metric.AddTag("path", tailer.Filename)
-		}
-
-		// Block until plugin is stopping or room is available to add metrics.
-		select {
-		case <-t.ctx.Done():
-			return
-		case t.sem <- empty{}:
-			t.acc.AddTrackingMetricGroup(metrics)
-		}
->>>>>>> cc6c77f3
 	}
 }
 
@@ -454,11 +425,7 @@
 		}
 		err := tailer.Stop()
 		if err != nil {
-<<<<<<< HEAD
-			t.acc.AddError(fmt.Errorf("E! [inputs.tail] error stopping tail on file %s\n", tailer.Filename))
-=======
 			t.Log.Errorf("Stopping tail on %q: %s", tailer.Filename, err.Error())
->>>>>>> cc6c77f3
 		}
 	}
 
