--- conflicted
+++ resolved
@@ -1,1387 +1,692 @@
-<<<<<<< HEAD
-package tail
-
-import (
-	"bytes"
-	"log"
-	"os"
-	"path/filepath"
-	"runtime"
-	"testing"
-	"time"
-
-	"github.com/stretchr/testify/require"
-
-	"github.com/influxdata/telegraf"
-	"github.com/influxdata/telegraf/config"
-	"github.com/influxdata/telegraf/plugins/parsers"
-	"github.com/influxdata/telegraf/plugins/parsers/csv"
-	"github.com/influxdata/telegraf/plugins/parsers/grok"
-	"github.com/influxdata/telegraf/plugins/parsers/influx"
-	"github.com/influxdata/telegraf/plugins/parsers/json"
-	"github.com/influxdata/telegraf/testutil"
-)
-
-var (
-	testdataDir = getTestdataDir()
-)
-
-func NewTestTail() *Tail {
-	offsetsMutex.Lock()
-	offsetsCopy := make(map[string]int64, len(offsets))
-	for k, v := range offsets {
-		offsetsCopy[k] = v
-	}
-	offsetsMutex.Unlock()
-	watchMethod := defaultWatchMethod
-
-	if runtime.GOOS == "windows" {
-		watchMethod = "poll"
-	}
-
-	return &Tail{
-		FromBeginning:       false,
-		MaxUndeliveredLines: 1000,
-		offsets:             offsetsCopy,
-		WatchMethod:         watchMethod,
-		PathTag:             "path",
-	}
-}
-
-func TestTailBadLine(t *testing.T) {
-	tmpfile, err := os.CreateTemp("", "")
-	require.NoError(t, err)
-	defer os.Remove(tmpfile.Name())
-
-	_, err = tmpfile.WriteString("cpu mytag= foo usage_idle= 100\n")
-	require.NoError(t, err)
-
-	// Write good metric so we can detect when processing is complete
-	_, err = tmpfile.WriteString("cpu usage_idle=100\n")
-	require.NoError(t, err)
-
-	require.NoError(t, tmpfile.Close())
-
-	buf := &bytes.Buffer{}
-	log.SetOutput(buf)
-
-	tt := NewTestTail()
-	tt.Log = testutil.Logger{}
-	tt.FromBeginning = true
-	tt.Files = []string{tmpfile.Name()}
-	tt.SetParserFunc(parsers.NewInfluxParser)
-
-	err = tt.Init()
-	require.NoError(t, err)
-
-	acc := testutil.Accumulator{}
-	require.NoError(t, tt.Start(&acc))
-
-	require.NoError(t, acc.GatherError(tt.Gather))
-
-	acc.Wait(1)
-
-	tt.Stop()
-	require.Contains(t, buf.String(), "Malformed log line")
-}
-
-func TestColoredLine(t *testing.T) {
-	tmpfile, err := os.CreateTemp("", "")
-	require.NoError(t, err)
-	defer os.Remove(tmpfile.Name())
-	_, err = tmpfile.WriteString("cpu usage_idle=\033[4A\033[4A100\ncpu2 usage_idle=200\n")
-	require.NoError(t, err)
-	require.NoError(t, tmpfile.Close())
-
-	tt := NewTestTail()
-	tt.Log = testutil.Logger{}
-	tt.FromBeginning = true
-	tt.Filters = []string{"ansi_color"}
-	tt.Files = []string{tmpfile.Name()}
-	tt.SetParserFunc(parsers.NewInfluxParser)
-
-	err = tt.Init()
-	require.NoError(t, err)
-
-	acc := testutil.Accumulator{}
-	require.NoError(t, tt.Start(&acc))
-	defer tt.Stop()
-	require.NoError(t, acc.GatherError(tt.Gather))
-
-	acc.Wait(2)
-	acc.AssertContainsFields(t, "cpu",
-		map[string]interface{}{
-			"usage_idle": float64(100),
-		})
-	acc.AssertContainsFields(t, "cpu2",
-		map[string]interface{}{
-			"usage_idle": float64(200),
-		})
-}
-
-func TestTailDosLineEndings(t *testing.T) {
-	tmpfile, err := os.CreateTemp("", "")
-	require.NoError(t, err)
-	defer os.Remove(tmpfile.Name())
-	_, err = tmpfile.WriteString("cpu usage_idle=100\r\ncpu2 usage_idle=200\r\n")
-	require.NoError(t, err)
-	require.NoError(t, tmpfile.Close())
-
-	tt := NewTestTail()
-	tt.Log = testutil.Logger{}
-	tt.FromBeginning = true
-	tt.Files = []string{tmpfile.Name()}
-	tt.SetParserFunc(parsers.NewInfluxParser)
-
-	err = tt.Init()
-	require.NoError(t, err)
-
-	acc := testutil.Accumulator{}
-	require.NoError(t, tt.Start(&acc))
-	defer tt.Stop()
-	require.NoError(t, acc.GatherError(tt.Gather))
-
-	acc.Wait(2)
-	acc.AssertContainsFields(t, "cpu",
-		map[string]interface{}{
-			"usage_idle": float64(100),
-		})
-	acc.AssertContainsFields(t, "cpu2",
-		map[string]interface{}{
-			"usage_idle": float64(200),
-		})
-}
-
-func TestGrokParseLogFilesWithMultiline(t *testing.T) {
-	//we make sure the timeout won't kick in
-	d, _ := time.ParseDuration("100s")
-	duration := config.Duration(d)
-	tt := NewTail()
-	tt.Log = testutil.Logger{}
-	tt.FromBeginning = true
-	tt.Files = []string{filepath.Join(testdataDir, "test_multiline.log")}
-	tt.MultilineConfig = MultilineConfig{
-		Pattern:        `^[^\[]`,
-		MatchWhichLine: Previous,
-		InvertMatch:    false,
-		Timeout:        &duration,
-	}
-	tt.SetParserFunc(createGrokParser)
-
-	err := tt.Init()
-	require.NoError(t, err)
-
-	acc := testutil.Accumulator{}
-	require.NoError(t, tt.Start(&acc))
-	defer tt.Stop()
-
-	acc.Wait(3)
-
-	expectedPath := filepath.Join(testdataDir, "test_multiline.log")
-	acc.AssertContainsTaggedFields(t, "tail_grok",
-		map[string]interface{}{
-			"message": "HelloExample: This is debug",
-		},
-		map[string]string{
-			"path":     expectedPath,
-			"loglevel": "DEBUG",
-		})
-	acc.AssertContainsTaggedFields(t, "tail_grok",
-		map[string]interface{}{
-			"message": "HelloExample: This is info",
-		},
-		map[string]string{
-			"path":     expectedPath,
-			"loglevel": "INFO",
-		})
-	acc.AssertContainsTaggedFields(t, "tail_grok",
-		map[string]interface{}{
-			"message": "HelloExample: Sorry, something wrong! java.lang.ArithmeticException: / by zero\tat com.foo.HelloExample2.divide(HelloExample2.java:24)\tat com.foo.HelloExample2.main(HelloExample2.java:14)",
-		},
-		map[string]string{
-			"path":     expectedPath,
-			"loglevel": "ERROR",
-		})
-
-	require.Equal(t, uint64(3), acc.NMetrics())
-}
-
-func TestGrokParseLogFilesWithMultilineTimeout(t *testing.T) {
-	tmpfile, err := os.CreateTemp("", "")
-	require.NoError(t, err)
-	defer os.Remove(tmpfile.Name())
-
-	// This seems necessary in order to get the test to read the following lines.
-	_, err = tmpfile.WriteString("[04/Jun/2016:12:41:48 +0100] INFO HelloExample: This is fluff\r\n")
-	require.NoError(t, err)
-	require.NoError(t, tmpfile.Sync())
-
-	// set tight timeout for tests
-	d := 10 * time.Millisecond
-	duration := config.Duration(d)
-	tt := NewTail()
-
-	tt.Log = testutil.Logger{}
-	tt.FromBeginning = true
-	tt.Files = []string{tmpfile.Name()}
-	tt.MultilineConfig = MultilineConfig{
-		Pattern:        `^[^\[]`,
-		MatchWhichLine: Previous,
-		InvertMatch:    false,
-		Timeout:        &duration,
-	}
-	tt.SetParserFunc(createGrokParser)
-
-	err = tt.Init()
-	require.NoError(t, err)
-
-	acc := testutil.Accumulator{}
-	require.NoError(t, tt.Start(&acc))
-	time.Sleep(11 * time.Millisecond) // will force timeout
-	_, err = tmpfile.WriteString("[04/Jun/2016:12:41:48 +0100] INFO HelloExample: This is info\r\n")
-	require.NoError(t, err)
-	require.NoError(t, tmpfile.Sync())
-	acc.Wait(2)
-	time.Sleep(11 * time.Millisecond) // will force timeout
-	_, err = tmpfile.WriteString("[04/Jun/2016:12:41:48 +0100] WARN HelloExample: This is warn\r\n")
-	require.NoError(t, err)
-	require.NoError(t, tmpfile.Sync())
-	acc.Wait(3)
-	tt.Stop()
-	require.Equal(t, uint64(3), acc.NMetrics())
-	expectedPath := tmpfile.Name()
-
-	acc.AssertContainsTaggedFields(t, "tail_grok",
-		map[string]interface{}{
-			"message": "HelloExample: This is info",
-		},
-		map[string]string{
-			"path":     expectedPath,
-			"loglevel": "INFO",
-		})
-	acc.AssertContainsTaggedFields(t, "tail_grok",
-		map[string]interface{}{
-			"message": "HelloExample: This is warn",
-		},
-		map[string]string{
-			"path":     expectedPath,
-			"loglevel": "WARN",
-		})
-}
-
-func TestGrokParseLogFilesWithMultilineTailerCloseFlushesMultilineBuffer(t *testing.T) {
-	//we make sure the timeout won't kick in
-	duration := config.Duration(100 * time.Second)
-
-	tt := NewTestTail()
-	tt.Log = testutil.Logger{}
-	tt.FromBeginning = true
-	tt.Files = []string{filepath.Join(testdataDir, "test_multiline.log")}
-	tt.MultilineConfig = MultilineConfig{
-		Pattern:        `^[^\[]`,
-		MatchWhichLine: Previous,
-		InvertMatch:    false,
-		Timeout:        &duration,
-	}
-	tt.SetParserFunc(createGrokParser)
-
-	err := tt.Init()
-	require.NoError(t, err)
-
-	acc := testutil.Accumulator{}
-	require.NoError(t, tt.Start(&acc))
-	acc.Wait(3)
-	require.Equal(t, uint64(3), acc.NMetrics())
-	// Close tailer, so multiline buffer is flushed
-	tt.Stop()
-	acc.Wait(4)
-
-	expectedPath := filepath.Join(testdataDir, "test_multiline.log")
-	acc.AssertContainsTaggedFields(t, "tail_grok",
-		map[string]interface{}{
-			"message": "HelloExample: This is warn",
-		},
-		map[string]string{
-			"path":     expectedPath,
-			"loglevel": "WARN",
-		})
-}
-
-func createGrokParser() (parsers.Parser, error) {
-	parser := &grok.Parser{
-		Measurement:        "tail_grok",
-		Patterns:           []string{"%{TEST_LOG_MULTILINE}"},
-		CustomPatternFiles: []string{filepath.Join(testdataDir, "test-patterns")},
-		Log:                testutil.Logger{},
-	}
-	err := parser.Init()
-	return parser, err
-}
-
-// The csv parser should only parse the header line once per file.
-func TestCSVHeadersParsedOnce(t *testing.T) {
-	tmpfile, err := os.CreateTemp("", "")
-	require.NoError(t, err)
-	defer os.Remove(tmpfile.Name())
-
-	_, err = tmpfile.WriteString(`
-measurement,time_idle
-cpu,42
-cpu,42
-`)
-	require.NoError(t, err)
-	require.NoError(t, tmpfile.Close())
-
-	plugin := NewTestTail()
-	plugin.Log = testutil.Logger{}
-	plugin.FromBeginning = true
-	plugin.Files = []string{tmpfile.Name()}
-	plugin.SetParserFunc(func() (parsers.Parser, error) {
-		parser := csv.Parser{
-			MeasurementColumn: "measurement",
-			HeaderRowCount:    1,
-			TimeFunc:          func() time.Time { return time.Unix(0, 0) },
-		}
-		err := parser.Init()
-		return &parser, err
-	})
-
-	err = plugin.Init()
-	require.NoError(t, err)
-
-	acc := testutil.Accumulator{}
-	err = plugin.Start(&acc)
-	require.NoError(t, err)
-	defer plugin.Stop()
-	err = plugin.Gather(&acc)
-	require.NoError(t, err)
-	acc.Wait(2)
-	plugin.Stop()
-
-	expected := []telegraf.Metric{
-		testutil.MustMetric("cpu",
-			map[string]string{
-				"path": tmpfile.Name(),
-			},
-			map[string]interface{}{
-				"time_idle": 42,
-			},
-			time.Unix(0, 0)),
-		testutil.MustMetric("cpu",
-			map[string]string{
-				"path": tmpfile.Name(),
-			},
-			map[string]interface{}{
-				"time_idle": 42,
-			},
-			time.Unix(0, 0)),
-	}
-	testutil.RequireMetricsEqual(t, expected, acc.GetTelegrafMetrics())
-}
-
-func TestCSVMultiHeaderWithSkipRowANDColumn(t *testing.T) {
-	tmpfile, err := os.CreateTemp("", "")
-	require.NoError(t, err)
-	defer os.Remove(tmpfile.Name())
-
-	_, err = tmpfile.WriteString(`garbage nonsense
-skip,measurement,value
-row,1,2
-skip1,cpu,42
-skip2,mem,100
-`)
-	require.NoError(t, err)
-	require.NoError(t, tmpfile.Close())
-
-	plugin := NewTestTail()
-	plugin.Log = testutil.Logger{}
-	plugin.FromBeginning = true
-	plugin.Files = []string{tmpfile.Name()}
-	plugin.SetParserFunc(func() (parsers.Parser, error) {
-		parser := csv.Parser{
-			MeasurementColumn: "measurement1",
-			HeaderRowCount:    2,
-			SkipRows:          1,
-			SkipColumns:       1,
-			TimeFunc:          func() time.Time { return time.Unix(0, 0) },
-		}
-		err := parser.Init()
-		return &parser, err
-	})
-
-	err = plugin.Init()
-	require.NoError(t, err)
-
-	acc := testutil.Accumulator{}
-	err = plugin.Start(&acc)
-	require.NoError(t, err)
-	defer plugin.Stop()
-	err = plugin.Gather(&acc)
-	require.NoError(t, err)
-	acc.Wait(2)
-	plugin.Stop()
-
-	expected := []telegraf.Metric{
-		testutil.MustMetric("cpu",
-			map[string]string{
-				"path": tmpfile.Name(),
-			},
-			map[string]interface{}{
-				"value2": 42,
-			},
-			time.Unix(0, 0)),
-		testutil.MustMetric("mem",
-			map[string]string{
-				"path": tmpfile.Name(),
-			},
-			map[string]interface{}{
-				"value2": 100,
-			},
-			time.Unix(0, 0)),
-	}
-	testutil.RequireMetricsEqual(t, expected, acc.GetTelegrafMetrics())
-}
-
-// Ensure that the first line can produce multiple metrics (#6138)
-func TestMultipleMetricsOnFirstLine(t *testing.T) {
-	tmpfile, err := os.CreateTemp("", "")
-	require.NoError(t, err)
-	defer os.Remove(tmpfile.Name())
-
-	_, err = tmpfile.WriteString(`
-[{"time_idle": 42}, {"time_idle": 42}]
-`)
-	require.NoError(t, err)
-	require.NoError(t, tmpfile.Close())
-
-	plugin := NewTestTail()
-	plugin.Log = testutil.Logger{}
-	plugin.FromBeginning = true
-	plugin.Files = []string{tmpfile.Name()}
-	plugin.PathTag = "customPathTagMyFile"
-	plugin.SetParserFunc(func() (parsers.Parser, error) {
-		p := &json.Parser{MetricName: "cpu"}
-		err := p.Init()
-		return p, err
-	})
-
-	err = plugin.Init()
-	require.NoError(t, err)
-
-	acc := testutil.Accumulator{}
-	err = plugin.Start(&acc)
-	require.NoError(t, err)
-	defer plugin.Stop()
-	err = plugin.Gather(&acc)
-	require.NoError(t, err)
-	acc.Wait(2)
-	plugin.Stop()
-
-	expected := []telegraf.Metric{
-		testutil.MustMetric("cpu",
-			map[string]string{
-				"customPathTagMyFile": tmpfile.Name(),
-			},
-			map[string]interface{}{
-				"time_idle": 42.0,
-			},
-			time.Unix(0, 0)),
-		testutil.MustMetric("cpu",
-			map[string]string{
-				"customPathTagMyFile": tmpfile.Name(),
-			},
-			map[string]interface{}{
-				"time_idle": 42.0,
-			},
-			time.Unix(0, 0)),
-	}
-	testutil.RequireMetricsEqual(t, expected, acc.GetTelegrafMetrics(),
-		testutil.IgnoreTime())
-}
-
-func TestCharacterEncoding(t *testing.T) {
-	full := []telegraf.Metric{
-		testutil.MustMetric("cpu",
-			map[string]string{
-				"cpu": "cpu0",
-			},
-			map[string]interface{}{
-				"usage_active": 11.9,
-			},
-			time.Unix(0, 0),
-		),
-		testutil.MustMetric("cpu",
-			map[string]string{
-				"cpu": "cpu1",
-			},
-			map[string]interface{}{
-				"usage_active": 26.0,
-			},
-			time.Unix(0, 0),
-		),
-		testutil.MustMetric("cpu",
-			map[string]string{
-				"cpu": "cpu2",
-			},
-			map[string]interface{}{
-				"usage_active": 14.0,
-			},
-			time.Unix(0, 0),
-		),
-		testutil.MustMetric("cpu",
-			map[string]string{
-				"cpu": "cpu3",
-			},
-			map[string]interface{}{
-				"usage_active": 20.4,
-			},
-			time.Unix(0, 0),
-		),
-		testutil.MustMetric("cpu",
-			map[string]string{
-				"cpu": "cpu-total",
-			},
-			map[string]interface{}{
-				"usage_active": 18.4,
-			},
-			time.Unix(0, 0),
-		),
-	}
-
-	watchMethod := defaultWatchMethod
-	if runtime.GOOS == "windows" {
-		watchMethod = "poll"
-	}
-
-	tests := []struct {
-		name              string
-		testfiles         string
-		fromBeginning     bool
-		characterEncoding string
-		offset            int64
-		expected          []telegraf.Metric
-	}{
-		{
-			name:              "utf-8",
-			testfiles:         "cpu-utf-8.influx",
-			fromBeginning:     true,
-			characterEncoding: "utf-8",
-			expected:          full,
-		},
-		{
-			name:              "utf-8 seek",
-			testfiles:         "cpu-utf-8.influx",
-			characterEncoding: "utf-8",
-			offset:            0x33,
-			expected:          full[1:],
-		},
-		{
-			name:              "utf-16le",
-			testfiles:         "cpu-utf-16le.influx",
-			fromBeginning:     true,
-			characterEncoding: "utf-16le",
-			expected:          full,
-		},
-		{
-			name:              "utf-16le seek",
-			testfiles:         "cpu-utf-16le.influx",
-			characterEncoding: "utf-16le",
-			offset:            0x68,
-			expected:          full[1:],
-		},
-		{
-			name:              "utf-16be",
-			testfiles:         "cpu-utf-16be.influx",
-			fromBeginning:     true,
-			characterEncoding: "utf-16be",
-			expected:          full,
-		},
-	}
-	for _, tt := range tests {
-		t.Run(tt.name, func(t *testing.T) {
-			plugin := &Tail{
-				Files:               []string{filepath.Join(testdataDir, tt.testfiles)},
-				FromBeginning:       tt.fromBeginning,
-				MaxUndeliveredLines: 1000,
-				Log:                 testutil.Logger{},
-				CharacterEncoding:   tt.characterEncoding,
-				WatchMethod:         watchMethod,
-			}
-
-			plugin.SetParserFunc(func() (parsers.Parser, error) {
-				handler := influx.NewMetricHandler()
-				return influx.NewParser(handler), nil
-			})
-
-			if tt.offset != 0 {
-				plugin.offsets = map[string]int64{
-					plugin.Files[0]: tt.offset,
-				}
-			}
-
-			err := plugin.Init()
-			require.NoError(t, err)
-
-			var acc testutil.Accumulator
-			err = plugin.Start(&acc)
-			require.NoError(t, err)
-			acc.Wait(len(tt.expected))
-			plugin.Stop()
-
-			actual := acc.GetTelegrafMetrics()
-			for _, m := range actual {
-				m.RemoveTag("path")
-			}
-
-			testutil.RequireMetricsEqual(t, tt.expected, actual, testutil.IgnoreTime())
-		})
-	}
-}
-
-func TestTailEOF(t *testing.T) {
-	tmpfile, err := os.CreateTemp("", "")
-	require.NoError(t, err)
-	defer os.Remove(tmpfile.Name())
-	_, err = tmpfile.WriteString("cpu usage_idle=100\r\n")
-	require.NoError(t, err)
-	err = tmpfile.Sync()
-	require.NoError(t, err)
-
-	tt := NewTestTail()
-	tt.Log = testutil.Logger{}
-	tt.FromBeginning = true
-	tt.Files = []string{tmpfile.Name()}
-	tt.SetParserFunc(parsers.NewInfluxParser)
-
-	err = tt.Init()
-	require.NoError(t, err)
-
-	acc := testutil.Accumulator{}
-	require.NoError(t, tt.Start(&acc))
-	defer tt.Stop()
-	require.NoError(t, acc.GatherError(tt.Gather))
-	acc.Wait(1) // input hits eof
-
-	_, err = tmpfile.WriteString("cpu2 usage_idle=200\r\n")
-	require.NoError(t, err)
-	err = tmpfile.Sync()
-	require.NoError(t, err)
-
-	acc.Wait(2)
-	require.NoError(t, acc.GatherError(tt.Gather))
-	acc.AssertContainsFields(t, "cpu",
-		map[string]interface{}{
-			"usage_idle": float64(100),
-		})
-	acc.AssertContainsFields(t, "cpu2",
-		map[string]interface{}{
-			"usage_idle": float64(200),
-		})
-
-	err = tmpfile.Close()
-	require.NoError(t, err)
-}
-
-func getTestdataDir() string {
-	dir, err := os.Getwd()
-	if err != nil {
-		// if we cannot even establish the test directory, further progress is meaningless
-		panic(err)
-	}
-
-	return filepath.Join(dir, "testdata")
-}
-=======
-package tail
-
-import (
-	"bytes"
-	"log"
-	"os"
-	"path/filepath"
-	"runtime"
-	"testing"
-	"time"
-
-	"github.com/stretchr/testify/require"
-
-	"github.com/influxdata/telegraf"
-	"github.com/influxdata/telegraf/config"
-	"github.com/influxdata/telegraf/plugins/parsers"
-	"github.com/influxdata/telegraf/plugins/parsers/csv"
-	"github.com/influxdata/telegraf/plugins/parsers/influx"
-	"github.com/influxdata/telegraf/plugins/parsers/json"
-	"github.com/influxdata/telegraf/testutil"
-)
-
-var (
-	testdataDir = getTestdataDir()
-)
-
-func NewTestTail() *Tail {
-	offsetsMutex.Lock()
-	offsetsCopy := make(map[string]int64, len(offsets))
-	for k, v := range offsets {
-		offsetsCopy[k] = v
-	}
-	offsetsMutex.Unlock()
-	watchMethod := defaultWatchMethod
-
-	if runtime.GOOS == "windows" {
-		watchMethod = "poll"
-	}
-
-	return &Tail{
-		FromBeginning:       false,
-		MaxUndeliveredLines: 1000,
-		offsets:             offsetsCopy,
-		WatchMethod:         watchMethod,
-		PathTag:             "path",
-	}
-}
-
-func TestTailBadLine(t *testing.T) {
-	tmpfile, err := os.CreateTemp("", "")
-	require.NoError(t, err)
-	defer os.Remove(tmpfile.Name())
-
-	_, err = tmpfile.WriteString("cpu mytag= foo usage_idle= 100\n")
-	require.NoError(t, err)
-
-	// Write good metric so we can detect when processing is complete
-	_, err = tmpfile.WriteString("cpu usage_idle=100\n")
-	require.NoError(t, err)
-
-	require.NoError(t, tmpfile.Close())
-
-	buf := &bytes.Buffer{}
-	log.SetOutput(buf)
-
-	tt := NewTestTail()
-	tt.Log = testutil.Logger{}
-	tt.FromBeginning = true
-	tt.Files = []string{tmpfile.Name()}
-	tt.SetParserFunc(parsers.NewInfluxParser)
-
-	err = tt.Init()
-	require.NoError(t, err)
-
-	acc := testutil.Accumulator{}
-	require.NoError(t, tt.Start(&acc))
-
-	require.NoError(t, acc.GatherError(tt.Gather))
-
-	acc.Wait(1)
-
-	tt.Stop()
-	require.Contains(t, buf.String(), "Malformed log line")
-}
-
-func TestColoredLine(t *testing.T) {
-	tmpfile, err := os.CreateTemp("", "")
-	require.NoError(t, err)
-	defer os.Remove(tmpfile.Name())
-	_, err = tmpfile.WriteString("cpu usage_idle=\033[4A\033[4A100\ncpu2 usage_idle=200\n")
-	require.NoError(t, err)
-	require.NoError(t, tmpfile.Close())
-
-	tt := NewTestTail()
-	tt.Log = testutil.Logger{}
-	tt.FromBeginning = true
-	tt.Filters = []string{"ansi_color"}
-	tt.Files = []string{tmpfile.Name()}
-	tt.SetParserFunc(parsers.NewInfluxParser)
-
-	err = tt.Init()
-	require.NoError(t, err)
-
-	acc := testutil.Accumulator{}
-	require.NoError(t, tt.Start(&acc))
-	defer tt.Stop()
-	require.NoError(t, acc.GatherError(tt.Gather))
-
-	acc.Wait(2)
-	acc.AssertContainsFields(t, "cpu",
-		map[string]interface{}{
-			"usage_idle": float64(100),
-		})
-	acc.AssertContainsFields(t, "cpu2",
-		map[string]interface{}{
-			"usage_idle": float64(200),
-		})
-}
-
-func TestTailDosLineEndings(t *testing.T) {
-	tmpfile, err := os.CreateTemp("", "")
-	require.NoError(t, err)
-	defer os.Remove(tmpfile.Name())
-	_, err = tmpfile.WriteString("cpu usage_idle=100\r\ncpu2 usage_idle=200\r\n")
-	require.NoError(t, err)
-	require.NoError(t, tmpfile.Close())
-
-	tt := NewTestTail()
-	tt.Log = testutil.Logger{}
-	tt.FromBeginning = true
-	tt.Files = []string{tmpfile.Name()}
-	tt.SetParserFunc(parsers.NewInfluxParser)
-
-	err = tt.Init()
-	require.NoError(t, err)
-
-	acc := testutil.Accumulator{}
-	require.NoError(t, tt.Start(&acc))
-	defer tt.Stop()
-	require.NoError(t, acc.GatherError(tt.Gather))
-
-	acc.Wait(2)
-	acc.AssertContainsFields(t, "cpu",
-		map[string]interface{}{
-			"usage_idle": float64(100),
-		})
-	acc.AssertContainsFields(t, "cpu2",
-		map[string]interface{}{
-			"usage_idle": float64(200),
-		})
-}
-
-func TestGrokParseLogFilesWithMultiline(t *testing.T) {
-	//we make sure the timeout won't kick in
-	d, _ := time.ParseDuration("100s")
-	duration := config.Duration(d)
-	tt := NewTail()
-	tt.Log = testutil.Logger{}
-	tt.FromBeginning = true
-	tt.Files = []string{filepath.Join(testdataDir, "test_multiline.log")}
-	tt.MultilineConfig = MultilineConfig{
-		Pattern:        `^[^\[]`,
-		MatchWhichLine: Previous,
-		InvertMatch:    false,
-		Timeout:        &duration,
-	}
-	tt.SetParserFunc(createGrokParser)
-
-	err := tt.Init()
-	require.NoError(t, err)
-
-	acc := testutil.Accumulator{}
-	require.NoError(t, tt.Start(&acc))
-	defer tt.Stop()
-
-	acc.Wait(3)
-
-	expectedPath := filepath.Join(testdataDir, "test_multiline.log")
-	acc.AssertContainsTaggedFields(t, "tail_grok",
-		map[string]interface{}{
-			"message": "HelloExample: This is debug",
-		},
-		map[string]string{
-			"path":     expectedPath,
-			"loglevel": "DEBUG",
-		})
-	acc.AssertContainsTaggedFields(t, "tail_grok",
-		map[string]interface{}{
-			"message": "HelloExample: This is info",
-		},
-		map[string]string{
-			"path":     expectedPath,
-			"loglevel": "INFO",
-		})
-	acc.AssertContainsTaggedFields(t, "tail_grok",
-		map[string]interface{}{
-			"message": "HelloExample: Sorry, something wrong! java.lang.ArithmeticException: / by zero\tat com.foo.HelloExample2.divide(HelloExample2.java:24)\tat com.foo.HelloExample2.main(HelloExample2.java:14)",
-		},
-		map[string]string{
-			"path":     expectedPath,
-			"loglevel": "ERROR",
-		})
-
-	require.Equal(t, uint64(3), acc.NMetrics())
-}
-
-func TestGrokParseLogFilesWithMultilineTimeout(t *testing.T) {
-	tmpfile, err := os.CreateTemp("", "")
-	require.NoError(t, err)
-	defer os.Remove(tmpfile.Name())
-
-	// This seems necessary in order to get the test to read the following lines.
-	_, err = tmpfile.WriteString("[04/Jun/2016:12:41:48 +0100] INFO HelloExample: This is fluff\r\n")
-	require.NoError(t, err)
-	require.NoError(t, tmpfile.Sync())
-
-	// set tight timeout for tests
-	d := 10 * time.Millisecond
-	duration := config.Duration(d)
-	tt := NewTail()
-
-	tt.Log = testutil.Logger{}
-	tt.FromBeginning = true
-	tt.Files = []string{tmpfile.Name()}
-	tt.MultilineConfig = MultilineConfig{
-		Pattern:        `^[^\[]`,
-		MatchWhichLine: Previous,
-		InvertMatch:    false,
-		Timeout:        &duration,
-	}
-	tt.SetParserFunc(createGrokParser)
-
-	err = tt.Init()
-	require.NoError(t, err)
-
-	acc := testutil.Accumulator{}
-	require.NoError(t, tt.Start(&acc))
-	time.Sleep(11 * time.Millisecond) // will force timeout
-	_, err = tmpfile.WriteString("[04/Jun/2016:12:41:48 +0100] INFO HelloExample: This is info\r\n")
-	require.NoError(t, err)
-	require.NoError(t, tmpfile.Sync())
-	acc.Wait(2)
-	time.Sleep(11 * time.Millisecond) // will force timeout
-	_, err = tmpfile.WriteString("[04/Jun/2016:12:41:48 +0100] WARN HelloExample: This is warn\r\n")
-	require.NoError(t, err)
-	require.NoError(t, tmpfile.Sync())
-	acc.Wait(3)
-	tt.Stop()
-	require.Equal(t, uint64(3), acc.NMetrics())
-	expectedPath := tmpfile.Name()
-
-	acc.AssertContainsTaggedFields(t, "tail_grok",
-		map[string]interface{}{
-			"message": "HelloExample: This is info",
-		},
-		map[string]string{
-			"path":     expectedPath,
-			"loglevel": "INFO",
-		})
-	acc.AssertContainsTaggedFields(t, "tail_grok",
-		map[string]interface{}{
-			"message": "HelloExample: This is warn",
-		},
-		map[string]string{
-			"path":     expectedPath,
-			"loglevel": "WARN",
-		})
-}
-
-func TestGrokParseLogFilesWithMultilineTailerCloseFlushesMultilineBuffer(t *testing.T) {
-	//we make sure the timeout won't kick in
-	duration := config.Duration(100 * time.Second)
-
-	tt := NewTestTail()
-	tt.Log = testutil.Logger{}
-	tt.FromBeginning = true
-	tt.Files = []string{filepath.Join(testdataDir, "test_multiline.log")}
-	tt.MultilineConfig = MultilineConfig{
-		Pattern:        `^[^\[]`,
-		MatchWhichLine: Previous,
-		InvertMatch:    false,
-		Timeout:        &duration,
-	}
-	tt.SetParserFunc(createGrokParser)
-
-	err := tt.Init()
-	require.NoError(t, err)
-
-	acc := testutil.Accumulator{}
-	require.NoError(t, tt.Start(&acc))
-	acc.Wait(3)
-	require.Equal(t, uint64(3), acc.NMetrics())
-	// Close tailer, so multiline buffer is flushed
-	tt.Stop()
-	acc.Wait(4)
-
-	expectedPath := filepath.Join(testdataDir, "test_multiline.log")
-	acc.AssertContainsTaggedFields(t, "tail_grok",
-		map[string]interface{}{
-			"message": "HelloExample: This is warn",
-		},
-		map[string]string{
-			"path":     expectedPath,
-			"loglevel": "WARN",
-		})
-}
-
-func createGrokParser() (parsers.Parser, error) {
-	grokConfig := &parsers.Config{
-		MetricName:             "tail_grok",
-		GrokPatterns:           []string{"%{TEST_LOG_MULTILINE}"},
-		GrokCustomPatternFiles: []string{filepath.Join(testdataDir, "test-patterns")},
-		DataFormat:             "grok",
-	}
-	parser, err := parsers.NewParser(grokConfig)
-	return parser, err
-}
-
-// The csv parser should only parse the header line once per file.
-func TestCSVHeadersParsedOnce(t *testing.T) {
-	tmpfile, err := os.CreateTemp("", "")
-	require.NoError(t, err)
-	defer os.Remove(tmpfile.Name())
-
-	_, err = tmpfile.WriteString(`
-measurement,time_idle
-cpu,42
-cpu,42
-`)
-	require.NoError(t, err)
-	require.NoError(t, tmpfile.Close())
-
-	plugin := NewTestTail()
-	plugin.Log = testutil.Logger{}
-	plugin.FromBeginning = true
-	plugin.Files = []string{tmpfile.Name()}
-	plugin.SetParserFunc(func() (parsers.Parser, error) {
-		parser := csv.Parser{
-			MeasurementColumn: "measurement",
-			HeaderRowCount:    1,
-			TimeFunc:          func() time.Time { return time.Unix(0, 0) },
-		}
-		err := parser.Init()
-		return &parser, err
-	})
-
-	err = plugin.Init()
-	require.NoError(t, err)
-
-	acc := testutil.Accumulator{}
-	err = plugin.Start(&acc)
-	require.NoError(t, err)
-	defer plugin.Stop()
-	err = plugin.Gather(&acc)
-	require.NoError(t, err)
-	acc.Wait(2)
-	plugin.Stop()
-
-	expected := []telegraf.Metric{
-		testutil.MustMetric("cpu",
-			map[string]string{
-				"path": tmpfile.Name(),
-			},
-			map[string]interface{}{
-				"time_idle": 42,
-			},
-			time.Unix(0, 0)),
-		testutil.MustMetric("cpu",
-			map[string]string{
-				"path": tmpfile.Name(),
-			},
-			map[string]interface{}{
-				"time_idle": 42,
-			},
-			time.Unix(0, 0)),
-	}
-	testutil.RequireMetricsEqual(t, expected, acc.GetTelegrafMetrics())
-}
-
-func TestCSVMultiHeaderWithSkipRowANDColumn(t *testing.T) {
-	tmpfile, err := os.CreateTemp("", "")
-	require.NoError(t, err)
-	defer os.Remove(tmpfile.Name())
-
-	_, err = tmpfile.WriteString(`garbage nonsense
-skip,measurement,value
-row,1,2
-skip1,cpu,42
-skip2,mem,100
-`)
-	require.NoError(t, err)
-	require.NoError(t, tmpfile.Close())
-
-	plugin := NewTestTail()
-	plugin.Log = testutil.Logger{}
-	plugin.FromBeginning = true
-	plugin.Files = []string{tmpfile.Name()}
-	plugin.SetParserFunc(func() (parsers.Parser, error) {
-		parser := csv.Parser{
-			MeasurementColumn: "measurement1",
-			HeaderRowCount:    2,
-			SkipRows:          1,
-			SkipColumns:       1,
-			TimeFunc:          func() time.Time { return time.Unix(0, 0) },
-		}
-		err := parser.Init()
-		return &parser, err
-	})
-
-	err = plugin.Init()
-	require.NoError(t, err)
-
-	acc := testutil.Accumulator{}
-	err = plugin.Start(&acc)
-	require.NoError(t, err)
-	defer plugin.Stop()
-	err = plugin.Gather(&acc)
-	require.NoError(t, err)
-	acc.Wait(2)
-	plugin.Stop()
-
-	expected := []telegraf.Metric{
-		testutil.MustMetric("cpu",
-			map[string]string{
-				"path": tmpfile.Name(),
-			},
-			map[string]interface{}{
-				"value2": 42,
-			},
-			time.Unix(0, 0)),
-		testutil.MustMetric("mem",
-			map[string]string{
-				"path": tmpfile.Name(),
-			},
-			map[string]interface{}{
-				"value2": 100,
-			},
-			time.Unix(0, 0)),
-	}
-	testutil.RequireMetricsEqual(t, expected, acc.GetTelegrafMetrics())
-}
-
-// Ensure that the first line can produce multiple metrics (#6138)
-func TestMultipleMetricsOnFirstLine(t *testing.T) {
-	tmpfile, err := os.CreateTemp("", "")
-	require.NoError(t, err)
-	defer os.Remove(tmpfile.Name())
-
-	_, err = tmpfile.WriteString(`
-[{"time_idle": 42}, {"time_idle": 42}]
-`)
-	require.NoError(t, err)
-	require.NoError(t, tmpfile.Close())
-
-	plugin := NewTestTail()
-	plugin.Log = testutil.Logger{}
-	plugin.FromBeginning = true
-	plugin.Files = []string{tmpfile.Name()}
-	plugin.PathTag = "customPathTagMyFile"
-	plugin.SetParserFunc(func() (parsers.Parser, error) {
-		return json.New(
-			&json.Config{
-				MetricName: "cpu",
-			})
-	})
-
-	err = plugin.Init()
-	require.NoError(t, err)
-
-	acc := testutil.Accumulator{}
-	err = plugin.Start(&acc)
-	require.NoError(t, err)
-	defer plugin.Stop()
-	err = plugin.Gather(&acc)
-	require.NoError(t, err)
-	acc.Wait(2)
-	plugin.Stop()
-
-	expected := []telegraf.Metric{
-		testutil.MustMetric("cpu",
-			map[string]string{
-				"customPathTagMyFile": tmpfile.Name(),
-			},
-			map[string]interface{}{
-				"time_idle": 42.0,
-			},
-			time.Unix(0, 0)),
-		testutil.MustMetric("cpu",
-			map[string]string{
-				"customPathTagMyFile": tmpfile.Name(),
-			},
-			map[string]interface{}{
-				"time_idle": 42.0,
-			},
-			time.Unix(0, 0)),
-	}
-	testutil.RequireMetricsEqual(t, expected, acc.GetTelegrafMetrics(),
-		testutil.IgnoreTime())
-}
-
-func TestCharacterEncoding(t *testing.T) {
-	full := []telegraf.Metric{
-		testutil.MustMetric("cpu",
-			map[string]string{
-				"cpu": "cpu0",
-			},
-			map[string]interface{}{
-				"usage_active": 11.9,
-			},
-			time.Unix(0, 0),
-		),
-		testutil.MustMetric("cpu",
-			map[string]string{
-				"cpu": "cpu1",
-			},
-			map[string]interface{}{
-				"usage_active": 26.0,
-			},
-			time.Unix(0, 0),
-		),
-		testutil.MustMetric("cpu",
-			map[string]string{
-				"cpu": "cpu2",
-			},
-			map[string]interface{}{
-				"usage_active": 14.0,
-			},
-			time.Unix(0, 0),
-		),
-		testutil.MustMetric("cpu",
-			map[string]string{
-				"cpu": "cpu3",
-			},
-			map[string]interface{}{
-				"usage_active": 20.4,
-			},
-			time.Unix(0, 0),
-		),
-		testutil.MustMetric("cpu",
-			map[string]string{
-				"cpu": "cpu-total",
-			},
-			map[string]interface{}{
-				"usage_active": 18.4,
-			},
-			time.Unix(0, 0),
-		),
-	}
-
-	watchMethod := defaultWatchMethod
-	if runtime.GOOS == "windows" {
-		watchMethod = "poll"
-	}
-
-	tests := []struct {
-		name              string
-		testfiles         string
-		fromBeginning     bool
-		characterEncoding string
-		offset            int64
-		expected          []telegraf.Metric
-	}{
-		{
-			name:              "utf-8",
-			testfiles:         "cpu-utf-8.influx",
-			fromBeginning:     true,
-			characterEncoding: "utf-8",
-			expected:          full,
-		},
-		{
-			name:              "utf-8 seek",
-			testfiles:         "cpu-utf-8.influx",
-			characterEncoding: "utf-8",
-			offset:            0x33,
-			expected:          full[1:],
-		},
-		{
-			name:              "utf-16le",
-			testfiles:         "cpu-utf-16le.influx",
-			fromBeginning:     true,
-			characterEncoding: "utf-16le",
-			expected:          full,
-		},
-		{
-			name:              "utf-16le seek",
-			testfiles:         "cpu-utf-16le.influx",
-			characterEncoding: "utf-16le",
-			offset:            0x68,
-			expected:          full[1:],
-		},
-		{
-			name:              "utf-16be",
-			testfiles:         "cpu-utf-16be.influx",
-			fromBeginning:     true,
-			characterEncoding: "utf-16be",
-			expected:          full,
-		},
-	}
-	for _, tt := range tests {
-		t.Run(tt.name, func(t *testing.T) {
-			plugin := &Tail{
-				Files:               []string{filepath.Join(testdataDir, tt.testfiles)},
-				FromBeginning:       tt.fromBeginning,
-				MaxUndeliveredLines: 1000,
-				Log:                 testutil.Logger{},
-				CharacterEncoding:   tt.characterEncoding,
-				WatchMethod:         watchMethod,
-			}
-
-			plugin.SetParserFunc(func() (parsers.Parser, error) {
-				handler := influx.NewMetricHandler()
-				return influx.NewParser(handler), nil
-			})
-
-			if tt.offset != 0 {
-				plugin.offsets = map[string]int64{
-					plugin.Files[0]: tt.offset,
-				}
-			}
-
-			err := plugin.Init()
-			require.NoError(t, err)
-
-			var acc testutil.Accumulator
-			err = plugin.Start(&acc)
-			require.NoError(t, err)
-			acc.Wait(len(tt.expected))
-			plugin.Stop()
-
-			actual := acc.GetTelegrafMetrics()
-			for _, m := range actual {
-				m.RemoveTag("path")
-			}
-
-			testutil.RequireMetricsEqual(t, tt.expected, actual, testutil.IgnoreTime())
-		})
-	}
-}
-
-func TestTailEOF(t *testing.T) {
-	tmpfile, err := os.CreateTemp("", "")
-	require.NoError(t, err)
-	defer os.Remove(tmpfile.Name())
-	_, err = tmpfile.WriteString("cpu usage_idle=100\r\n")
-	require.NoError(t, err)
-	err = tmpfile.Sync()
-	require.NoError(t, err)
-
-	tt := NewTestTail()
-	tt.Log = testutil.Logger{}
-	tt.FromBeginning = true
-	tt.Files = []string{tmpfile.Name()}
-	tt.SetParserFunc(parsers.NewInfluxParser)
-
-	err = tt.Init()
-	require.NoError(t, err)
-
-	acc := testutil.Accumulator{}
-	require.NoError(t, tt.Start(&acc))
-	defer tt.Stop()
-	require.NoError(t, acc.GatherError(tt.Gather))
-	acc.Wait(1) // input hits eof
-
-	_, err = tmpfile.WriteString("cpu2 usage_idle=200\r\n")
-	require.NoError(t, err)
-	err = tmpfile.Sync()
-	require.NoError(t, err)
-
-	acc.Wait(2)
-	require.NoError(t, acc.GatherError(tt.Gather))
-	acc.AssertContainsFields(t, "cpu",
-		map[string]interface{}{
-			"usage_idle": float64(100),
-		})
-	acc.AssertContainsFields(t, "cpu2",
-		map[string]interface{}{
-			"usage_idle": float64(200),
-		})
-
-	err = tmpfile.Close()
-	require.NoError(t, err)
-}
-
-func getTestdataDir() string {
-	dir, err := os.Getwd()
-	if err != nil {
-		// if we cannot even establish the test directory, further progress is meaningless
-		panic(err)
-	}
-
-	return filepath.Join(dir, "testdata")
-}
->>>>>>> 939a9ddb
+package tail
+
+import (
+	"bytes"
+	"log"
+	"os"
+	"path/filepath"
+	"runtime"
+	"testing"
+	"time"
+
+	"github.com/stretchr/testify/require"
+
+	"github.com/influxdata/telegraf"
+	"github.com/influxdata/telegraf/config"
+	"github.com/influxdata/telegraf/plugins/parsers"
+	"github.com/influxdata/telegraf/plugins/parsers/csv"
+	"github.com/influxdata/telegraf/plugins/parsers/influx"
+	"github.com/influxdata/telegraf/plugins/parsers/json"
+	"github.com/influxdata/telegraf/testutil"
+)
+
+var (
+	testdataDir = getTestdataDir()
+)
+
+func NewTestTail() *Tail {
+	offsetsMutex.Lock()
+	offsetsCopy := make(map[string]int64, len(offsets))
+	for k, v := range offsets {
+		offsetsCopy[k] = v
+	}
+	offsetsMutex.Unlock()
+	watchMethod := defaultWatchMethod
+
+	if runtime.GOOS == "windows" {
+		watchMethod = "poll"
+	}
+
+	return &Tail{
+		FromBeginning:       false,
+		MaxUndeliveredLines: 1000,
+		offsets:             offsetsCopy,
+		WatchMethod:         watchMethod,
+		PathTag:             "path",
+	}
+}
+
+func TestTailBadLine(t *testing.T) {
+	tmpfile, err := os.CreateTemp("", "")
+	require.NoError(t, err)
+	defer os.Remove(tmpfile.Name())
+
+	_, err = tmpfile.WriteString("cpu mytag= foo usage_idle= 100\n")
+	require.NoError(t, err)
+
+	// Write good metric so we can detect when processing is complete
+	_, err = tmpfile.WriteString("cpu usage_idle=100\n")
+	require.NoError(t, err)
+
+	require.NoError(t, tmpfile.Close())
+
+	buf := &bytes.Buffer{}
+	log.SetOutput(buf)
+
+	tt := NewTestTail()
+	tt.Log = testutil.Logger{}
+	tt.FromBeginning = true
+	tt.Files = []string{tmpfile.Name()}
+	tt.SetParserFunc(parsers.NewInfluxParser)
+
+	err = tt.Init()
+	require.NoError(t, err)
+
+	acc := testutil.Accumulator{}
+	require.NoError(t, tt.Start(&acc))
+
+	require.NoError(t, acc.GatherError(tt.Gather))
+
+	acc.Wait(1)
+
+	tt.Stop()
+	require.Contains(t, buf.String(), "Malformed log line")
+}
+
+func TestColoredLine(t *testing.T) {
+	tmpfile, err := os.CreateTemp("", "")
+	require.NoError(t, err)
+	defer os.Remove(tmpfile.Name())
+	_, err = tmpfile.WriteString("cpu usage_idle=\033[4A\033[4A100\ncpu2 usage_idle=200\n")
+	require.NoError(t, err)
+	require.NoError(t, tmpfile.Close())
+
+	tt := NewTestTail()
+	tt.Log = testutil.Logger{}
+	tt.FromBeginning = true
+	tt.Filters = []string{"ansi_color"}
+	tt.Files = []string{tmpfile.Name()}
+	tt.SetParserFunc(parsers.NewInfluxParser)
+
+	err = tt.Init()
+	require.NoError(t, err)
+
+	acc := testutil.Accumulator{}
+	require.NoError(t, tt.Start(&acc))
+	defer tt.Stop()
+	require.NoError(t, acc.GatherError(tt.Gather))
+
+	acc.Wait(2)
+	acc.AssertContainsFields(t, "cpu",
+		map[string]interface{}{
+			"usage_idle": float64(100),
+		})
+	acc.AssertContainsFields(t, "cpu2",
+		map[string]interface{}{
+			"usage_idle": float64(200),
+		})
+}
+
+func TestTailDosLineEndings(t *testing.T) {
+	tmpfile, err := os.CreateTemp("", "")
+	require.NoError(t, err)
+	defer os.Remove(tmpfile.Name())
+	_, err = tmpfile.WriteString("cpu usage_idle=100\r\ncpu2 usage_idle=200\r\n")
+	require.NoError(t, err)
+	require.NoError(t, tmpfile.Close())
+
+	tt := NewTestTail()
+	tt.Log = testutil.Logger{}
+	tt.FromBeginning = true
+	tt.Files = []string{tmpfile.Name()}
+	tt.SetParserFunc(parsers.NewInfluxParser)
+
+	err = tt.Init()
+	require.NoError(t, err)
+
+	acc := testutil.Accumulator{}
+	require.NoError(t, tt.Start(&acc))
+	defer tt.Stop()
+	require.NoError(t, acc.GatherError(tt.Gather))
+
+	acc.Wait(2)
+	acc.AssertContainsFields(t, "cpu",
+		map[string]interface{}{
+			"usage_idle": float64(100),
+		})
+	acc.AssertContainsFields(t, "cpu2",
+		map[string]interface{}{
+			"usage_idle": float64(200),
+		})
+}
+
+func TestGrokParseLogFilesWithMultiline(t *testing.T) {
+	//we make sure the timeout won't kick in
+	d, _ := time.ParseDuration("100s")
+	duration := config.Duration(d)
+	tt := NewTail()
+	tt.Log = testutil.Logger{}
+	tt.FromBeginning = true
+	tt.Files = []string{filepath.Join(testdataDir, "test_multiline.log")}
+	tt.MultilineConfig = MultilineConfig{
+		Pattern:        `^[^\[]`,
+		MatchWhichLine: Previous,
+		InvertMatch:    false,
+		Timeout:        &duration,
+	}
+	tt.SetParserFunc(createGrokParser)
+
+	err := tt.Init()
+	require.NoError(t, err)
+
+	acc := testutil.Accumulator{}
+	require.NoError(t, tt.Start(&acc))
+	defer tt.Stop()
+
+	acc.Wait(3)
+
+	expectedPath := filepath.Join(testdataDir, "test_multiline.log")
+	acc.AssertContainsTaggedFields(t, "tail_grok",
+		map[string]interface{}{
+			"message": "HelloExample: This is debug",
+		},
+		map[string]string{
+			"path":     expectedPath,
+			"loglevel": "DEBUG",
+		})
+	acc.AssertContainsTaggedFields(t, "tail_grok",
+		map[string]interface{}{
+			"message": "HelloExample: This is info",
+		},
+		map[string]string{
+			"path":     expectedPath,
+			"loglevel": "INFO",
+		})
+	acc.AssertContainsTaggedFields(t, "tail_grok",
+		map[string]interface{}{
+			"message": "HelloExample: Sorry, something wrong! java.lang.ArithmeticException: / by zero\tat com.foo.HelloExample2.divide(HelloExample2.java:24)\tat com.foo.HelloExample2.main(HelloExample2.java:14)",
+		},
+		map[string]string{
+			"path":     expectedPath,
+			"loglevel": "ERROR",
+		})
+
+	require.Equal(t, uint64(3), acc.NMetrics())
+}
+
+func TestGrokParseLogFilesWithMultilineTimeout(t *testing.T) {
+	tmpfile, err := os.CreateTemp("", "")
+	require.NoError(t, err)
+	defer os.Remove(tmpfile.Name())
+
+	// This seems necessary in order to get the test to read the following lines.
+	_, err = tmpfile.WriteString("[04/Jun/2016:12:41:48 +0100] INFO HelloExample: This is fluff\r\n")
+	require.NoError(t, err)
+	require.NoError(t, tmpfile.Sync())
+
+	// set tight timeout for tests
+	d := 10 * time.Millisecond
+	duration := config.Duration(d)
+	tt := NewTail()
+
+	tt.Log = testutil.Logger{}
+	tt.FromBeginning = true
+	tt.Files = []string{tmpfile.Name()}
+	tt.MultilineConfig = MultilineConfig{
+		Pattern:        `^[^\[]`,
+		MatchWhichLine: Previous,
+		InvertMatch:    false,
+		Timeout:        &duration,
+	}
+	tt.SetParserFunc(createGrokParser)
+
+	err = tt.Init()
+	require.NoError(t, err)
+
+	acc := testutil.Accumulator{}
+	require.NoError(t, tt.Start(&acc))
+	time.Sleep(11 * time.Millisecond) // will force timeout
+	_, err = tmpfile.WriteString("[04/Jun/2016:12:41:48 +0100] INFO HelloExample: This is info\r\n")
+	require.NoError(t, err)
+	require.NoError(t, tmpfile.Sync())
+	acc.Wait(2)
+	time.Sleep(11 * time.Millisecond) // will force timeout
+	_, err = tmpfile.WriteString("[04/Jun/2016:12:41:48 +0100] WARN HelloExample: This is warn\r\n")
+	require.NoError(t, err)
+	require.NoError(t, tmpfile.Sync())
+	acc.Wait(3)
+	tt.Stop()
+	require.Equal(t, uint64(3), acc.NMetrics())
+	expectedPath := tmpfile.Name()
+
+	acc.AssertContainsTaggedFields(t, "tail_grok",
+		map[string]interface{}{
+			"message": "HelloExample: This is info",
+		},
+		map[string]string{
+			"path":     expectedPath,
+			"loglevel": "INFO",
+		})
+	acc.AssertContainsTaggedFields(t, "tail_grok",
+		map[string]interface{}{
+			"message": "HelloExample: This is warn",
+		},
+		map[string]string{
+			"path":     expectedPath,
+			"loglevel": "WARN",
+		})
+}
+
+func TestGrokParseLogFilesWithMultilineTailerCloseFlushesMultilineBuffer(t *testing.T) {
+	//we make sure the timeout won't kick in
+	duration := config.Duration(100 * time.Second)
+
+	tt := NewTestTail()
+	tt.Log = testutil.Logger{}
+	tt.FromBeginning = true
+	tt.Files = []string{filepath.Join(testdataDir, "test_multiline.log")}
+	tt.MultilineConfig = MultilineConfig{
+		Pattern:        `^[^\[]`,
+		MatchWhichLine: Previous,
+		InvertMatch:    false,
+		Timeout:        &duration,
+	}
+	tt.SetParserFunc(createGrokParser)
+
+	err := tt.Init()
+	require.NoError(t, err)
+
+	acc := testutil.Accumulator{}
+	require.NoError(t, tt.Start(&acc))
+	acc.Wait(3)
+	require.Equal(t, uint64(3), acc.NMetrics())
+	// Close tailer, so multiline buffer is flushed
+	tt.Stop()
+	acc.Wait(4)
+
+	expectedPath := filepath.Join(testdataDir, "test_multiline.log")
+	acc.AssertContainsTaggedFields(t, "tail_grok",
+		map[string]interface{}{
+			"message": "HelloExample: This is warn",
+		},
+		map[string]string{
+			"path":     expectedPath,
+			"loglevel": "WARN",
+		})
+}
+
+func createGrokParser() (parsers.Parser, error) {
+	grokConfig := &parsers.Config{
+		MetricName:             "tail_grok",
+		GrokPatterns:           []string{"%{TEST_LOG_MULTILINE}"},
+		GrokCustomPatternFiles: []string{filepath.Join(testdataDir, "test-patterns")},
+		DataFormat:             "grok",
+	}
+	parser, err := parsers.NewParser(grokConfig)
+	return parser, err
+}
+
+// The csv parser should only parse the header line once per file.
+func TestCSVHeadersParsedOnce(t *testing.T) {
+	tmpfile, err := os.CreateTemp("", "")
+	require.NoError(t, err)
+	defer os.Remove(tmpfile.Name())
+
+	_, err = tmpfile.WriteString(`
+measurement,time_idle
+cpu,42
+cpu,42
+`)
+	require.NoError(t, err)
+	require.NoError(t, tmpfile.Close())
+
+	plugin := NewTestTail()
+	plugin.Log = testutil.Logger{}
+	plugin.FromBeginning = true
+	plugin.Files = []string{tmpfile.Name()}
+	plugin.SetParserFunc(func() (parsers.Parser, error) {
+		parser := csv.Parser{
+			MeasurementColumn: "measurement",
+			HeaderRowCount:    1,
+			TimeFunc:          func() time.Time { return time.Unix(0, 0) },
+		}
+		err := parser.Init()
+		return &parser, err
+	})
+
+	err = plugin.Init()
+	require.NoError(t, err)
+
+	acc := testutil.Accumulator{}
+	err = plugin.Start(&acc)
+	require.NoError(t, err)
+	defer plugin.Stop()
+	err = plugin.Gather(&acc)
+	require.NoError(t, err)
+	acc.Wait(2)
+	plugin.Stop()
+
+	expected := []telegraf.Metric{
+		testutil.MustMetric("cpu",
+			map[string]string{
+				"path": tmpfile.Name(),
+			},
+			map[string]interface{}{
+				"time_idle": 42,
+			},
+			time.Unix(0, 0)),
+		testutil.MustMetric("cpu",
+			map[string]string{
+				"path": tmpfile.Name(),
+			},
+			map[string]interface{}{
+				"time_idle": 42,
+			},
+			time.Unix(0, 0)),
+	}
+	testutil.RequireMetricsEqual(t, expected, acc.GetTelegrafMetrics())
+}
+
+func TestCSVMultiHeaderWithSkipRowANDColumn(t *testing.T) {
+	tmpfile, err := os.CreateTemp("", "")
+	require.NoError(t, err)
+	defer os.Remove(tmpfile.Name())
+
+	_, err = tmpfile.WriteString(`garbage nonsense
+skip,measurement,value
+row,1,2
+skip1,cpu,42
+skip2,mem,100
+`)
+	require.NoError(t, err)
+	require.NoError(t, tmpfile.Close())
+
+	plugin := NewTestTail()
+	plugin.Log = testutil.Logger{}
+	plugin.FromBeginning = true
+	plugin.Files = []string{tmpfile.Name()}
+	plugin.SetParserFunc(func() (parsers.Parser, error) {
+		parser := csv.Parser{
+			MeasurementColumn: "measurement1",
+			HeaderRowCount:    2,
+			SkipRows:          1,
+			SkipColumns:       1,
+			TimeFunc:          func() time.Time { return time.Unix(0, 0) },
+		}
+		err := parser.Init()
+		return &parser, err
+	})
+
+	err = plugin.Init()
+	require.NoError(t, err)
+
+	acc := testutil.Accumulator{}
+	err = plugin.Start(&acc)
+	require.NoError(t, err)
+	defer plugin.Stop()
+	err = plugin.Gather(&acc)
+	require.NoError(t, err)
+	acc.Wait(2)
+	plugin.Stop()
+
+	expected := []telegraf.Metric{
+		testutil.MustMetric("cpu",
+			map[string]string{
+				"path": tmpfile.Name(),
+			},
+			map[string]interface{}{
+				"value2": 42,
+			},
+			time.Unix(0, 0)),
+		testutil.MustMetric("mem",
+			map[string]string{
+				"path": tmpfile.Name(),
+			},
+			map[string]interface{}{
+				"value2": 100,
+			},
+			time.Unix(0, 0)),
+	}
+	testutil.RequireMetricsEqual(t, expected, acc.GetTelegrafMetrics())
+}
+
+// Ensure that the first line can produce multiple metrics (#6138)
+func TestMultipleMetricsOnFirstLine(t *testing.T) {
+	tmpfile, err := os.CreateTemp("", "")
+	require.NoError(t, err)
+	defer os.Remove(tmpfile.Name())
+
+	_, err = tmpfile.WriteString(`
+[{"time_idle": 42}, {"time_idle": 42}]
+`)
+	require.NoError(t, err)
+	require.NoError(t, tmpfile.Close())
+
+	plugin := NewTestTail()
+	plugin.Log = testutil.Logger{}
+	plugin.FromBeginning = true
+	plugin.Files = []string{tmpfile.Name()}
+	plugin.PathTag = "customPathTagMyFile"
+	plugin.SetParserFunc(func() (parsers.Parser, error) {
+		return json.New(
+			&json.Config{
+				MetricName: "cpu",
+			})
+	})
+
+	err = plugin.Init()
+	require.NoError(t, err)
+
+	acc := testutil.Accumulator{}
+	err = plugin.Start(&acc)
+	require.NoError(t, err)
+	defer plugin.Stop()
+	err = plugin.Gather(&acc)
+	require.NoError(t, err)
+	acc.Wait(2)
+	plugin.Stop()
+
+	expected := []telegraf.Metric{
+		testutil.MustMetric("cpu",
+			map[string]string{
+				"customPathTagMyFile": tmpfile.Name(),
+			},
+			map[string]interface{}{
+				"time_idle": 42.0,
+			},
+			time.Unix(0, 0)),
+		testutil.MustMetric("cpu",
+			map[string]string{
+				"customPathTagMyFile": tmpfile.Name(),
+			},
+			map[string]interface{}{
+				"time_idle": 42.0,
+			},
+			time.Unix(0, 0)),
+	}
+	testutil.RequireMetricsEqual(t, expected, acc.GetTelegrafMetrics(),
+		testutil.IgnoreTime())
+}
+
+func TestCharacterEncoding(t *testing.T) {
+	full := []telegraf.Metric{
+		testutil.MustMetric("cpu",
+			map[string]string{
+				"cpu": "cpu0",
+			},
+			map[string]interface{}{
+				"usage_active": 11.9,
+			},
+			time.Unix(0, 0),
+		),
+		testutil.MustMetric("cpu",
+			map[string]string{
+				"cpu": "cpu1",
+			},
+			map[string]interface{}{
+				"usage_active": 26.0,
+			},
+			time.Unix(0, 0),
+		),
+		testutil.MustMetric("cpu",
+			map[string]string{
+				"cpu": "cpu2",
+			},
+			map[string]interface{}{
+				"usage_active": 14.0,
+			},
+			time.Unix(0, 0),
+		),
+		testutil.MustMetric("cpu",
+			map[string]string{
+				"cpu": "cpu3",
+			},
+			map[string]interface{}{
+				"usage_active": 20.4,
+			},
+			time.Unix(0, 0),
+		),
+		testutil.MustMetric("cpu",
+			map[string]string{
+				"cpu": "cpu-total",
+			},
+			map[string]interface{}{
+				"usage_active": 18.4,
+			},
+			time.Unix(0, 0),
+		),
+	}
+
+	watchMethod := defaultWatchMethod
+	if runtime.GOOS == "windows" {
+		watchMethod = "poll"
+	}
+
+	tests := []struct {
+		name              string
+		testfiles         string
+		fromBeginning     bool
+		characterEncoding string
+		offset            int64
+		expected          []telegraf.Metric
+	}{
+		{
+			name:              "utf-8",
+			testfiles:         "cpu-utf-8.influx",
+			fromBeginning:     true,
+			characterEncoding: "utf-8",
+			expected:          full,
+		},
+		{
+			name:              "utf-8 seek",
+			testfiles:         "cpu-utf-8.influx",
+			characterEncoding: "utf-8",
+			offset:            0x33,
+			expected:          full[1:],
+		},
+		{
+			name:              "utf-16le",
+			testfiles:         "cpu-utf-16le.influx",
+			fromBeginning:     true,
+			characterEncoding: "utf-16le",
+			expected:          full,
+		},
+		{
+			name:              "utf-16le seek",
+			testfiles:         "cpu-utf-16le.influx",
+			characterEncoding: "utf-16le",
+			offset:            0x68,
+			expected:          full[1:],
+		},
+		{
+			name:              "utf-16be",
+			testfiles:         "cpu-utf-16be.influx",
+			fromBeginning:     true,
+			characterEncoding: "utf-16be",
+			expected:          full,
+		},
+	}
+	for _, tt := range tests {
+		t.Run(tt.name, func(t *testing.T) {
+			plugin := &Tail{
+				Files:               []string{filepath.Join(testdataDir, tt.testfiles)},
+				FromBeginning:       tt.fromBeginning,
+				MaxUndeliveredLines: 1000,
+				Log:                 testutil.Logger{},
+				CharacterEncoding:   tt.characterEncoding,
+				WatchMethod:         watchMethod,
+			}
+
+			plugin.SetParserFunc(func() (parsers.Parser, error) {
+				handler := influx.NewMetricHandler()
+				return influx.NewParser(handler), nil
+			})
+
+			if tt.offset != 0 {
+				plugin.offsets = map[string]int64{
+					plugin.Files[0]: tt.offset,
+				}
+			}
+
+			err := plugin.Init()
+			require.NoError(t, err)
+
+			var acc testutil.Accumulator
+			err = plugin.Start(&acc)
+			require.NoError(t, err)
+			acc.Wait(len(tt.expected))
+			plugin.Stop()
+
+			actual := acc.GetTelegrafMetrics()
+			for _, m := range actual {
+				m.RemoveTag("path")
+			}
+
+			testutil.RequireMetricsEqual(t, tt.expected, actual, testutil.IgnoreTime())
+		})
+	}
+}
+
+func TestTailEOF(t *testing.T) {
+	tmpfile, err := os.CreateTemp("", "")
+	require.NoError(t, err)
+	defer os.Remove(tmpfile.Name())
+	_, err = tmpfile.WriteString("cpu usage_idle=100\r\n")
+	require.NoError(t, err)
+	err = tmpfile.Sync()
+	require.NoError(t, err)
+
+	tt := NewTestTail()
+	tt.Log = testutil.Logger{}
+	tt.FromBeginning = true
+	tt.Files = []string{tmpfile.Name()}
+	tt.SetParserFunc(parsers.NewInfluxParser)
+
+	err = tt.Init()
+	require.NoError(t, err)
+
+	acc := testutil.Accumulator{}
+	require.NoError(t, tt.Start(&acc))
+	defer tt.Stop()
+	require.NoError(t, acc.GatherError(tt.Gather))
+	acc.Wait(1) // input hits eof
+
+	_, err = tmpfile.WriteString("cpu2 usage_idle=200\r\n")
+	require.NoError(t, err)
+	err = tmpfile.Sync()
+	require.NoError(t, err)
+
+	acc.Wait(2)
+	require.NoError(t, acc.GatherError(tt.Gather))
+	acc.AssertContainsFields(t, "cpu",
+		map[string]interface{}{
+			"usage_idle": float64(100),
+		})
+	acc.AssertContainsFields(t, "cpu2",
+		map[string]interface{}{
+			"usage_idle": float64(200),
+		})
+
+	err = tmpfile.Close()
+	require.NoError(t, err)
+}
+
+func getTestdataDir() string {
+	dir, err := os.Getwd()
+	if err != nil {
+		// if we cannot even establish the test directory, further progress is meaningless
+		panic(err)
+	}
+
+	return filepath.Join(dir, "testdata")
+}