package exec

import (
	"bytes"
	"fmt"
	"io"
	"os/exec"
	"path/filepath"
	"runtime"
	"strings"
	"sync"
	"time"

	"github.com/influxdata/telegraf"
	"github.com/influxdata/telegraf/config"
	"github.com/influxdata/telegraf/internal"
	"github.com/influxdata/telegraf/plugins/inputs"
	"github.com/influxdata/telegraf/plugins/parsers"
	"github.com/influxdata/telegraf/plugins/parsers/nagios"
	"github.com/kballard/go-shellquote"
)

const sampleConfig = `
  ## Commands array
  commands = [
    "/tmp/test.sh",
    "/usr/bin/mycollector --foo=bar",
    "/tmp/collect_*.sh"
  ]

  ## additional parameters that will be added to the metrics as tags
  ## Lines correspond to the command lines, so first line of parameters are 
  ## added to metrics of first command and so on. If one command should not have additional tags,
  ## add an empty array.
  tags = [
    [ ],
	[ [ "tag_1", "value_tag_1" ], [ "tag_2", "value_tag_2" ] ],
	[ [ "tag_3", "value_tag_3" ] ]
  ]

  ## Timeout for each command to complete.
  timeout = "5s"

  ## measurement name suffix (for separating different commands)
  name_suffix = "_mycollector"

  ## Data format to consume.
  ## Each data format has its own unique set of configuration options, read
  ## more about them here:
  ## https://github.com/influxdata/telegraf/blob/master/docs/DATA_FORMATS_INPUT.md
  data_format = "influx"
`

const MaxStderrBytes int = 512

type Exec struct {
<<<<<<< HEAD
	Commands []string
	Command  string
	Timeout  internal.Duration
	Tags     [][][]string
=======
	Commands []string        `toml:"commands"`
	Command  string          `toml:"command"`
	Timeout  config.Duration `toml:"timeout"`
>>>>>>> 1bc87ccc

	parser parsers.Parser

	runner Runner
	Log    telegraf.Logger `toml:"-"`
}

func NewExec() *Exec {
	return &Exec{
		runner:  CommandRunner{},
		Timeout: config.Duration(time.Second * 5),
	}
}

type Runner interface {
	Run(string, time.Duration) ([]byte, []byte, error)
}

type CommandRunner struct{}

func (c CommandRunner) Run(
	command string,
	timeout time.Duration,
) ([]byte, []byte, error) {
	splitCmd, err := shellquote.Split(command)
	if err != nil || len(splitCmd) == 0 {
		return nil, nil, fmt.Errorf("exec: unable to parse command, %s", err)
	}

	cmd := exec.Command(splitCmd[0], splitCmd[1:]...)

	var (
		out    bytes.Buffer
		stderr bytes.Buffer
	)
	cmd.Stdout = &out
	cmd.Stderr = &stderr

	runErr := internal.RunTimeout(cmd, timeout)

	out = removeWindowsCarriageReturns(out)
	if stderr.Len() > 0 && !telegraf.Debug {
		stderr = removeWindowsCarriageReturns(stderr)
		stderr = c.truncate(stderr)
	}

	return out.Bytes(), stderr.Bytes(), runErr
}

func (c CommandRunner) truncate(buf bytes.Buffer) bytes.Buffer {
	// Limit the number of bytes.
	didTruncate := false
	if buf.Len() > MaxStderrBytes {
		buf.Truncate(MaxStderrBytes)
		didTruncate = true
	}
	if i := bytes.IndexByte(buf.Bytes(), '\n'); i > 0 {
		// Only show truncation if the newline wasn't the last character.
		if i < buf.Len()-1 {
			didTruncate = true
		}
		buf.Truncate(i)
	}
	if didTruncate {
		//nolint:errcheck,revive // Will always return nil or panic
		buf.WriteString("...")
	}
	return buf
}

// removeWindowsCarriageReturns removes all carriage returns from the input if the
// OS is Windows. It does not return any errors.
func removeWindowsCarriageReturns(b bytes.Buffer) bytes.Buffer {
	if runtime.GOOS == "windows" {
		var buf bytes.Buffer
		for {
			byt, err := b.ReadBytes(0x0D)
			byt = bytes.TrimRight(byt, "\x0d")
			if len(byt) > 0 {
				_, _ = buf.Write(byt)
			}
			if err == io.EOF {
				return buf
			}
		}
	}
	return b
}

func (e *Exec) ProcessCommand(command string, tags [][]string, acc telegraf.Accumulator, wg *sync.WaitGroup) {
	defer wg.Done()
	_, isNagios := e.parser.(*nagios.NagiosParser)

	out, errbuf, runErr := e.runner.Run(command, time.Duration(e.Timeout))
	if !isNagios && runErr != nil {
		err := fmt.Errorf("exec: %s for command '%s': %s", runErr, command, string(errbuf))
		acc.AddError(err)
		return
	}

	metrics, err := e.parser.Parse(out)
	if err != nil {
		acc.AddError(err)
		return
	}

	if isNagios {
		metrics, err = nagios.TryAddState(runErr, metrics)
		if err != nil {
			e.Log.Errorf("Failed to add nagios state: %s", err)
		}
	}

	for _, m := range metrics {
		for _, t := range tags {
			if len(t) == 2 {
				m.AddTag(t[0], t[1])
			}
		}
		acc.AddMetric(m)
	}
}

func (e *Exec) SampleConfig() string {
	return sampleConfig
}

func (e *Exec) Description() string {
	return "Read metrics from one or more commands that can output to stdout"
}

func (e *Exec) SetParser(parser parsers.Parser) {
	e.parser = parser
}

func (e *Exec) Gather(acc telegraf.Accumulator) error {
	var wg sync.WaitGroup
	// Legacy single command support
	if e.Command != "" {
		e.Commands = append(e.Commands, e.Command)
		e.Command = ""
	}

	commands := make([]string, 0, len(e.Commands))
	for _, pattern := range e.Commands {
		cmdAndArgs := strings.SplitN(pattern, " ", 2)
		if len(cmdAndArgs) == 0 {
			continue
		}

		matches, err := filepath.Glob(cmdAndArgs[0])
		if err != nil {
			acc.AddError(err)
			continue
		}

		if len(matches) == 0 {
			// There were no matches with the glob pattern, so let's assume
			// that the command is in PATH and just run it as it is
			commands = append(commands, pattern)
		} else {
			// There were matches, so we'll append each match together with
			// the arguments to the commands slice
			for _, match := range matches {
				if len(cmdAndArgs) == 1 {
					commands = append(commands, match)
				} else {
					commands = append(commands,
						strings.Join([]string{match, cmdAndArgs[1]}, " "))
				}
			}
		}
	}
	lenTags := len(e.Tags) - 1
	wg.Add(len(commands))
	for idx, command := range commands {
		var tags [][]string
		if lenTags >= idx {
			tags = e.Tags[idx]
		}
		go e.ProcessCommand(command, tags, acc, &wg)
	}
	wg.Wait()
	return nil
}

func (e *Exec) Init() error {
	return nil
}

func init() {
	inputs.Add("exec", func() telegraf.Input {
		return NewExec()
	})
}<|MERGE_RESOLUTION|>--- conflicted
+++ resolved
@@ -28,14 +28,10 @@
     "/tmp/collect_*.sh"
   ]
 
-  ## additional parameters that will be added to the metrics as tags
-  ## Lines correspond to the command lines, so first line of parameters are 
-  ## added to metrics of first command and so on. If one command should not have additional tags,
-  ## add an empty array.
-  tags = [
-    [ ],
-	[ [ "tag_1", "value_tag_1" ], [ "tag_2", "value_tag_2" ] ],
-	[ [ "tag_3", "value_tag_3" ] ]
+  # Extended commands array with support for custom tags per command
+  commands_extended = [
+    { command = "/tmp/test.sh",tags = [ ["tag_1", "metricA"], ["tag_2", "custom"] ] },
+    { command = "/usr/bin/mycollector --foo=bar", tags = [ ["tag_1", "metricB"], ["tag_2", "custom"] ] }
   ]
 
   ## Timeout for each command to complete.
@@ -53,17 +49,17 @@
 
 const MaxStderrBytes int = 512
 
+// CommandExtended defines a command object with custom data
+type CommandExtended struct {
+	Command string
+	Tags    [][]string
+}
+
 type Exec struct {
-<<<<<<< HEAD
-	Commands []string
-	Command  string
-	Timeout  internal.Duration
-	Tags     [][][]string
-=======
-	Commands []string        `toml:"commands"`
-	Command  string          `toml:"command"`
-	Timeout  config.Duration `toml:"timeout"`
->>>>>>> 1bc87ccc
+	Commands         []string          `toml:"commands"`
+	CommandsExtended []CommandExtended `toml:"commands_extended"`
+	Command          string            `toml:"command"`
+	Timeout          config.Duration   `toml:"timeout"`
 
 	parser parsers.Parser
 
@@ -153,11 +149,11 @@
 	return b
 }
 
-func (e *Exec) ProcessCommand(command string, tags [][]string, acc telegraf.Accumulator, wg *sync.WaitGroup) {
+func (e *Exec) ProcessCommand(command CommandExtended, acc telegraf.Accumulator, wg *sync.WaitGroup) {
 	defer wg.Done()
 	_, isNagios := e.parser.(*nagios.NagiosParser)
 
-	out, errbuf, runErr := e.runner.Run(command, time.Duration(e.Timeout))
+	out, errbuf, runErr := e.runner.Run(command.Command, time.Duration(e.Timeout))
 	if !isNagios && runErr != nil {
 		err := fmt.Errorf("exec: %s for command '%s': %s", runErr, command, string(errbuf))
 		acc.AddError(err)
@@ -178,10 +174,8 @@
 	}
 
 	for _, m := range metrics {
-		for _, t := range tags {
-			if len(t) == 2 {
-				m.AddTag(t[0], t[1])
-			}
+		for _, tag := range command.Tags {
+			m.AddTag(tag[0], tag[1])
 		}
 		acc.AddMetric(m)
 	}
@@ -201,15 +195,20 @@
 
 func (e *Exec) Gather(acc telegraf.Accumulator) error {
 	var wg sync.WaitGroup
+	//transform all commands into extended ones to unify them
+	for _, cmd := range e.Commands {
+		e.CommandsExtended = append(e.CommandsExtended, CommandExtended{Command: cmd})
+	}
+
 	// Legacy single command support
 	if e.Command != "" {
-		e.Commands = append(e.Commands, e.Command)
+		e.CommandsExtended = append(e.CommandsExtended, CommandExtended{Command: e.Command})
 		e.Command = ""
 	}
 
-	commands := make([]string, 0, len(e.Commands))
-	for _, pattern := range e.Commands {
-		cmdAndArgs := strings.SplitN(pattern, " ", 2)
+	commands := make([]CommandExtended, 0, len(e.CommandsExtended))
+	for _, cmd := range e.CommandsExtended {
+		cmdAndArgs := strings.SplitN(cmd.Command, " ", 2)
 		if len(cmdAndArgs) == 0 {
 			continue
 		}
@@ -221,30 +220,31 @@
 		}
 
 		if len(matches) == 0 {
-			// There were no matches with the glob pattern, so let's assume
+			// There were no matches with the glob cmd, so let's assume
 			// that the command is in PATH and just run it as it is
-			commands = append(commands, pattern)
+			commands = append(commands, cmd)
 		} else {
 			// There were matches, so we'll append each match together with
 			// the arguments to the commands slice
 			for _, match := range matches {
 				if len(cmdAndArgs) == 1 {
-					commands = append(commands, match)
+					commands = append(commands, CommandExtended{
+						Command: match,
+						Tags:    cmd.Tags,
+					})
 				} else {
-					commands = append(commands,
-						strings.Join([]string{match, cmdAndArgs[1]}, " "))
+					commands = append(commands, CommandExtended{
+						Command: strings.Join([]string{match, cmdAndArgs[1]}, " "),
+						Tags:    cmd.Tags,
+					})
 				}
 			}
 		}
 	}
-	lenTags := len(e.Tags) - 1
+
 	wg.Add(len(commands))
-	for idx, command := range commands {
-		var tags [][]string
-		if lenTags >= idx {
-			tags = e.Tags[idx]
-		}
-		go e.ProcessCommand(command, tags, acc, &wg)
+	for _, command := range commands {
+		go e.ProcessCommand(command, acc, &wg)
 	}
 	wg.Wait()
 	return nil
