<<<<<<< HEAD
# Exec Input Plugin

The `exec` plugin executes all the `commands` in parallel on every interval and
parses metrics from their output in any one of the accepted [Input Data
Formats](../../../docs/DATA_FORMATS_INPUT.md).

This plugin can be used to poll for custom metrics from any source.

## Configuration

```toml @sample.conf
=======
# Exec Input Plugin

The `exec` plugin executes all the `commands` in parallel on every interval and
parses metrics from their output in any one of the accepted [Input Data
Formats](../../../docs/DATA_FORMATS_INPUT.md).

This plugin can be used to poll for custom metrics from any source.

## Configuration

```toml @sample.conf
>>>>>>> 939a9ddb
# Read metrics from one or more commands that can output to stdout
[[inputs.exec]]
  ## Commands array
  commands = [
    "/tmp/test.sh",
    "/usr/bin/mycollector --foo=bar",
    "/tmp/collect_*.sh"
  ]

  ## Environment variables
  ## Array of "key=value" pairs to pass as environment variables
  ## e.g. "KEY=value", "USERNAME=John Doe",
  ## "LD_LIBRARY_PATH=/opt/custom/lib64:/usr/local/libs"
  # environment = []

  ## Timeout for each command to complete.
  timeout = "5s"

  ## measurement name suffix (for separating different commands)
  name_suffix = "_mycollector"

  ## Data format to consume.
  ## Each data format has its own unique set of configuration options, read
  ## more about them here:
  ## https://github.com/influxdata/telegraf/blob/master/docs/DATA_FORMATS_INPUT.md
  data_format = "influx"
<<<<<<< HEAD
```

Glob patterns in the `command` option are matched on every run, so adding new
scripts that match the pattern will cause them to be picked up immediately.

## Example

This script produces static values, since no timestamp is specified the values
are at the current time.

```sh
#!/bin/sh
echo 'example,tag1=a,tag2=b i=42i,j=43i,k=44i'
```

It can be paired with the following configuration and will be run at the
`interval` of the agent.

```toml
[[inputs.exec]]
  commands = ["sh /tmp/test.sh"]
  timeout = "5s"
  data_format = "influx"
```

## Common Issues

### My script works when I run it by hand, but not when Telegraf is running as a service

This may be related to the Telegraf service running as a different user. The
official packages run Telegraf as the `telegraf` user and group on Linux
systems.

### With a PowerShell on Windows, the output of the script appears to be truncated

You may need to set a variable in your script to increase the number of columns
available for output:

```shell
$host.UI.RawUI.BufferSize = new-object System.Management.Automation.Host.Size(1024,50)
```
=======
```

Glob patterns in the `command` option are matched on every run, so adding new
scripts that match the pattern will cause them to be picked up immediately.

## Example

This script produces static values, since no timestamp is specified the values
are at the current time. Ensure that int values are followed with `i` for proper
parsing.

```sh
#!/bin/sh
echo 'example,tag1=a,tag2=b i=42i,j=43i,k=44i'
```

It can be paired with the following configuration and will be run at the
`interval` of the agent.

```toml
[[inputs.exec]]
  commands = ["sh /tmp/test.sh"]
  timeout = "5s"
  data_format = "influx"
```

## Common Issues

### My script works when I run it by hand, but not when Telegraf is running as a service

This may be related to the Telegraf service running as a different user. The
official packages run Telegraf as the `telegraf` user and group on Linux
systems.

### With a PowerShell on Windows, the output of the script appears to be truncated

You may need to set a variable in your script to increase the number of columns
available for output:

```shell
$host.UI.RawUI.BufferSize = new-object System.Management.Automation.Host.Size(1024,50)
```
>>>>>>> 939a9ddb
<|MERGE_RESOLUTION|>--- conflicted
+++ resolved
@@ -1,4 +1,3 @@
-<<<<<<< HEAD
 # Exec Input Plugin
 
 The `exec` plugin executes all the `commands` in parallel on every interval and
@@ -10,19 +9,17 @@
 ## Configuration
 
 ```toml @sample.conf
-=======
-# Exec Input Plugin
-
-The `exec` plugin executes all the `commands` in parallel on every interval and
-parses metrics from their output in any one of the accepted [Input Data
-Formats](../../../docs/DATA_FORMATS_INPUT.md).
-
-This plugin can be used to poll for custom metrics from any source.
-
-## Configuration
-
-```toml @sample.conf
->>>>>>> 939a9ddb
+# Exec Input Plugin
+
+The `exec` plugin executes all the `commands` in parallel on every interval and
+parses metrics from their output in any one of the accepted [Input Data
+Formats](../../../docs/DATA_FORMATS_INPUT.md).
+
+This plugin can be used to poll for custom metrics from any source.
+
+## Configuration
+
+```toml @sample.conf
 # Read metrics from one or more commands that can output to stdout
 [[inputs.exec]]
   ## Commands array
@@ -49,7 +46,6 @@
   ## more about them here:
   ## https://github.com/influxdata/telegraf/blob/master/docs/DATA_FORMATS_INPUT.md
   data_format = "influx"
-<<<<<<< HEAD
 ```
 
 Glob patterns in the `command` option are matched on every run, so adding new
@@ -91,47 +87,45 @@
 ```shell
 $host.UI.RawUI.BufferSize = new-object System.Management.Automation.Host.Size(1024,50)
 ```
-=======
-```
-
-Glob patterns in the `command` option are matched on every run, so adding new
-scripts that match the pattern will cause them to be picked up immediately.
-
-## Example
-
-This script produces static values, since no timestamp is specified the values
-are at the current time. Ensure that int values are followed with `i` for proper
-parsing.
-
-```sh
-#!/bin/sh
-echo 'example,tag1=a,tag2=b i=42i,j=43i,k=44i'
-```
-
-It can be paired with the following configuration and will be run at the
-`interval` of the agent.
-
-```toml
-[[inputs.exec]]
-  commands = ["sh /tmp/test.sh"]
-  timeout = "5s"
-  data_format = "influx"
-```
-
-## Common Issues
-
-### My script works when I run it by hand, but not when Telegraf is running as a service
-
-This may be related to the Telegraf service running as a different user. The
-official packages run Telegraf as the `telegraf` user and group on Linux
-systems.
-
-### With a PowerShell on Windows, the output of the script appears to be truncated
-
-You may need to set a variable in your script to increase the number of columns
-available for output:
-
-```shell
-$host.UI.RawUI.BufferSize = new-object System.Management.Automation.Host.Size(1024,50)
-```
->>>>>>> 939a9ddb
+```
+
+Glob patterns in the `command` option are matched on every run, so adding new
+scripts that match the pattern will cause them to be picked up immediately.
+
+## Example
+
+This script produces static values, since no timestamp is specified the values
+are at the current time. Ensure that int values are followed with `i` for proper
+parsing.
+
+```sh
+#!/bin/sh
+echo 'example,tag1=a,tag2=b i=42i,j=43i,k=44i'
+```
+
+It can be paired with the following configuration and will be run at the
+`interval` of the agent.
+
+```toml
+[[inputs.exec]]
+  commands = ["sh /tmp/test.sh"]
+  timeout = "5s"
+  data_format = "influx"
+```
+
+## Common Issues
+
+### My script works when I run it by hand, but not when Telegraf is running as a service
+
+This may be related to the Telegraf service running as a different user. The
+official packages run Telegraf as the `telegraf` user and group on Linux
+systems.
+
+### With a PowerShell on Windows, the output of the script appears to be truncated
+
+You may need to set a variable in your script to increase the number of columns
+available for output:
+
+```shell
+$host.UI.RawUI.BufferSize = new-object System.Management.Automation.Host.Size(1024,50)
+```