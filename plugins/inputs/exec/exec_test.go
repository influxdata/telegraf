--- conflicted
+++ resolved
@@ -1,598 +1,293 @@
-<<<<<<< HEAD
-//go:build !windows
-// +build !windows
-
-// TODO: Windows - should be enabled for Windows when super asterisk is fixed on Windows
-// https://github.com/influxdata/telegraf/issues/6248
-
-package exec
-
-import (
-	"bytes"
-	"fmt"
-	"runtime"
-	"testing"
-	"time"
-
-	"github.com/stretchr/testify/require"
-
-	"github.com/influxdata/telegraf/plugins/parsers/json"
-	"github.com/influxdata/telegraf/plugins/parsers/value"
-	"github.com/influxdata/telegraf/testutil"
-)
-
-const validJSON = `
-{
-    "status": "green",
-    "num_processes": 82,
-    "cpu": {
-        "status": "red",
-        "nil_status": null,
-        "used": 8234,
-        "free": 32
-    },
-    "percent": 0.81,
-    "users": [0, 1, 2, 3]
-}`
-
-const malformedJSON = `
-{
-    "status": "green",
-`
-
-type CarriageReturnTest struct {
-	input  []byte
-	output []byte
-}
-
-var crTests = []CarriageReturnTest{
-	{[]byte{0x4c, 0x69, 0x6e, 0x65, 0x20, 0x31, 0x0d, 0x0a, 0x4c, 0x69,
-		0x6e, 0x65, 0x20, 0x32, 0x0d, 0x0a, 0x4c, 0x69, 0x6e, 0x65,
-		0x20, 0x33},
-		[]byte{0x4c, 0x69, 0x6e, 0x65, 0x20, 0x31, 0x0a, 0x4c, 0x69, 0x6e,
-			0x65, 0x20, 0x32, 0x0a, 0x4c, 0x69, 0x6e, 0x65, 0x20, 0x33}},
-	{[]byte{0x4c, 0x69, 0x6e, 0x65, 0x20, 0x31, 0x0a, 0x4c, 0x69, 0x6e,
-		0x65, 0x20, 0x32, 0x0a, 0x4c, 0x69, 0x6e, 0x65, 0x20, 0x33},
-		[]byte{0x4c, 0x69, 0x6e, 0x65, 0x20, 0x31, 0x0a, 0x4c, 0x69, 0x6e,
-			0x65, 0x20, 0x32, 0x0a, 0x4c, 0x69, 0x6e, 0x65, 0x20, 0x33}},
-	{[]byte{0x54, 0x68, 0x69, 0x73, 0x20, 0x69, 0x73, 0x20, 0x61, 0x6c,
-		0x6c, 0x20, 0x6f, 0x6e, 0x65, 0x20, 0x62, 0x69, 0x67, 0x20,
-		0x6c, 0x69, 0x6e, 0x65},
-		[]byte{0x54, 0x68, 0x69, 0x73, 0x20, 0x69, 0x73, 0x20, 0x61, 0x6c,
-			0x6c, 0x20, 0x6f, 0x6e, 0x65, 0x20, 0x62, 0x69, 0x67, 0x20,
-			0x6c, 0x69, 0x6e, 0x65}},
-}
-
-type runnerMock struct {
-	out    []byte
-	errout []byte
-	err    error
-}
-
-func newRunnerMock(out []byte, errout []byte, err error) Runner {
-	return &runnerMock{
-		out:    out,
-		errout: errout,
-		err:    err,
-	}
-}
-
-func (r runnerMock) Run(_ string, _ []string, _ time.Duration) ([]byte, []byte, error) {
-	return r.out, r.errout, r.err
-}
-
-func TestExec(t *testing.T) {
-	parser := &json.Parser{MetricName: "exec"}
-	require.NoError(t, parser.Init())
-	e := &Exec{
-		Log:      testutil.Logger{},
-		runner:   newRunnerMock([]byte(validJSON), nil, nil),
-		Commands: []string{"testcommand arg1"},
-		parser:   parser,
-	}
-
-	var acc testutil.Accumulator
-	err := acc.GatherError(e.Gather)
-	require.NoError(t, err)
-	require.Equal(t, acc.NFields(), 8, "non-numeric measurements should be ignored")
-
-	fields := map[string]interface{}{
-		"num_processes": float64(82),
-		"cpu_used":      float64(8234),
-		"cpu_free":      float64(32),
-		"percent":       float64(0.81),
-		"users_0":       float64(0),
-		"users_1":       float64(1),
-		"users_2":       float64(2),
-		"users_3":       float64(3),
-	}
-	acc.AssertContainsFields(t, "exec", fields)
-}
-
-func TestExecMalformed(t *testing.T) {
-	parser := &json.Parser{MetricName: "exec"}
-	require.NoError(t, parser.Init())
-	e := &Exec{
-		Log:      testutil.Logger{},
-		runner:   newRunnerMock([]byte(malformedJSON), nil, nil),
-		Commands: []string{"badcommand arg1"},
-		parser:   parser,
-	}
-
-	var acc testutil.Accumulator
-	require.Error(t, acc.GatherError(e.Gather))
-	require.Equal(t, acc.NFields(), 0, "No new points should have been added")
-}
-
-func TestCommandError(t *testing.T) {
-	parser := &json.Parser{MetricName: "exec"}
-	require.NoError(t, parser.Init())
-	e := &Exec{
-		Log:      testutil.Logger{},
-		runner:   newRunnerMock(nil, nil, fmt.Errorf("exit status code 1")),
-		Commands: []string{"badcommand"},
-		parser:   parser,
-	}
-
-	var acc testutil.Accumulator
-	require.Error(t, acc.GatherError(e.Gather))
-	require.Equal(t, acc.NFields(), 0, "No new points should have been added")
-}
-
-func TestExecCommandWithGlob(t *testing.T) {
-	parser := value.Parser{
-		MetricName: "metric",
-		DataType:   "string",
-	}
-	require.NoError(t, parser.Init())
-
-	e := NewExec()
-	e.Commands = []string{"/bin/ech* metric_value"}
-	e.SetParser(&parser)
-
-	var acc testutil.Accumulator
-	require.NoError(t, acc.GatherError(e.Gather))
-
-	fields := map[string]interface{}{
-		"value": "metric_value",
-	}
-	acc.AssertContainsFields(t, "metric", fields)
-}
-
-func TestExecCommandWithoutGlob(t *testing.T) {
-	parser := value.Parser{
-		MetricName: "metric",
-		DataType:   "string",
-	}
-	require.NoError(t, parser.Init())
-
-	e := NewExec()
-	e.Commands = []string{"/bin/echo metric_value"}
-	e.SetParser(&parser)
-
-	var acc testutil.Accumulator
-	require.NoError(t, acc.GatherError(e.Gather))
-
-	fields := map[string]interface{}{
-		"value": "metric_value",
-	}
-	acc.AssertContainsFields(t, "metric", fields)
-}
-
-func TestExecCommandWithoutGlobAndPath(t *testing.T) {
-	parser := value.Parser{
-		MetricName: "metric",
-		DataType:   "string",
-	}
-	require.NoError(t, parser.Init())
-	e := NewExec()
-	e.Commands = []string{"echo metric_value"}
-	e.SetParser(&parser)
-
-	var acc testutil.Accumulator
-	require.NoError(t, acc.GatherError(e.Gather))
-
-	fields := map[string]interface{}{
-		"value": "metric_value",
-	}
-	acc.AssertContainsFields(t, "metric", fields)
-}
-
-func TestExecCommandWithEnv(t *testing.T) {
-	parser := value.Parser{
-		MetricName: "metric",
-		DataType:   "string",
-	}
-	require.NoError(t, parser.Init())
-	e := NewExec()
-	e.Commands = []string{"/bin/sh -c 'echo ${METRIC_NAME}'"}
-	e.Environment = []string{"METRIC_NAME=metric_value"}
-	e.SetParser(&parser)
-
-	var acc testutil.Accumulator
-	require.NoError(t, acc.GatherError(e.Gather))
-
-	fields := map[string]interface{}{
-		"value": "metric_value",
-	}
-	acc.AssertContainsFields(t, "metric", fields)
-}
-
-func TestTruncate(t *testing.T) {
-	tests := []struct {
-		name string
-		bufF func() *bytes.Buffer
-		expF func() *bytes.Buffer
-	}{
-		{
-			name: "should not truncate",
-			bufF: func() *bytes.Buffer {
-				var b bytes.Buffer
-				_, err := b.WriteString("hello world")
-				require.NoError(t, err)
-				return &b
-			},
-			expF: func() *bytes.Buffer {
-				var b bytes.Buffer
-				_, err := b.WriteString("hello world")
-				require.NoError(t, err)
-				return &b
-			},
-		},
-		{
-			name: "should truncate up to the new line",
-			bufF: func() *bytes.Buffer {
-				var b bytes.Buffer
-				_, err := b.WriteString("hello world\nand all the people")
-				require.NoError(t, err)
-				return &b
-			},
-			expF: func() *bytes.Buffer {
-				var b bytes.Buffer
-				_, err := b.WriteString("hello world...")
-				require.NoError(t, err)
-				return &b
-			},
-		},
-		{
-			name: "should truncate to the MaxStderrBytes",
-			bufF: func() *bytes.Buffer {
-				var b bytes.Buffer
-				for i := 0; i < 2*MaxStderrBytes; i++ {
-					require.NoError(t, b.WriteByte('b'))
-				}
-				return &b
-			},
-			expF: func() *bytes.Buffer {
-				var b bytes.Buffer
-				for i := 0; i < MaxStderrBytes; i++ {
-					require.NoError(t, b.WriteByte('b'))
-				}
-				_, err := b.WriteString("...")
-				require.NoError(t, err)
-				return &b
-			},
-		},
-	}
-
-	c := CommandRunner{}
-	for _, tt := range tests {
-		t.Run(tt.name, func(t *testing.T) {
-			res := c.truncate(*tt.bufF())
-			require.Equal(t, tt.expF().Bytes(), res.Bytes())
-		})
-	}
-}
-
-func TestRemoveCarriageReturns(t *testing.T) {
-	if runtime.GOOS == "windows" {
-		// Test that all carriage returns are removed
-		for _, test := range crTests {
-			b := bytes.NewBuffer(test.input)
-			out := removeWindowsCarriageReturns(*b)
-			require.True(t, bytes.Equal(test.output, out.Bytes()))
-		}
-	} else {
-		// Test that the buffer is returned unaltered
-		for _, test := range crTests {
-			b := bytes.NewBuffer(test.input)
-			out := removeWindowsCarriageReturns(*b)
-			require.True(t, bytes.Equal(test.input, out.Bytes()))
-		}
-	}
-}
-=======
-//go:build !windows
-// +build !windows
-
-// TODO: Windows - should be enabled for Windows when super asterisk is fixed on Windows
-// https://github.com/influxdata/telegraf/issues/6248
-
-package exec
-
-import (
-	"bytes"
-	"fmt"
-	"runtime"
-	"testing"
-	"time"
-
-	"github.com/stretchr/testify/require"
-
-	"github.com/influxdata/telegraf/plugins/parsers"
-	"github.com/influxdata/telegraf/testutil"
-)
-
-const validJSON = `
-{
-    "status": "green",
-    "num_processes": 82,
-    "cpu": {
-        "status": "red",
-        "nil_status": null,
-        "used": 8234,
-        "free": 32
-    },
-    "percent": 0.81,
-    "users": [0, 1, 2, 3]
-}`
-
-const malformedJSON = `
-{
-    "status": "green",
-`
-
-type CarriageReturnTest struct {
-	input  []byte
-	output []byte
-}
-
-var crTests = []CarriageReturnTest{
-	{[]byte{0x4c, 0x69, 0x6e, 0x65, 0x20, 0x31, 0x0d, 0x0a, 0x4c, 0x69,
-		0x6e, 0x65, 0x20, 0x32, 0x0d, 0x0a, 0x4c, 0x69, 0x6e, 0x65,
-		0x20, 0x33},
-		[]byte{0x4c, 0x69, 0x6e, 0x65, 0x20, 0x31, 0x0a, 0x4c, 0x69, 0x6e,
-			0x65, 0x20, 0x32, 0x0a, 0x4c, 0x69, 0x6e, 0x65, 0x20, 0x33}},
-	{[]byte{0x4c, 0x69, 0x6e, 0x65, 0x20, 0x31, 0x0a, 0x4c, 0x69, 0x6e,
-		0x65, 0x20, 0x32, 0x0a, 0x4c, 0x69, 0x6e, 0x65, 0x20, 0x33},
-		[]byte{0x4c, 0x69, 0x6e, 0x65, 0x20, 0x31, 0x0a, 0x4c, 0x69, 0x6e,
-			0x65, 0x20, 0x32, 0x0a, 0x4c, 0x69, 0x6e, 0x65, 0x20, 0x33}},
-	{[]byte{0x54, 0x68, 0x69, 0x73, 0x20, 0x69, 0x73, 0x20, 0x61, 0x6c,
-		0x6c, 0x20, 0x6f, 0x6e, 0x65, 0x20, 0x62, 0x69, 0x67, 0x20,
-		0x6c, 0x69, 0x6e, 0x65},
-		[]byte{0x54, 0x68, 0x69, 0x73, 0x20, 0x69, 0x73, 0x20, 0x61, 0x6c,
-			0x6c, 0x20, 0x6f, 0x6e, 0x65, 0x20, 0x62, 0x69, 0x67, 0x20,
-			0x6c, 0x69, 0x6e, 0x65}},
-}
-
-type runnerMock struct {
-	out    []byte
-	errout []byte
-	err    error
-}
-
-func newRunnerMock(out []byte, errout []byte, err error) Runner {
-	return &runnerMock{
-		out:    out,
-		errout: errout,
-		err:    err,
-	}
-}
-
-func (r runnerMock) Run(_ string, _ []string, _ time.Duration) ([]byte, []byte, error) {
-	return r.out, r.errout, r.err
-}
-
-func TestExec(t *testing.T) {
-	parser, _ := parsers.NewParser(&parsers.Config{
-		DataFormat: "json",
-		MetricName: "exec",
-	})
-	e := &Exec{
-		Log:      testutil.Logger{},
-		runner:   newRunnerMock([]byte(validJSON), nil, nil),
-		Commands: []string{"testcommand arg1"},
-		parser:   parser,
-	}
-
-	var acc testutil.Accumulator
-	err := acc.GatherError(e.Gather)
-	require.NoError(t, err)
-	require.Equal(t, acc.NFields(), 8, "non-numeric measurements should be ignored")
-
-	fields := map[string]interface{}{
-		"num_processes": float64(82),
-		"cpu_used":      float64(8234),
-		"cpu_free":      float64(32),
-		"percent":       float64(0.81),
-		"users_0":       float64(0),
-		"users_1":       float64(1),
-		"users_2":       float64(2),
-		"users_3":       float64(3),
-	}
-	acc.AssertContainsFields(t, "exec", fields)
-}
-
-func TestExecMalformed(t *testing.T) {
-	parser, _ := parsers.NewParser(&parsers.Config{
-		DataFormat: "json",
-		MetricName: "exec",
-	})
-	e := &Exec{
-		Log:      testutil.Logger{},
-		runner:   newRunnerMock([]byte(malformedJSON), nil, nil),
-		Commands: []string{"badcommand arg1"},
-		parser:   parser,
-	}
-
-	var acc testutil.Accumulator
-	require.Error(t, acc.GatherError(e.Gather))
-	require.Equal(t, acc.NFields(), 0, "No new points should have been added")
-}
-
-func TestCommandError(t *testing.T) {
-	parser, _ := parsers.NewParser(&parsers.Config{
-		DataFormat: "json",
-		MetricName: "exec",
-	})
-	e := &Exec{
-		Log:      testutil.Logger{},
-		runner:   newRunnerMock(nil, nil, fmt.Errorf("exit status code 1")),
-		Commands: []string{"badcommand"},
-		parser:   parser,
-	}
-
-	var acc testutil.Accumulator
-	require.Error(t, acc.GatherError(e.Gather))
-	require.Equal(t, acc.NFields(), 0, "No new points should have been added")
-}
-
-func TestExecCommandWithGlob(t *testing.T) {
-	parser, _ := parsers.NewValueParser("metric", "string", "", nil)
-	e := NewExec()
-	e.Commands = []string{"/bin/ech* metric_value"}
-	e.SetParser(parser)
-
-	var acc testutil.Accumulator
-	err := acc.GatherError(e.Gather)
-	require.NoError(t, err)
-
-	fields := map[string]interface{}{
-		"value": "metric_value",
-	}
-	acc.AssertContainsFields(t, "metric", fields)
-}
-
-func TestExecCommandWithoutGlob(t *testing.T) {
-	parser, _ := parsers.NewValueParser("metric", "string", "", nil)
-	e := NewExec()
-	e.Commands = []string{"/bin/echo metric_value"}
-	e.SetParser(parser)
-
-	var acc testutil.Accumulator
-	err := acc.GatherError(e.Gather)
-	require.NoError(t, err)
-
-	fields := map[string]interface{}{
-		"value": "metric_value",
-	}
-	acc.AssertContainsFields(t, "metric", fields)
-}
-
-func TestExecCommandWithoutGlobAndPath(t *testing.T) {
-	parser, _ := parsers.NewValueParser("metric", "string", "", nil)
-	e := NewExec()
-	e.Commands = []string{"echo metric_value"}
-	e.SetParser(parser)
-
-	var acc testutil.Accumulator
-	err := acc.GatherError(e.Gather)
-	require.NoError(t, err)
-
-	fields := map[string]interface{}{
-		"value": "metric_value",
-	}
-	acc.AssertContainsFields(t, "metric", fields)
-}
-
-func TestExecCommandWithEnv(t *testing.T) {
-	parser, _ := parsers.NewValueParser("metric", "string", "", nil)
-	e := NewExec()
-	e.Commands = []string{"/bin/sh -c 'echo ${METRIC_NAME}'"}
-	e.Environment = []string{"METRIC_NAME=metric_value"}
-	e.SetParser(parser)
-
-	var acc testutil.Accumulator
-	err := acc.GatherError(e.Gather)
-	require.NoError(t, err)
-
-	fields := map[string]interface{}{
-		"value": "metric_value",
-	}
-	acc.AssertContainsFields(t, "metric", fields)
-}
-
-func TestTruncate(t *testing.T) {
-	tests := []struct {
-		name string
-		bufF func() *bytes.Buffer
-		expF func() *bytes.Buffer
-	}{
-		{
-			name: "should not truncate",
-			bufF: func() *bytes.Buffer {
-				var b bytes.Buffer
-				_, err := b.WriteString("hello world")
-				require.NoError(t, err)
-				return &b
-			},
-			expF: func() *bytes.Buffer {
-				var b bytes.Buffer
-				_, err := b.WriteString("hello world")
-				require.NoError(t, err)
-				return &b
-			},
-		},
-		{
-			name: "should truncate up to the new line",
-			bufF: func() *bytes.Buffer {
-				var b bytes.Buffer
-				_, err := b.WriteString("hello world\nand all the people")
-				require.NoError(t, err)
-				return &b
-			},
-			expF: func() *bytes.Buffer {
-				var b bytes.Buffer
-				_, err := b.WriteString("hello world...")
-				require.NoError(t, err)
-				return &b
-			},
-		},
-		{
-			name: "should truncate to the MaxStderrBytes",
-			bufF: func() *bytes.Buffer {
-				var b bytes.Buffer
-				for i := 0; i < 2*MaxStderrBytes; i++ {
-					require.NoError(t, b.WriteByte('b'))
-				}
-				return &b
-			},
-			expF: func() *bytes.Buffer {
-				var b bytes.Buffer
-				for i := 0; i < MaxStderrBytes; i++ {
-					require.NoError(t, b.WriteByte('b'))
-				}
-				_, err := b.WriteString("...")
-				require.NoError(t, err)
-				return &b
-			},
-		},
-	}
-
-	c := CommandRunner{}
-	for _, tt := range tests {
-		t.Run(tt.name, func(t *testing.T) {
-			res := c.truncate(*tt.bufF())
-			require.Equal(t, tt.expF().Bytes(), res.Bytes())
-		})
-	}
-}
-
-func TestRemoveCarriageReturns(t *testing.T) {
-	if runtime.GOOS == "windows" {
-		// Test that all carriage returns are removed
-		for _, test := range crTests {
-			b := bytes.NewBuffer(test.input)
-			out := removeWindowsCarriageReturns(*b)
-			require.True(t, bytes.Equal(test.output, out.Bytes()))
-		}
-	} else {
-		// Test that the buffer is returned unaltered
-		for _, test := range crTests {
-			b := bytes.NewBuffer(test.input)
-			out := removeWindowsCarriageReturns(*b)
-			require.True(t, bytes.Equal(test.input, out.Bytes()))
-		}
-	}
-}
->>>>>>> 939a9ddb
+//go:build !windows
+// +build !windows
+
+// TODO: Windows - should be enabled for Windows when super asterisk is fixed on Windows
+// https://github.com/influxdata/telegraf/issues/6248
+
+package exec
+
+import (
+	"bytes"
+	"fmt"
+	"runtime"
+	"testing"
+	"time"
+
+	"github.com/stretchr/testify/require"
+
+	"github.com/influxdata/telegraf/plugins/parsers"
+	"github.com/influxdata/telegraf/testutil"
+)
+
+const validJSON = `
+{
+    "status": "green",
+    "num_processes": 82,
+    "cpu": {
+        "status": "red",
+        "nil_status": null,
+        "used": 8234,
+        "free": 32
+    },
+    "percent": 0.81,
+    "users": [0, 1, 2, 3]
+}`
+
+const malformedJSON = `
+{
+    "status": "green",
+`
+
+type CarriageReturnTest struct {
+	input  []byte
+	output []byte
+}
+
+var crTests = []CarriageReturnTest{
+	{[]byte{0x4c, 0x69, 0x6e, 0x65, 0x20, 0x31, 0x0d, 0x0a, 0x4c, 0x69,
+		0x6e, 0x65, 0x20, 0x32, 0x0d, 0x0a, 0x4c, 0x69, 0x6e, 0x65,
+		0x20, 0x33},
+		[]byte{0x4c, 0x69, 0x6e, 0x65, 0x20, 0x31, 0x0a, 0x4c, 0x69, 0x6e,
+			0x65, 0x20, 0x32, 0x0a, 0x4c, 0x69, 0x6e, 0x65, 0x20, 0x33}},
+	{[]byte{0x4c, 0x69, 0x6e, 0x65, 0x20, 0x31, 0x0a, 0x4c, 0x69, 0x6e,
+		0x65, 0x20, 0x32, 0x0a, 0x4c, 0x69, 0x6e, 0x65, 0x20, 0x33},
+		[]byte{0x4c, 0x69, 0x6e, 0x65, 0x20, 0x31, 0x0a, 0x4c, 0x69, 0x6e,
+			0x65, 0x20, 0x32, 0x0a, 0x4c, 0x69, 0x6e, 0x65, 0x20, 0x33}},
+	{[]byte{0x54, 0x68, 0x69, 0x73, 0x20, 0x69, 0x73, 0x20, 0x61, 0x6c,
+		0x6c, 0x20, 0x6f, 0x6e, 0x65, 0x20, 0x62, 0x69, 0x67, 0x20,
+		0x6c, 0x69, 0x6e, 0x65},
+		[]byte{0x54, 0x68, 0x69, 0x73, 0x20, 0x69, 0x73, 0x20, 0x61, 0x6c,
+			0x6c, 0x20, 0x6f, 0x6e, 0x65, 0x20, 0x62, 0x69, 0x67, 0x20,
+			0x6c, 0x69, 0x6e, 0x65}},
+}
+
+type runnerMock struct {
+	out    []byte
+	errout []byte
+	err    error
+}
+
+func newRunnerMock(out []byte, errout []byte, err error) Runner {
+	return &runnerMock{
+		out:    out,
+		errout: errout,
+		err:    err,
+	}
+}
+
+func (r runnerMock) Run(_ string, _ []string, _ time.Duration) ([]byte, []byte, error) {
+	return r.out, r.errout, r.err
+}
+
+func TestExec(t *testing.T) {
+	parser, _ := parsers.NewParser(&parsers.Config{
+		DataFormat: "json",
+		MetricName: "exec",
+	})
+	e := &Exec{
+		Log:      testutil.Logger{},
+		runner:   newRunnerMock([]byte(validJSON), nil, nil),
+		Commands: []string{"testcommand arg1"},
+		parser:   parser,
+	}
+
+	var acc testutil.Accumulator
+	err := acc.GatherError(e.Gather)
+	require.NoError(t, err)
+	require.Equal(t, acc.NFields(), 8, "non-numeric measurements should be ignored")
+
+	fields := map[string]interface{}{
+		"num_processes": float64(82),
+		"cpu_used":      float64(8234),
+		"cpu_free":      float64(32),
+		"percent":       float64(0.81),
+		"users_0":       float64(0),
+		"users_1":       float64(1),
+		"users_2":       float64(2),
+		"users_3":       float64(3),
+	}
+	acc.AssertContainsFields(t, "exec", fields)
+}
+
+func TestExecMalformed(t *testing.T) {
+	parser, _ := parsers.NewParser(&parsers.Config{
+		DataFormat: "json",
+		MetricName: "exec",
+	})
+	e := &Exec{
+		Log:      testutil.Logger{},
+		runner:   newRunnerMock([]byte(malformedJSON), nil, nil),
+		Commands: []string{"badcommand arg1"},
+		parser:   parser,
+	}
+
+	var acc testutil.Accumulator
+	require.Error(t, acc.GatherError(e.Gather))
+	require.Equal(t, acc.NFields(), 0, "No new points should have been added")
+}
+
+func TestCommandError(t *testing.T) {
+	parser, _ := parsers.NewParser(&parsers.Config{
+		DataFormat: "json",
+		MetricName: "exec",
+	})
+	e := &Exec{
+		Log:      testutil.Logger{},
+		runner:   newRunnerMock(nil, nil, fmt.Errorf("exit status code 1")),
+		Commands: []string{"badcommand"},
+		parser:   parser,
+	}
+
+	var acc testutil.Accumulator
+	require.Error(t, acc.GatherError(e.Gather))
+	require.Equal(t, acc.NFields(), 0, "No new points should have been added")
+}
+
+func TestExecCommandWithGlob(t *testing.T) {
+	parser, _ := parsers.NewValueParser("metric", "string", "", nil)
+	e := NewExec()
+	e.Commands = []string{"/bin/ech* metric_value"}
+	e.SetParser(parser)
+
+	var acc testutil.Accumulator
+	err := acc.GatherError(e.Gather)
+	require.NoError(t, err)
+
+	fields := map[string]interface{}{
+		"value": "metric_value",
+	}
+	acc.AssertContainsFields(t, "metric", fields)
+}
+
+func TestExecCommandWithoutGlob(t *testing.T) {
+	parser, _ := parsers.NewValueParser("metric", "string", "", nil)
+	e := NewExec()
+	e.Commands = []string{"/bin/echo metric_value"}
+	e.SetParser(parser)
+
+	var acc testutil.Accumulator
+	err := acc.GatherError(e.Gather)
+	require.NoError(t, err)
+
+	fields := map[string]interface{}{
+		"value": "metric_value",
+	}
+	acc.AssertContainsFields(t, "metric", fields)
+}
+
+func TestExecCommandWithoutGlobAndPath(t *testing.T) {
+	parser, _ := parsers.NewValueParser("metric", "string", "", nil)
+	e := NewExec()
+	e.Commands = []string{"echo metric_value"}
+	e.SetParser(parser)
+
+	var acc testutil.Accumulator
+	err := acc.GatherError(e.Gather)
+	require.NoError(t, err)
+
+	fields := map[string]interface{}{
+		"value": "metric_value",
+	}
+	acc.AssertContainsFields(t, "metric", fields)
+}
+
+func TestExecCommandWithEnv(t *testing.T) {
+	parser, _ := parsers.NewValueParser("metric", "string", "", nil)
+	e := NewExec()
+	e.Commands = []string{"/bin/sh -c 'echo ${METRIC_NAME}'"}
+	e.Environment = []string{"METRIC_NAME=metric_value"}
+	e.SetParser(parser)
+
+	var acc testutil.Accumulator
+	err := acc.GatherError(e.Gather)
+	require.NoError(t, err)
+
+	fields := map[string]interface{}{
+		"value": "metric_value",
+	}
+	acc.AssertContainsFields(t, "metric", fields)
+}
+
+func TestTruncate(t *testing.T) {
+	tests := []struct {
+		name string
+		bufF func() *bytes.Buffer
+		expF func() *bytes.Buffer
+	}{
+		{
+			name: "should not truncate",
+			bufF: func() *bytes.Buffer {
+				var b bytes.Buffer
+				_, err := b.WriteString("hello world")
+				require.NoError(t, err)
+				return &b
+			},
+			expF: func() *bytes.Buffer {
+				var b bytes.Buffer
+				_, err := b.WriteString("hello world")
+				require.NoError(t, err)
+				return &b
+			},
+		},
+		{
+			name: "should truncate up to the new line",
+			bufF: func() *bytes.Buffer {
+				var b bytes.Buffer
+				_, err := b.WriteString("hello world\nand all the people")
+				require.NoError(t, err)
+				return &b
+			},
+			expF: func() *bytes.Buffer {
+				var b bytes.Buffer
+				_, err := b.WriteString("hello world...")
+				require.NoError(t, err)
+				return &b
+			},
+		},
+		{
+			name: "should truncate to the MaxStderrBytes",
+			bufF: func() *bytes.Buffer {
+				var b bytes.Buffer
+				for i := 0; i < 2*MaxStderrBytes; i++ {
+					require.NoError(t, b.WriteByte('b'))
+				}
+				return &b
+			},
+			expF: func() *bytes.Buffer {
+				var b bytes.Buffer
+				for i := 0; i < MaxStderrBytes; i++ {
+					require.NoError(t, b.WriteByte('b'))
+				}
+				_, err := b.WriteString("...")
+				require.NoError(t, err)
+				return &b
+			},
+		},
+	}
+
+	c := CommandRunner{}
+	for _, tt := range tests {
+		t.Run(tt.name, func(t *testing.T) {
+			res := c.truncate(*tt.bufF())
+			require.Equal(t, tt.expF().Bytes(), res.Bytes())
+		})
+	}
+}
+
+func TestRemoveCarriageReturns(t *testing.T) {
+	if runtime.GOOS == "windows" {
+		// Test that all carriage returns are removed
+		for _, test := range crTests {
+			b := bytes.NewBuffer(test.input)
+			out := removeWindowsCarriageReturns(*b)
+			require.True(t, bytes.Equal(test.output, out.Bytes()))
+		}
+	} else {
+		// Test that the buffer is returned unaltered
+		for _, test := range crTests {
+			b := bytes.NewBuffer(test.input)
+			out := removeWindowsCarriageReturns(*b)
+			require.True(t, bytes.Equal(test.input, out.Bytes()))
+		}
+	}
+}