<<<<<<< HEAD
//go:generate ../../../tools/readme_config_includer/generator
package statsd

import (
	"bufio"
	"bytes"
	_ "embed"
	"fmt"
	"net"
	"regexp"
	"sort"
	"strconv"
	"strings"
	"sync"
	"time"

	"github.com/pkg/errors"

	"github.com/influxdata/telegraf"
	"github.com/influxdata/telegraf/config"
	"github.com/influxdata/telegraf/internal"
	"github.com/influxdata/telegraf/plugins/inputs"
	"github.com/influxdata/telegraf/plugins/parsers/graphite"
	"github.com/influxdata/telegraf/selfstat"
)

// DO NOT REMOVE THE NEXT TWO LINES! This is required to embed the sampleConfig data.
//go:embed sample.conf
var sampleConfig string

const (
	// UDPMaxPacketSize is the UDP packet limit, see
	// https://en.wikipedia.org/wiki/User_Datagram_Protocol#Packet_structure
	UDPMaxPacketSize int = 64 * 1024

	defaultFieldName = "value"

	defaultProtocol = "udp"

	defaultSeparator           = "_"
	defaultAllowPendingMessage = 10000

	parserGoRoutines = 5
)

var errParsing = errors.New("error parsing statsd line")

// Number will get parsed as an int or float depending on what is passed
type Number float64

func (n *Number) UnmarshalTOML(b []byte) error {
	value, err := strconv.ParseFloat(string(b), 64)
	if err != nil {
		return err
	}

	*n = Number(value)
	return nil
}

// Statsd allows the importing of statsd and dogstatsd data.
type Statsd struct {
	// Protocol used on listener - udp or tcp
	Protocol string `toml:"protocol"`

	// Address & Port to serve from
	ServiceAddress string

	// Number of messages allowed to queue up in between calls to Gather. If this
	// fills up, packets will get dropped until the next Gather interval is ran.
	AllowedPendingMessages int

	// Percentiles specifies the percentiles that will be calculated for timing
	// and histogram stats.
	Percentiles     []Number
	PercentileLimit int

	DeleteGauges   bool
	DeleteCounters bool
	DeleteSets     bool
	DeleteTimings  bool
	ConvertNames   bool `toml:"convert_names" deprecated:"0.12.0;2.0.0;use 'metric_separator' instead"`

	// MetricSeparator is the separator between parts of the metric name.
	MetricSeparator string
	// This flag enables parsing of tags in the dogstatsd extension to the
	// statsd protocol (http://docs.datadoghq.com/guides/dogstatsd/)
	ParseDataDogTags bool `toml:"parse_data_dog_tags" deprecated:"1.10.0;use 'datadog_extensions' instead"`

	// Parses extensions to statsd in the datadog statsd format
	// currently supports metrics and datadog tags.
	// http://docs.datadoghq.com/guides/dogstatsd/
	DataDogExtensions bool `toml:"datadog_extensions"`

	// Parses distribution metrics in the datadog statsd format.
	// Requires the DataDogExtension flag to be enabled.
	// https://docs.datadoghq.com/developers/metrics/types/?tab=distribution#definition
	DataDogDistributions bool `toml:"datadog_distributions"`

	// UDPPacketSize is deprecated, it's only here for legacy support
	// we now always create 1 max size buffer and then copy only what we need
	// into the in channel
	// see https://github.com/influxdata/telegraf/pull/992
	UDPPacketSize int `toml:"udp_packet_size" deprecated:"0.12.1;2.0.0;option is ignored"`

	ReadBufferSize int `toml:"read_buffer_size"`

	SanitizeNamesMethod string `toml:"sanitize_name_method"`

	sync.Mutex
	// Lock for preventing a data race during resource cleanup
	cleanup sync.Mutex
	wg      sync.WaitGroup
	// accept channel tracks how many active connections there are, if there
	// is an available bool in accept, then we are below the maximum and can
	// accept the connection
	accept chan bool
	// drops tracks the number of dropped metrics.
	drops int

	// Channel for all incoming statsd packets
	in   chan input
	done chan struct{}

	// Cache gauges, counters & sets so they can be aggregated as they arrive
	// gauges and counters map measurement/tags hash -> field name -> metrics
	// sets and timings map measurement/tags hash -> metrics
	// distributions aggregate measurement/tags and are published directly
	gauges        map[string]cachedgauge
	counters      map[string]cachedcounter
	sets          map[string]cachedset
	timings       map[string]cachedtimings
	distributions []cacheddistributions

	// bucket -> influx templates
	Templates []string

	// Protocol listeners
	UDPlistener *net.UDPConn
	TCPlistener *net.TCPListener

	// track current connections so we can close them in Stop()
	conns map[string]*net.TCPConn

	MaxTCPConnections int `toml:"max_tcp_connections"`

	TCPKeepAlive       bool             `toml:"tcp_keep_alive"`
	TCPKeepAlivePeriod *config.Duration `toml:"tcp_keep_alive_period"`

	// Max duration for each metric to stay cached without being updated.
	MaxTTL config.Duration `toml:"max_ttl"`

	graphiteParser *graphite.Parser

	acc telegraf.Accumulator

	MaxConnections     selfstat.Stat
	CurrentConnections selfstat.Stat
	TotalConnections   selfstat.Stat
	TCPPacketsRecv     selfstat.Stat
	TCPBytesRecv       selfstat.Stat
	UDPPacketsRecv     selfstat.Stat
	UDPPacketsDrop     selfstat.Stat
	UDPBytesRecv       selfstat.Stat
	ParseTimeNS        selfstat.Stat

	Log telegraf.Logger `toml:"-"`

	// A pool of byte slices to handle parsing
	bufPool sync.Pool
}

type input struct {
	*bytes.Buffer
	time.Time
	Addr string
}

// One statsd metric, form is <bucket>:<value>|<mtype>|@<samplerate>
type metric struct {
	name       string
	field      string
	bucket     string
	hash       string
	intvalue   int64
	floatvalue float64
	strvalue   string
	mtype      string
	additive   bool
	samplerate float64
	tags       map[string]string
}

type cachedset struct {
	name      string
	fields    map[string]map[string]bool
	tags      map[string]string
	expiresAt time.Time
}

type cachedgauge struct {
	name      string
	fields    map[string]interface{}
	tags      map[string]string
	expiresAt time.Time
}

type cachedcounter struct {
	name      string
	fields    map[string]interface{}
	tags      map[string]string
	expiresAt time.Time
}

type cachedtimings struct {
	name      string
	fields    map[string]RunningStats
	tags      map[string]string
	expiresAt time.Time
}

type cacheddistributions struct {
	name  string
	value float64
	tags  map[string]string
}

func (*Statsd) SampleConfig() string {
	return sampleConfig
}

func (s *Statsd) Gather(acc telegraf.Accumulator) error {
	s.Lock()
	defer s.Unlock()
	now := time.Now()

	for _, m := range s.distributions {
		fields := map[string]interface{}{
			defaultFieldName: m.value,
		}
		acc.AddFields(m.name, fields, m.tags, now)
	}
	s.distributions = make([]cacheddistributions, 0)

	for _, m := range s.timings {
		// Defining a template to parse field names for timers allows us to split
		// out multiple fields per timer. In this case we prefix each stat with the
		// field name and store these all in a single measurement.
		fields := make(map[string]interface{})
		for fieldName, stats := range m.fields {
			var prefix string
			if fieldName != defaultFieldName {
				prefix = fieldName + "_"
			}
			fields[prefix+"mean"] = stats.Mean()
			fields[prefix+"stddev"] = stats.Stddev()
			fields[prefix+"sum"] = stats.Sum()
			fields[prefix+"upper"] = stats.Upper()
			fields[prefix+"lower"] = stats.Lower()
			fields[prefix+"count"] = stats.Count()
			for _, percentile := range s.Percentiles {
				name := fmt.Sprintf("%s%v_percentile", prefix, percentile)
				fields[name] = stats.Percentile(float64(percentile))
			}
		}

		acc.AddFields(m.name, fields, m.tags, now)
	}
	if s.DeleteTimings {
		s.timings = make(map[string]cachedtimings)
	}

	for _, m := range s.gauges {
		acc.AddGauge(m.name, m.fields, m.tags, now)
	}
	if s.DeleteGauges {
		s.gauges = make(map[string]cachedgauge)
	}

	for _, m := range s.counters {
		acc.AddCounter(m.name, m.fields, m.tags, now)
	}
	if s.DeleteCounters {
		s.counters = make(map[string]cachedcounter)
	}

	for _, m := range s.sets {
		fields := make(map[string]interface{})
		for field, set := range m.fields {
			fields[field] = int64(len(set))
		}
		acc.AddFields(m.name, fields, m.tags, now)
	}
	if s.DeleteSets {
		s.sets = make(map[string]cachedset)
	}

	s.expireCachedMetrics()

	return nil
}

func (s *Statsd) Start(ac telegraf.Accumulator) error {
	if s.ParseDataDogTags {
		s.DataDogExtensions = true
	}

	s.acc = ac

	// Make data structures
	s.gauges = make(map[string]cachedgauge)
	s.counters = make(map[string]cachedcounter)
	s.sets = make(map[string]cachedset)
	s.timings = make(map[string]cachedtimings)
	s.distributions = make([]cacheddistributions, 0)

	s.Lock()
	defer s.Unlock()
	//
	tags := map[string]string{
		"address": s.ServiceAddress,
	}
	s.MaxConnections = selfstat.Register("statsd", "tcp_max_connections", tags)
	s.MaxConnections.Set(int64(s.MaxTCPConnections))
	s.CurrentConnections = selfstat.Register("statsd", "tcp_current_connections", tags)
	s.TotalConnections = selfstat.Register("statsd", "tcp_total_connections", tags)
	s.TCPPacketsRecv = selfstat.Register("statsd", "tcp_packets_received", tags)
	s.TCPBytesRecv = selfstat.Register("statsd", "tcp_bytes_received", tags)
	s.UDPPacketsRecv = selfstat.Register("statsd", "udp_packets_received", tags)
	s.UDPPacketsDrop = selfstat.Register("statsd", "udp_packets_dropped", tags)
	s.UDPBytesRecv = selfstat.Register("statsd", "udp_bytes_received", tags)
	s.ParseTimeNS = selfstat.Register("statsd", "parse_time_ns", tags)

	s.in = make(chan input, s.AllowedPendingMessages)
	s.done = make(chan struct{})
	s.accept = make(chan bool, s.MaxTCPConnections)
	s.conns = make(map[string]*net.TCPConn)
	s.bufPool = sync.Pool{
		New: func() interface{} {
			return new(bytes.Buffer)
		},
	}
	for i := 0; i < s.MaxTCPConnections; i++ {
		s.accept <- true
	}

	if s.MetricSeparator == "" {
		s.MetricSeparator = defaultSeparator
	}

	if s.isUDP() {
		address, err := net.ResolveUDPAddr(s.Protocol, s.ServiceAddress)
		if err != nil {
			return err
		}

		conn, err := net.ListenUDP(s.Protocol, address)
		if err != nil {
			return err
		}

		s.Log.Infof("UDP listening on %q", conn.LocalAddr().String())
		s.UDPlistener = conn

		s.wg.Add(1)
		go func() {
			defer s.wg.Done()
			if err := s.udpListen(conn); err != nil {
				ac.AddError(err)
			}
		}()
	} else {
		address, err := net.ResolveTCPAddr("tcp", s.ServiceAddress)
		if err != nil {
			return err
		}
		listener, err := net.ListenTCP("tcp", address)
		if err != nil {
			return err
		}

		s.Log.Infof("TCP listening on %q", listener.Addr().String())
		s.TCPlistener = listener

		s.wg.Add(1)
		go func() {
			defer s.wg.Done()
			if err := s.tcpListen(listener); err != nil {
				ac.AddError(err)
			}
		}()
	}

	for i := 1; i <= parserGoRoutines; i++ {
		// Start the line parser
		s.wg.Add(1)
		go func() {
			defer s.wg.Done()
			if err := s.parser(); err != nil {
				ac.AddError(err)
			}
		}()
	}
	s.Log.Infof("Started the statsd service on %q", s.ServiceAddress)
	return nil
}

// tcpListen() starts listening for TCP packets on the configured port.
func (s *Statsd) tcpListen(listener *net.TCPListener) error {
	for {
		select {
		case <-s.done:
			return nil
		default:
			// Accept connection:
			conn, err := listener.AcceptTCP()
			if err != nil {
				return err
			}

			if s.TCPKeepAlive {
				if err = conn.SetKeepAlive(true); err != nil {
					return err
				}

				if s.TCPKeepAlivePeriod != nil {
					if err = conn.SetKeepAlivePeriod(time.Duration(*s.TCPKeepAlivePeriod)); err != nil {
						return err
					}
				}
			}

			select {
			case <-s.accept:
				// not over connection limit, handle the connection properly.
				s.wg.Add(1)
				// generate a random id for this TCPConn
				id := internal.RandomString(6)
				s.remember(id, conn)
				go s.handler(conn, id)
			default:
				// We are over the connection limit, refuse & close.
				s.refuser(conn)
			}
		}
	}
}

// udpListen starts listening for UDP packets on the configured port.
func (s *Statsd) udpListen(conn *net.UDPConn) error {
	if s.ReadBufferSize > 0 {
		if err := s.UDPlistener.SetReadBuffer(s.ReadBufferSize); err != nil {
			return err
		}
	}

	buf := make([]byte, UDPMaxPacketSize)
	for {
		select {
		case <-s.done:
			return nil
		default:
			n, addr, err := conn.ReadFromUDP(buf)
			if err != nil {
				if !strings.Contains(err.Error(), "closed network") {
					s.Log.Errorf("Error reading: %s", err.Error())
					continue
				}
				return nil
			}
			s.UDPPacketsRecv.Incr(1)
			s.UDPBytesRecv.Incr(int64(n))
			b, ok := s.bufPool.Get().(*bytes.Buffer)
			if !ok {
				return fmt.Errorf("bufPool is not a bytes buffer")
			}
			b.Reset()
			if _, err := b.Write(buf[:n]); err != nil {
				return err
			}
			select {
			case s.in <- input{
				Buffer: b,
				Time:   time.Now(),
				Addr:   addr.IP.String()}:
			default:
				s.UDPPacketsDrop.Incr(1)
				s.drops++
				if s.drops == 1 || s.AllowedPendingMessages == 0 || s.drops%s.AllowedPendingMessages == 0 {
					s.Log.Errorf("Statsd message queue full. "+
						"We have dropped %d messages so far. "+
						"You may want to increase allowed_pending_messages in the config", s.drops)
				}
			}
		}
	}
}

// parser monitors the s.in channel, if there is a packet ready, it parses the
// packet into statsd strings and then calls parseStatsdLine, which parses a
// single statsd metric into a struct.
func (s *Statsd) parser() error {
	for {
		select {
		case <-s.done:
			return nil
		case in := <-s.in:
			start := time.Now()
			lines := strings.Split(in.Buffer.String(), "\n")
			s.bufPool.Put(in.Buffer)
			for _, line := range lines {
				line = strings.TrimSpace(line)
				switch {
				case line == "":
				case s.DataDogExtensions && strings.HasPrefix(line, "_e"):
					if err := s.parseEventMessage(in.Time, line, in.Addr); err != nil {
						return err
					}
				default:
					if err := s.parseStatsdLine(line); err != nil {
						if errors.Cause(err) == errParsing {
							// parsing errors log when the error occurs
							continue
						}
						return err
					}
				}
			}
			elapsed := time.Since(start)
			s.ParseTimeNS.Set(elapsed.Nanoseconds())
		}
	}
}

// parseStatsdLine will parse the given statsd line, validating it as it goes.
// If the line is valid, it will be cached for the next call to Gather()
func (s *Statsd) parseStatsdLine(line string) error {
	lineTags := make(map[string]string)
	if s.DataDogExtensions {
		recombinedSegments := make([]string, 0)
		// datadog tags look like this:
		// users.online:1|c|@0.5|#country:china,environment:production
		// users.online:1|c|#sometagwithnovalue
		// we will split on the pipe and remove any elements that are datadog
		// tags, parse them, and rebuild the line sans the datadog tags
		pipesplit := strings.Split(line, "|")
		for _, segment := range pipesplit {
			if len(segment) > 0 && segment[0] == '#' {
				// we have ourselves a tag; they are comma separated
				parseDataDogTags(lineTags, segment[1:])
			} else {
				recombinedSegments = append(recombinedSegments, segment)
			}
		}
		line = strings.Join(recombinedSegments, "|")
	}

	// Validate splitting the line on ":"
	bits := strings.Split(line, ":")
	if len(bits) < 2 {
		s.Log.Errorf("Splitting ':', unable to parse metric: %s", line)
		return errParsing
	}

	// Extract bucket name from individual metric bits
	bucketName, bits := bits[0], bits[1:]

	// Add a metric for each bit available
	for _, bit := range bits {
		m := metric{}

		m.bucket = bucketName

		// Validate splitting the bit on "|"
		pipesplit := strings.Split(bit, "|")
		if len(pipesplit) < 2 {
			s.Log.Errorf("Splitting '|', unable to parse metric: %s", line)
			return errParsing
		} else if len(pipesplit) > 2 {
			sr := pipesplit[2]

			if strings.Contains(sr, "@") && len(sr) > 1 {
				samplerate, err := strconv.ParseFloat(sr[1:], 64)
				if err != nil {
					s.Log.Errorf("Parsing sample rate: %s", err.Error())
				} else {
					// sample rate successfully parsed
					m.samplerate = samplerate
				}
			} else {
				s.Log.Debugf("Sample rate must be in format like: "+
					"@0.1, @0.5, etc. Ignoring sample rate for line: %s", line)
			}
		}

		// Validate metric type
		switch pipesplit[1] {
		case "g", "c", "s", "ms", "h", "d":
			m.mtype = pipesplit[1]
		default:
			s.Log.Errorf("Metric type %q unsupported", pipesplit[1])
			return errParsing
		}

		// Parse the value
		if strings.HasPrefix(pipesplit[0], "-") || strings.HasPrefix(pipesplit[0], "+") {
			if m.mtype != "g" && m.mtype != "c" {
				s.Log.Errorf("+- values are only supported for gauges & counters, unable to parse metric: %s", line)
				return errParsing
			}
			m.additive = true
		}

		switch m.mtype {
		case "g", "ms", "h", "d":
			v, err := strconv.ParseFloat(pipesplit[0], 64)
			if err != nil {
				s.Log.Errorf("Parsing value to float64, unable to parse metric: %s", line)
				return errParsing
			}
			m.floatvalue = v
		case "c":
			var v int64
			v, err := strconv.ParseInt(pipesplit[0], 10, 64)
			if err != nil {
				v2, err2 := strconv.ParseFloat(pipesplit[0], 64)
				if err2 != nil {
					s.Log.Errorf("Parsing value to int64, unable to parse metric: %s", line)
					return errParsing
				}
				v = int64(v2)
			}
			// If a sample rate is given with a counter, divide value by the rate
			if m.samplerate != 0 && m.mtype == "c" {
				v = int64(float64(v) / m.samplerate)
			}
			m.intvalue = v
		case "s":
			m.strvalue = pipesplit[0]
		}

		// Parse the name & tags from bucket
		m.name, m.field, m.tags = s.parseName(m.bucket)
		switch m.mtype {
		case "c":
			m.tags["metric_type"] = "counter"
		case "g":
			m.tags["metric_type"] = "gauge"
		case "s":
			m.tags["metric_type"] = "set"
		case "ms":
			m.tags["metric_type"] = "timing"
		case "h":
			m.tags["metric_type"] = "histogram"
		case "d":
			m.tags["metric_type"] = "distribution"
		}
		if len(lineTags) > 0 {
			for k, v := range lineTags {
				m.tags[k] = v
			}
		}

		// Make a unique key for the measurement name/tags
		var tg []string
		for k, v := range m.tags {
			tg = append(tg, k+"="+v)
		}
		sort.Strings(tg)
		tg = append(tg, m.name)
		m.hash = strings.Join(tg, "")

		s.aggregate(m)
	}

	return nil
}

// parseName parses the given bucket name with the list of bucket maps in the
// config file. If there is a match, it will parse the name of the metric and
// map of tags.
// Return values are (<name>, <field>, <tags>)
func (s *Statsd) parseName(bucket string) (name string, field string, tags map[string]string) {
	s.Lock()
	defer s.Unlock()
	tags = make(map[string]string)

	bucketparts := strings.Split(bucket, ",")
	// Parse out any tags in the bucket
	if len(bucketparts) > 1 {
		for _, btag := range bucketparts[1:] {
			k, v := parseKeyValue(btag)
			if k != "" {
				tags[k] = v
			}
		}
	}

	name = bucketparts[0]
	switch s.SanitizeNamesMethod {
	case "":
	case "upstream":
		whitespace := regexp.MustCompile(`\s+`)
		name = whitespace.ReplaceAllString(name, "_")
		name = strings.ReplaceAll(name, "/", "-")
		allowedChars := regexp.MustCompile(`[^a-zA-Z_\-0-9\.;=]`)
		name = allowedChars.ReplaceAllString(name, "")
	default:
		s.Log.Errorf("Unknown sanitizae name method: %s", s.SanitizeNamesMethod)
	}

	p := s.graphiteParser
	var err error

	if p == nil || s.graphiteParser.Separator != s.MetricSeparator {
		p = &graphite.Parser{Separator: s.MetricSeparator, Templates: s.Templates}
		err = p.Init()
		s.graphiteParser = p
	}

	if err == nil {
		p.DefaultTags = tags
		name, tags, field, _ = p.ApplyTemplate(name)
	}

	if s.ConvertNames {
		name = strings.ReplaceAll(name, ".", "_")
		name = strings.ReplaceAll(name, "-", "__")
	}
	if field == "" {
		field = defaultFieldName
	}

	return name, field, tags
}

// Parse the key,value out of a string that looks like "key=value"
func parseKeyValue(keyValue string) (key string, val string) {
	split := strings.Split(keyValue, "=")
	// Must be exactly 2 to get anything meaningful out of them
	if len(split) == 2 {
		key = split[0]
		val = split[1]
	} else if len(split) == 1 {
		val = split[0]
	} else if len(split) > 2 {
		// fix: https://github.com/influxdata/telegraf/issues/10113
		// fix: value has "=" parse error
		// uri=/service/endpoint?sampleParam={paramValue} parse value key="uri", val="/service/endpoint?sampleParam\={paramValue}"
		key = split[0]
		val = strings.Join(split[1:], "=")
	}

	return key, val
}

// aggregate takes in a metric. It then
// aggregates and caches the current value(s). It does not deal with the
// Delete* options, because those are dealt with in the Gather function.
func (s *Statsd) aggregate(m metric) {
	s.Lock()
	defer s.Unlock()

	switch m.mtype {
	case "d":
		if s.DataDogExtensions && s.DataDogDistributions {
			cached := cacheddistributions{
				name:  m.name,
				value: m.floatvalue,
				tags:  m.tags,
			}
			s.distributions = append(s.distributions, cached)
		}
	case "ms", "h":
		// Check if the measurement exists
		cached, ok := s.timings[m.hash]
		if !ok {
			cached = cachedtimings{
				name:   m.name,
				fields: make(map[string]RunningStats),
				tags:   m.tags,
			}
		}
		// Check if the field exists. If we've not enabled multiple fields per timer
		// this will be the default field name, eg. "value"
		field, ok := cached.fields[m.field]
		if !ok {
			field = RunningStats{
				PercLimit: s.PercentileLimit,
			}
		}
		if m.samplerate > 0 {
			for i := 0; i < int(1.0/m.samplerate); i++ {
				field.AddValue(m.floatvalue)
			}
		} else {
			field.AddValue(m.floatvalue)
		}
		cached.fields[m.field] = field
		cached.expiresAt = time.Now().Add(time.Duration(s.MaxTTL))
		s.timings[m.hash] = cached
	case "c":
		// check if the measurement exists
		cached, ok := s.counters[m.hash]
		if !ok {
			cached = cachedcounter{
				name:   m.name,
				fields: make(map[string]interface{}),
				tags:   m.tags,
			}
		}
		// check if the field exists
		_, ok = cached.fields[m.field]
		if !ok {
			cached.fields[m.field] = int64(0)
		}
		cached.fields[m.field] = cached.fields[m.field].(int64) + m.intvalue
		cached.expiresAt = time.Now().Add(time.Duration(s.MaxTTL))
		s.counters[m.hash] = cached
	case "g":
		// check if the measurement exists
		cached, ok := s.gauges[m.hash]
		if !ok {
			cached = cachedgauge{
				name:   m.name,
				fields: make(map[string]interface{}),
				tags:   m.tags,
			}
		}
		// check if the field exists
		_, ok = cached.fields[m.field]
		if !ok {
			cached.fields[m.field] = float64(0)
		}
		if m.additive {
			cached.fields[m.field] = cached.fields[m.field].(float64) + m.floatvalue
		} else {
			cached.fields[m.field] = m.floatvalue
		}

		cached.expiresAt = time.Now().Add(time.Duration(s.MaxTTL))
		s.gauges[m.hash] = cached
	case "s":
		// check if the measurement exists
		cached, ok := s.sets[m.hash]
		if !ok {
			cached = cachedset{
				name:   m.name,
				fields: make(map[string]map[string]bool),
				tags:   m.tags,
			}
		}
		// check if the field exists
		_, ok = cached.fields[m.field]
		if !ok {
			cached.fields[m.field] = make(map[string]bool)
		}
		cached.fields[m.field][m.strvalue] = true
		cached.expiresAt = time.Now().Add(time.Duration(s.MaxTTL))
		s.sets[m.hash] = cached
	}
}

// handler handles a single TCP Connection
func (s *Statsd) handler(conn *net.TCPConn, id string) {
	s.CurrentConnections.Incr(1)
	s.TotalConnections.Incr(1)
	// connection cleanup function
	defer func() {
		s.wg.Done()

		// Ignore the returned error as we cannot do anything about it anyway
		//nolint:errcheck,revive
		conn.Close()

		// Add one connection potential back to channel when this one closes
		s.accept <- true
		s.forget(id)
		s.CurrentConnections.Incr(-1)
	}()

	var remoteIP string
	if addr, ok := conn.RemoteAddr().(*net.TCPAddr); ok {
		remoteIP = addr.IP.String()
	}

	var n int
	scanner := bufio.NewScanner(conn)
	for {
		select {
		case <-s.done:
			return
		default:
			if !scanner.Scan() {
				return
			}
			n = len(scanner.Bytes())
			if n == 0 {
				continue
			}
			s.TCPBytesRecv.Incr(int64(n))
			s.TCPPacketsRecv.Incr(1)

			b := s.bufPool.Get().(*bytes.Buffer)
			b.Reset()
			// Writes to a bytes buffer always succeed, so do not check the errors here
			//nolint:errcheck,revive
			b.Write(scanner.Bytes())
			//nolint:errcheck,revive
			b.WriteByte('\n')

			select {
			case s.in <- input{Buffer: b, Time: time.Now(), Addr: remoteIP}:
			default:
				s.drops++
				if s.drops == 1 || s.drops%s.AllowedPendingMessages == 0 {
					s.Log.Errorf("Statsd message queue full. "+
						"We have dropped %d messages so far. "+
						"You may want to increase allowed_pending_messages in the config", s.drops)
				}
			}
		}
	}
}

// refuser refuses a TCP connection
func (s *Statsd) refuser(conn *net.TCPConn) {
	// Ignore the returned error as we cannot do anything about it anyway
	//nolint:errcheck,revive
	conn.Close()
	s.Log.Infof("Refused TCP Connection from %s", conn.RemoteAddr())
	s.Log.Warn("Maximum TCP Connections reached, you may want to adjust max_tcp_connections")
}

// forget a TCP connection
func (s *Statsd) forget(id string) {
	s.cleanup.Lock()
	defer s.cleanup.Unlock()
	delete(s.conns, id)
}

// remember a TCP connection
func (s *Statsd) remember(id string, conn *net.TCPConn) {
	s.cleanup.Lock()
	defer s.cleanup.Unlock()
	s.conns[id] = conn
}

func (s *Statsd) Stop() {
	s.Lock()
	s.Log.Infof("Stopping the statsd service")
	close(s.done)
	if s.isUDP() {
		// Ignore the returned error as we cannot do anything about it anyway
		//nolint:errcheck,revive
		s.UDPlistener.Close()
	} else {
		// Ignore the returned error as we cannot do anything about it anyway
		//nolint:errcheck,revive
		s.TCPlistener.Close()
		// Close all open TCP connections
		//  - get all conns from the s.conns map and put into slice
		//  - this is so the forget() function doesnt conflict with looping
		//    over the s.conns map
		var conns []*net.TCPConn
		s.cleanup.Lock()
		for _, conn := range s.conns {
			conns = append(conns, conn)
		}
		s.cleanup.Unlock()
		for _, conn := range conns {
			// Ignore the returned error as we cannot do anything about it anyway
			//nolint:errcheck,revive
			conn.Close()
		}
	}
	s.Unlock()

	s.wg.Wait()

	s.Lock()
	close(s.in)
	s.Log.Infof("Stopped listener service on %q", s.ServiceAddress)
	s.Unlock()
}

// IsUDP returns true if the protocol is UDP, false otherwise.
func (s *Statsd) isUDP() bool {
	return strings.HasPrefix(s.Protocol, "udp")
}

func (s *Statsd) expireCachedMetrics() {
	// If Max TTL wasn't configured, skip expiration.
	if s.MaxTTL == 0 {
		return
	}

	now := time.Now()

	for key, cached := range s.gauges {
		if now.After(cached.expiresAt) {
			delete(s.gauges, key)
		}
	}

	for key, cached := range s.sets {
		if now.After(cached.expiresAt) {
			delete(s.sets, key)
		}
	}

	for key, cached := range s.timings {
		if now.After(cached.expiresAt) {
			delete(s.timings, key)
		}
	}

	for key, cached := range s.counters {
		if now.After(cached.expiresAt) {
			delete(s.counters, key)
		}
	}
}

func init() {
	inputs.Add("statsd", func() telegraf.Input {
		return &Statsd{
			Protocol:               defaultProtocol,
			ServiceAddress:         ":8125",
			MaxTCPConnections:      250,
			TCPKeepAlive:           false,
			MetricSeparator:        "_",
			AllowedPendingMessages: defaultAllowPendingMessage,
			DeleteCounters:         true,
			DeleteGauges:           true,
			DeleteSets:             true,
			DeleteTimings:          true,
			SanitizeNamesMethod:    "",
		}
	})
}
=======
//go:generate ../../../tools/readme_config_includer/generator
package statsd

import (
	"bufio"
	"bytes"
	_ "embed"
	"fmt"
	"net"
	"regexp"
	"sort"
	"strconv"
	"strings"
	"sync"
	"time"

	"github.com/pkg/errors"

	"github.com/influxdata/telegraf"
	"github.com/influxdata/telegraf/config"
	"github.com/influxdata/telegraf/internal"
	"github.com/influxdata/telegraf/plugins/inputs"
	"github.com/influxdata/telegraf/plugins/parsers/graphite"
	"github.com/influxdata/telegraf/selfstat"
)

// DO NOT REMOVE THE NEXT TWO LINES! This is required to embed the sampleConfig data.
//go:embed sample.conf
var sampleConfig string

const (
	// UDPMaxPacketSize is the UDP packet limit, see
	// https://en.wikipedia.org/wiki/User_Datagram_Protocol#Packet_structure
	UDPMaxPacketSize int = 64 * 1024

	defaultFieldName = "value"

	defaultProtocol = "udp"

	defaultSeparator           = "_"
	defaultAllowPendingMessage = 10000

	parserGoRoutines = 5
)

var errParsing = errors.New("error parsing statsd line")

// Number will get parsed as an int or float depending on what is passed
type Number float64

func (n *Number) UnmarshalTOML(b []byte) error {
	value, err := strconv.ParseFloat(string(b), 64)
	if err != nil {
		return err
	}

	*n = Number(value)
	return nil
}

// Statsd allows the importing of statsd and dogstatsd data.
type Statsd struct {
	// Protocol used on listener - udp or tcp
	Protocol string `toml:"protocol"`

	// Address & Port to serve from
	ServiceAddress string

	// Number of messages allowed to queue up in between calls to Gather. If this
	// fills up, packets will get dropped until the next Gather interval is ran.
	AllowedPendingMessages int

	// Percentiles specifies the percentiles that will be calculated for timing
	// and histogram stats.
	Percentiles     []Number
	PercentileLimit int

	DeleteGauges   bool
	DeleteCounters bool
	DeleteSets     bool
	DeleteTimings  bool
	ConvertNames   bool `toml:"convert_names" deprecated:"0.12.0;2.0.0;use 'metric_separator' instead"`

	// MetricSeparator is the separator between parts of the metric name.
	MetricSeparator string
	// This flag enables parsing of tags in the dogstatsd extension to the
	// statsd protocol (http://docs.datadoghq.com/guides/dogstatsd/)
	ParseDataDogTags bool `toml:"parse_data_dog_tags" deprecated:"1.10.0;use 'datadog_extensions' instead"`

	// Parses extensions to statsd in the datadog statsd format
	// currently supports metrics and datadog tags.
	// http://docs.datadoghq.com/guides/dogstatsd/
	DataDogExtensions bool `toml:"datadog_extensions"`

	// Parses distribution metrics in the datadog statsd format.
	// Requires the DataDogExtension flag to be enabled.
	// https://docs.datadoghq.com/developers/metrics/types/?tab=distribution#definition
	DataDogDistributions bool `toml:"datadog_distributions"`

	// UDPPacketSize is deprecated, it's only here for legacy support
	// we now always create 1 max size buffer and then copy only what we need
	// into the in channel
	// see https://github.com/influxdata/telegraf/pull/992
	UDPPacketSize int `toml:"udp_packet_size" deprecated:"0.12.1;2.0.0;option is ignored"`

	ReadBufferSize int `toml:"read_buffer_size"`

	SanitizeNamesMethod string `toml:"sanitize_name_method"`

	sync.Mutex
	// Lock for preventing a data race during resource cleanup
	cleanup sync.Mutex
	wg      sync.WaitGroup
	// accept channel tracks how many active connections there are, if there
	// is an available bool in accept, then we are below the maximum and can
	// accept the connection
	accept chan bool
	// drops tracks the number of dropped metrics.
	drops int

	// Channel for all incoming statsd packets
	in   chan input
	done chan struct{}

	// Cache gauges, counters & sets so they can be aggregated as they arrive
	// gauges and counters map measurement/tags hash -> field name -> metrics
	// sets and timings map measurement/tags hash -> metrics
	// distributions aggregate measurement/tags and are published directly
	gauges        map[string]cachedgauge
	counters      map[string]cachedcounter
	sets          map[string]cachedset
	timings       map[string]cachedtimings
	distributions []cacheddistributions

	// bucket -> influx templates
	Templates []string

	// Protocol listeners
	UDPlistener *net.UDPConn
	TCPlistener *net.TCPListener

	// track current connections so we can close them in Stop()
	conns map[string]*net.TCPConn

	MaxTCPConnections int `toml:"max_tcp_connections"`

	TCPKeepAlive       bool             `toml:"tcp_keep_alive"`
	TCPKeepAlivePeriod *config.Duration `toml:"tcp_keep_alive_period"`

	// Max duration for each metric to stay cached without being updated.
	MaxTTL config.Duration `toml:"max_ttl"`

	graphiteParser *graphite.GraphiteParser

	acc telegraf.Accumulator

	MaxConnections     selfstat.Stat
	CurrentConnections selfstat.Stat
	TotalConnections   selfstat.Stat
	TCPPacketsRecv     selfstat.Stat
	TCPBytesRecv       selfstat.Stat
	UDPPacketsRecv     selfstat.Stat
	UDPPacketsDrop     selfstat.Stat
	UDPBytesRecv       selfstat.Stat
	ParseTimeNS        selfstat.Stat

	Log telegraf.Logger `toml:"-"`

	// A pool of byte slices to handle parsing
	bufPool sync.Pool
}

type input struct {
	*bytes.Buffer
	time.Time
	Addr string
}

// One statsd metric, form is <bucket>:<value>|<mtype>|@<samplerate>
type metric struct {
	name       string
	field      string
	bucket     string
	hash       string
	intvalue   int64
	floatvalue float64
	strvalue   string
	mtype      string
	additive   bool
	samplerate float64
	tags       map[string]string
}

type cachedset struct {
	name      string
	fields    map[string]map[string]bool
	tags      map[string]string
	expiresAt time.Time
}

type cachedgauge struct {
	name      string
	fields    map[string]interface{}
	tags      map[string]string
	expiresAt time.Time
}

type cachedcounter struct {
	name      string
	fields    map[string]interface{}
	tags      map[string]string
	expiresAt time.Time
}

type cachedtimings struct {
	name      string
	fields    map[string]RunningStats
	tags      map[string]string
	expiresAt time.Time
}

type cacheddistributions struct {
	name  string
	value float64
	tags  map[string]string
}

func (*Statsd) SampleConfig() string {
	return sampleConfig
}

func (s *Statsd) Gather(acc telegraf.Accumulator) error {
	s.Lock()
	defer s.Unlock()
	now := time.Now()

	for _, m := range s.distributions {
		fields := map[string]interface{}{
			defaultFieldName: m.value,
		}
		acc.AddFields(m.name, fields, m.tags, now)
	}
	s.distributions = make([]cacheddistributions, 0)

	for _, m := range s.timings {
		// Defining a template to parse field names for timers allows us to split
		// out multiple fields per timer. In this case we prefix each stat with the
		// field name and store these all in a single measurement.
		fields := make(map[string]interface{})
		for fieldName, stats := range m.fields {
			var prefix string
			if fieldName != defaultFieldName {
				prefix = fieldName + "_"
			}
			fields[prefix+"mean"] = stats.Mean()
			fields[prefix+"stddev"] = stats.Stddev()
			fields[prefix+"sum"] = stats.Sum()
			fields[prefix+"upper"] = stats.Upper()
			fields[prefix+"lower"] = stats.Lower()
			fields[prefix+"count"] = stats.Count()
			for _, percentile := range s.Percentiles {
				name := fmt.Sprintf("%s%v_percentile", prefix, percentile)
				fields[name] = stats.Percentile(float64(percentile))
			}
		}

		acc.AddFields(m.name, fields, m.tags, now)
	}
	if s.DeleteTimings {
		s.timings = make(map[string]cachedtimings)
	}

	for _, m := range s.gauges {
		acc.AddGauge(m.name, m.fields, m.tags, now)
	}
	if s.DeleteGauges {
		s.gauges = make(map[string]cachedgauge)
	}

	for _, m := range s.counters {
		acc.AddCounter(m.name, m.fields, m.tags, now)
	}
	if s.DeleteCounters {
		s.counters = make(map[string]cachedcounter)
	}

	for _, m := range s.sets {
		fields := make(map[string]interface{})
		for field, set := range m.fields {
			fields[field] = int64(len(set))
		}
		acc.AddFields(m.name, fields, m.tags, now)
	}
	if s.DeleteSets {
		s.sets = make(map[string]cachedset)
	}

	s.expireCachedMetrics()

	return nil
}

func (s *Statsd) Start(ac telegraf.Accumulator) error {
	if s.ParseDataDogTags {
		s.DataDogExtensions = true
	}

	s.acc = ac

	// Make data structures
	s.gauges = make(map[string]cachedgauge)
	s.counters = make(map[string]cachedcounter)
	s.sets = make(map[string]cachedset)
	s.timings = make(map[string]cachedtimings)
	s.distributions = make([]cacheddistributions, 0)

	s.Lock()
	defer s.Unlock()
	//
	tags := map[string]string{
		"address": s.ServiceAddress,
	}
	s.MaxConnections = selfstat.Register("statsd", "tcp_max_connections", tags)
	s.MaxConnections.Set(int64(s.MaxTCPConnections))
	s.CurrentConnections = selfstat.Register("statsd", "tcp_current_connections", tags)
	s.TotalConnections = selfstat.Register("statsd", "tcp_total_connections", tags)
	s.TCPPacketsRecv = selfstat.Register("statsd", "tcp_packets_received", tags)
	s.TCPBytesRecv = selfstat.Register("statsd", "tcp_bytes_received", tags)
	s.UDPPacketsRecv = selfstat.Register("statsd", "udp_packets_received", tags)
	s.UDPPacketsDrop = selfstat.Register("statsd", "udp_packets_dropped", tags)
	s.UDPBytesRecv = selfstat.Register("statsd", "udp_bytes_received", tags)
	s.ParseTimeNS = selfstat.Register("statsd", "parse_time_ns", tags)

	s.in = make(chan input, s.AllowedPendingMessages)
	s.done = make(chan struct{})
	s.accept = make(chan bool, s.MaxTCPConnections)
	s.conns = make(map[string]*net.TCPConn)
	s.bufPool = sync.Pool{
		New: func() interface{} {
			return new(bytes.Buffer)
		},
	}
	for i := 0; i < s.MaxTCPConnections; i++ {
		s.accept <- true
	}

	if s.MetricSeparator == "" {
		s.MetricSeparator = defaultSeparator
	}

	if s.isUDP() {
		address, err := net.ResolveUDPAddr(s.Protocol, s.ServiceAddress)
		if err != nil {
			return err
		}

		conn, err := net.ListenUDP(s.Protocol, address)
		if err != nil {
			return err
		}

		s.Log.Infof("UDP listening on %q", conn.LocalAddr().String())
		s.UDPlistener = conn

		s.wg.Add(1)
		go func() {
			defer s.wg.Done()
			if err := s.udpListen(conn); err != nil {
				ac.AddError(err)
			}
		}()
	} else {
		address, err := net.ResolveTCPAddr("tcp", s.ServiceAddress)
		if err != nil {
			return err
		}
		listener, err := net.ListenTCP("tcp", address)
		if err != nil {
			return err
		}

		s.Log.Infof("TCP listening on %q", listener.Addr().String())
		s.TCPlistener = listener

		s.wg.Add(1)
		go func() {
			defer s.wg.Done()
			if err := s.tcpListen(listener); err != nil {
				ac.AddError(err)
			}
		}()
	}

	for i := 1; i <= parserGoRoutines; i++ {
		// Start the line parser
		s.wg.Add(1)
		go func() {
			defer s.wg.Done()
			if err := s.parser(); err != nil {
				ac.AddError(err)
			}
		}()
	}
	s.Log.Infof("Started the statsd service on %q", s.ServiceAddress)
	return nil
}

// tcpListen() starts listening for TCP packets on the configured port.
func (s *Statsd) tcpListen(listener *net.TCPListener) error {
	for {
		select {
		case <-s.done:
			return nil
		default:
			// Accept connection:
			conn, err := listener.AcceptTCP()
			if err != nil {
				return err
			}

			if s.TCPKeepAlive {
				if err = conn.SetKeepAlive(true); err != nil {
					return err
				}

				if s.TCPKeepAlivePeriod != nil {
					if err = conn.SetKeepAlivePeriod(time.Duration(*s.TCPKeepAlivePeriod)); err != nil {
						return err
					}
				}
			}

			select {
			case <-s.accept:
				// not over connection limit, handle the connection properly.
				s.wg.Add(1)
				// generate a random id for this TCPConn
				id := internal.RandomString(6)
				s.remember(id, conn)
				go s.handler(conn, id)
			default:
				// We are over the connection limit, refuse & close.
				s.refuser(conn)
			}
		}
	}
}

// udpListen starts listening for UDP packets on the configured port.
func (s *Statsd) udpListen(conn *net.UDPConn) error {
	if s.ReadBufferSize > 0 {
		if err := s.UDPlistener.SetReadBuffer(s.ReadBufferSize); err != nil {
			return err
		}
	}

	buf := make([]byte, UDPMaxPacketSize)
	for {
		select {
		case <-s.done:
			return nil
		default:
			n, addr, err := conn.ReadFromUDP(buf)
			if err != nil {
				if !strings.Contains(err.Error(), "closed network") {
					s.Log.Errorf("Error reading: %s", err.Error())
					continue
				}
				return nil
			}
			s.UDPPacketsRecv.Incr(1)
			s.UDPBytesRecv.Incr(int64(n))
			b, ok := s.bufPool.Get().(*bytes.Buffer)
			if !ok {
				return fmt.Errorf("bufPool is not a bytes buffer")
			}
			b.Reset()
			if _, err := b.Write(buf[:n]); err != nil {
				return err
			}
			select {
			case s.in <- input{
				Buffer: b,
				Time:   time.Now(),
				Addr:   addr.IP.String()}:
			default:
				s.UDPPacketsDrop.Incr(1)
				s.drops++
				if s.drops == 1 || s.AllowedPendingMessages == 0 || s.drops%s.AllowedPendingMessages == 0 {
					s.Log.Errorf("Statsd message queue full. "+
						"We have dropped %d messages so far. "+
						"You may want to increase allowed_pending_messages in the config", s.drops)
				}
			}
		}
	}
}

// parser monitors the s.in channel, if there is a packet ready, it parses the
// packet into statsd strings and then calls parseStatsdLine, which parses a
// single statsd metric into a struct.
func (s *Statsd) parser() error {
	for {
		select {
		case <-s.done:
			return nil
		case in := <-s.in:
			start := time.Now()
			lines := strings.Split(in.Buffer.String(), "\n")
			s.bufPool.Put(in.Buffer)
			for _, line := range lines {
				line = strings.TrimSpace(line)
				switch {
				case line == "":
				case s.DataDogExtensions && strings.HasPrefix(line, "_e"):
					if err := s.parseEventMessage(in.Time, line, in.Addr); err != nil {
						return err
					}
				default:
					if err := s.parseStatsdLine(line); err != nil {
						if errors.Cause(err) == errParsing {
							// parsing errors log when the error occurs
							continue
						}
						return err
					}
				}
			}
			elapsed := time.Since(start)
			s.ParseTimeNS.Set(elapsed.Nanoseconds())
		}
	}
}

// parseStatsdLine will parse the given statsd line, validating it as it goes.
// If the line is valid, it will be cached for the next call to Gather()
func (s *Statsd) parseStatsdLine(line string) error {
	lineTags := make(map[string]string)
	if s.DataDogExtensions {
		recombinedSegments := make([]string, 0)
		// datadog tags look like this:
		// users.online:1|c|@0.5|#country:china,environment:production
		// users.online:1|c|#sometagwithnovalue
		// we will split on the pipe and remove any elements that are datadog
		// tags, parse them, and rebuild the line sans the datadog tags
		pipesplit := strings.Split(line, "|")
		for _, segment := range pipesplit {
			if len(segment) > 0 && segment[0] == '#' {
				// we have ourselves a tag; they are comma separated
				parseDataDogTags(lineTags, segment[1:])
			} else {
				recombinedSegments = append(recombinedSegments, segment)
			}
		}
		line = strings.Join(recombinedSegments, "|")
	}

	// Validate splitting the line on ":"
	bits := strings.Split(line, ":")
	if len(bits) < 2 {
		s.Log.Errorf("Splitting ':', unable to parse metric: %s", line)
		return errParsing
	}

	// Extract bucket name from individual metric bits
	bucketName, bits := bits[0], bits[1:]

	// Add a metric for each bit available
	for _, bit := range bits {
		m := metric{}

		m.bucket = bucketName

		// Validate splitting the bit on "|"
		pipesplit := strings.Split(bit, "|")
		if len(pipesplit) < 2 {
			s.Log.Errorf("Splitting '|', unable to parse metric: %s", line)
			return errParsing
		} else if len(pipesplit) > 2 {
			sr := pipesplit[2]

			if strings.Contains(sr, "@") && len(sr) > 1 {
				samplerate, err := strconv.ParseFloat(sr[1:], 64)
				if err != nil {
					s.Log.Errorf("Parsing sample rate: %s", err.Error())
				} else {
					// sample rate successfully parsed
					m.samplerate = samplerate
				}
			} else {
				s.Log.Debugf("Sample rate must be in format like: "+
					"@0.1, @0.5, etc. Ignoring sample rate for line: %s", line)
			}
		}

		// Validate metric type
		switch pipesplit[1] {
		case "g", "c", "s", "ms", "h", "d":
			m.mtype = pipesplit[1]
		default:
			s.Log.Errorf("Metric type %q unsupported", pipesplit[1])
			return errParsing
		}

		// Parse the value
		if strings.HasPrefix(pipesplit[0], "-") || strings.HasPrefix(pipesplit[0], "+") {
			if m.mtype != "g" && m.mtype != "c" {
				s.Log.Errorf("+- values are only supported for gauges & counters, unable to parse metric: %s", line)
				return errParsing
			}
			m.additive = true
		}

		switch m.mtype {
		case "g", "ms", "h", "d":
			v, err := strconv.ParseFloat(pipesplit[0], 64)
			if err != nil {
				s.Log.Errorf("Parsing value to float64, unable to parse metric: %s", line)
				return errParsing
			}
			m.floatvalue = v
		case "c":
			var v int64
			v, err := strconv.ParseInt(pipesplit[0], 10, 64)
			if err != nil {
				v2, err2 := strconv.ParseFloat(pipesplit[0], 64)
				if err2 != nil {
					s.Log.Errorf("Parsing value to int64, unable to parse metric: %s", line)
					return errParsing
				}
				v = int64(v2)
			}
			// If a sample rate is given with a counter, divide value by the rate
			if m.samplerate != 0 && m.mtype == "c" {
				v = int64(float64(v) / m.samplerate)
			}
			m.intvalue = v
		case "s":
			m.strvalue = pipesplit[0]
		}

		// Parse the name & tags from bucket
		m.name, m.field, m.tags = s.parseName(m.bucket)
		switch m.mtype {
		case "c":
			m.tags["metric_type"] = "counter"
		case "g":
			m.tags["metric_type"] = "gauge"
		case "s":
			m.tags["metric_type"] = "set"
		case "ms":
			m.tags["metric_type"] = "timing"
		case "h":
			m.tags["metric_type"] = "histogram"
		case "d":
			m.tags["metric_type"] = "distribution"
		}
		if len(lineTags) > 0 {
			for k, v := range lineTags {
				m.tags[k] = v
			}
		}

		// Make a unique key for the measurement name/tags
		var tg []string
		for k, v := range m.tags {
			tg = append(tg, k+"="+v)
		}
		sort.Strings(tg)
		tg = append(tg, m.name)
		m.hash = strings.Join(tg, "")

		s.aggregate(m)
	}

	return nil
}

// parseName parses the given bucket name with the list of bucket maps in the
// config file. If there is a match, it will parse the name of the metric and
// map of tags.
// Return values are (<name>, <field>, <tags>)
func (s *Statsd) parseName(bucket string) (name string, field string, tags map[string]string) {
	s.Lock()
	defer s.Unlock()
	tags = make(map[string]string)

	bucketparts := strings.Split(bucket, ",")
	// Parse out any tags in the bucket
	if len(bucketparts) > 1 {
		for _, btag := range bucketparts[1:] {
			k, v := parseKeyValue(btag)
			if k != "" {
				tags[k] = v
			}
		}
	}

	name = bucketparts[0]
	switch s.SanitizeNamesMethod {
	case "":
	case "upstream":
		whitespace := regexp.MustCompile(`\s+`)
		name = whitespace.ReplaceAllString(name, "_")
		name = strings.ReplaceAll(name, "/", "-")
		allowedChars := regexp.MustCompile(`[^a-zA-Z_\-0-9\.;=]`)
		name = allowedChars.ReplaceAllString(name, "")
	default:
		s.Log.Errorf("Unknown sanitizae name method: %s", s.SanitizeNamesMethod)
	}

	p := s.graphiteParser
	var err error

	if p == nil || s.graphiteParser.Separator != s.MetricSeparator {
		p, err = graphite.NewGraphiteParser(s.MetricSeparator, s.Templates, nil)
		s.graphiteParser = p
	}

	if err == nil {
		p.DefaultTags = tags
		name, tags, field, _ = p.ApplyTemplate(name)
	}

	if s.ConvertNames {
		name = strings.ReplaceAll(name, ".", "_")
		name = strings.ReplaceAll(name, "-", "__")
	}
	if field == "" {
		field = defaultFieldName
	}

	return name, field, tags
}

// Parse the key,value out of a string that looks like "key=value"
func parseKeyValue(keyValue string) (key string, val string) {
	split := strings.Split(keyValue, "=")
	// Must be exactly 2 to get anything meaningful out of them
	if len(split) == 2 {
		key = split[0]
		val = split[1]
	} else if len(split) == 1 {
		val = split[0]
	} else if len(split) > 2 {
		// fix: https://github.com/influxdata/telegraf/issues/10113
		// fix: value has "=" parse error
		// uri=/service/endpoint?sampleParam={paramValue} parse value key="uri", val="/service/endpoint?sampleParam\={paramValue}"
		key = split[0]
		val = strings.Join(split[1:], "=")
	}

	return key, val
}

// aggregate takes in a metric. It then
// aggregates and caches the current value(s). It does not deal with the
// Delete* options, because those are dealt with in the Gather function.
func (s *Statsd) aggregate(m metric) {
	s.Lock()
	defer s.Unlock()

	switch m.mtype {
	case "d":
		if s.DataDogExtensions && s.DataDogDistributions {
			cached := cacheddistributions{
				name:  m.name,
				value: m.floatvalue,
				tags:  m.tags,
			}
			s.distributions = append(s.distributions, cached)
		}
	case "ms", "h":
		// Check if the measurement exists
		cached, ok := s.timings[m.hash]
		if !ok {
			cached = cachedtimings{
				name:   m.name,
				fields: make(map[string]RunningStats),
				tags:   m.tags,
			}
		}
		// Check if the field exists. If we've not enabled multiple fields per timer
		// this will be the default field name, eg. "value"
		field, ok := cached.fields[m.field]
		if !ok {
			field = RunningStats{
				PercLimit: s.PercentileLimit,
			}
		}
		if m.samplerate > 0 {
			for i := 0; i < int(1.0/m.samplerate); i++ {
				field.AddValue(m.floatvalue)
			}
		} else {
			field.AddValue(m.floatvalue)
		}
		cached.fields[m.field] = field
		cached.expiresAt = time.Now().Add(time.Duration(s.MaxTTL))
		s.timings[m.hash] = cached
	case "c":
		// check if the measurement exists
		cached, ok := s.counters[m.hash]
		if !ok {
			cached = cachedcounter{
				name:   m.name,
				fields: make(map[string]interface{}),
				tags:   m.tags,
			}
		}
		// check if the field exists
		_, ok = cached.fields[m.field]
		if !ok {
			cached.fields[m.field] = int64(0)
		}
		cached.fields[m.field] = cached.fields[m.field].(int64) + m.intvalue
		cached.expiresAt = time.Now().Add(time.Duration(s.MaxTTL))
		s.counters[m.hash] = cached
	case "g":
		// check if the measurement exists
		cached, ok := s.gauges[m.hash]
		if !ok {
			cached = cachedgauge{
				name:   m.name,
				fields: make(map[string]interface{}),
				tags:   m.tags,
			}
		}
		// check if the field exists
		_, ok = cached.fields[m.field]
		if !ok {
			cached.fields[m.field] = float64(0)
		}
		if m.additive {
			cached.fields[m.field] = cached.fields[m.field].(float64) + m.floatvalue
		} else {
			cached.fields[m.field] = m.floatvalue
		}

		cached.expiresAt = time.Now().Add(time.Duration(s.MaxTTL))
		s.gauges[m.hash] = cached
	case "s":
		// check if the measurement exists
		cached, ok := s.sets[m.hash]
		if !ok {
			cached = cachedset{
				name:   m.name,
				fields: make(map[string]map[string]bool),
				tags:   m.tags,
			}
		}
		// check if the field exists
		_, ok = cached.fields[m.field]
		if !ok {
			cached.fields[m.field] = make(map[string]bool)
		}
		cached.fields[m.field][m.strvalue] = true
		cached.expiresAt = time.Now().Add(time.Duration(s.MaxTTL))
		s.sets[m.hash] = cached
	}
}

// handler handles a single TCP Connection
func (s *Statsd) handler(conn *net.TCPConn, id string) {
	s.CurrentConnections.Incr(1)
	s.TotalConnections.Incr(1)
	// connection cleanup function
	defer func() {
		s.wg.Done()

		// Ignore the returned error as we cannot do anything about it anyway
		//nolint:errcheck,revive
		conn.Close()

		// Add one connection potential back to channel when this one closes
		s.accept <- true
		s.forget(id)
		s.CurrentConnections.Incr(-1)
	}()

	var remoteIP string
	if addr, ok := conn.RemoteAddr().(*net.TCPAddr); ok {
		remoteIP = addr.IP.String()
	}

	var n int
	scanner := bufio.NewScanner(conn)
	for {
		select {
		case <-s.done:
			return
		default:
			if !scanner.Scan() {
				return
			}
			n = len(scanner.Bytes())
			if n == 0 {
				continue
			}
			s.TCPBytesRecv.Incr(int64(n))
			s.TCPPacketsRecv.Incr(1)

			b := s.bufPool.Get().(*bytes.Buffer)
			b.Reset()
			// Writes to a bytes buffer always succeed, so do not check the errors here
			//nolint:errcheck,revive
			b.Write(scanner.Bytes())
			//nolint:errcheck,revive
			b.WriteByte('\n')

			select {
			case s.in <- input{Buffer: b, Time: time.Now(), Addr: remoteIP}:
			default:
				s.drops++
				if s.drops == 1 || s.drops%s.AllowedPendingMessages == 0 {
					s.Log.Errorf("Statsd message queue full. "+
						"We have dropped %d messages so far. "+
						"You may want to increase allowed_pending_messages in the config", s.drops)
				}
			}
		}
	}
}

// refuser refuses a TCP connection
func (s *Statsd) refuser(conn *net.TCPConn) {
	// Ignore the returned error as we cannot do anything about it anyway
	//nolint:errcheck,revive
	conn.Close()
	s.Log.Infof("Refused TCP Connection from %s", conn.RemoteAddr())
	s.Log.Warn("Maximum TCP Connections reached, you may want to adjust max_tcp_connections")
}

// forget a TCP connection
func (s *Statsd) forget(id string) {
	s.cleanup.Lock()
	defer s.cleanup.Unlock()
	delete(s.conns, id)
}

// remember a TCP connection
func (s *Statsd) remember(id string, conn *net.TCPConn) {
	s.cleanup.Lock()
	defer s.cleanup.Unlock()
	s.conns[id] = conn
}

func (s *Statsd) Stop() {
	s.Lock()
	s.Log.Infof("Stopping the statsd service")
	close(s.done)
	if s.isUDP() {
		// Ignore the returned error as we cannot do anything about it anyway
		//nolint:errcheck,revive
		s.UDPlistener.Close()
	} else {
		// Ignore the returned error as we cannot do anything about it anyway
		//nolint:errcheck,revive
		s.TCPlistener.Close()
		// Close all open TCP connections
		//  - get all conns from the s.conns map and put into slice
		//  - this is so the forget() function doesnt conflict with looping
		//    over the s.conns map
		var conns []*net.TCPConn
		s.cleanup.Lock()
		for _, conn := range s.conns {
			conns = append(conns, conn)
		}
		s.cleanup.Unlock()
		for _, conn := range conns {
			// Ignore the returned error as we cannot do anything about it anyway
			//nolint:errcheck,revive
			conn.Close()
		}
	}
	s.Unlock()

	s.wg.Wait()

	s.Lock()
	close(s.in)
	s.Log.Infof("Stopped listener service on %q", s.ServiceAddress)
	s.Unlock()
}

// IsUDP returns true if the protocol is UDP, false otherwise.
func (s *Statsd) isUDP() bool {
	return strings.HasPrefix(s.Protocol, "udp")
}

func (s *Statsd) expireCachedMetrics() {
	// If Max TTL wasn't configured, skip expiration.
	if s.MaxTTL == 0 {
		return
	}

	now := time.Now()

	for key, cached := range s.gauges {
		if now.After(cached.expiresAt) {
			delete(s.gauges, key)
		}
	}

	for key, cached := range s.sets {
		if now.After(cached.expiresAt) {
			delete(s.sets, key)
		}
	}

	for key, cached := range s.timings {
		if now.After(cached.expiresAt) {
			delete(s.timings, key)
		}
	}

	for key, cached := range s.counters {
		if now.After(cached.expiresAt) {
			delete(s.counters, key)
		}
	}
}

func init() {
	inputs.Add("statsd", func() telegraf.Input {
		return &Statsd{
			Protocol:               defaultProtocol,
			ServiceAddress:         ":8125",
			MaxTCPConnections:      250,
			TCPKeepAlive:           false,
			MetricSeparator:        "_",
			AllowedPendingMessages: defaultAllowPendingMessage,
			DeleteCounters:         true,
			DeleteGauges:           true,
			DeleteSets:             true,
			DeleteTimings:          true,
			SanitizeNamesMethod:    "",
		}
	})
}
>>>>>>> 939a9ddb
<|MERGE_RESOLUTION|>--- conflicted
+++ resolved
@@ -1,2084 +1,1040 @@
-<<<<<<< HEAD
-//go:generate ../../../tools/readme_config_includer/generator
-package statsd
-
-import (
-	"bufio"
-	"bytes"
-	_ "embed"
-	"fmt"
-	"net"
-	"regexp"
-	"sort"
-	"strconv"
-	"strings"
-	"sync"
-	"time"
-
-	"github.com/pkg/errors"
-
-	"github.com/influxdata/telegraf"
-	"github.com/influxdata/telegraf/config"
-	"github.com/influxdata/telegraf/internal"
-	"github.com/influxdata/telegraf/plugins/inputs"
-	"github.com/influxdata/telegraf/plugins/parsers/graphite"
-	"github.com/influxdata/telegraf/selfstat"
-)
-
-// DO NOT REMOVE THE NEXT TWO LINES! This is required to embed the sampleConfig data.
-//go:embed sample.conf
-var sampleConfig string
-
-const (
-	// UDPMaxPacketSize is the UDP packet limit, see
-	// https://en.wikipedia.org/wiki/User_Datagram_Protocol#Packet_structure
-	UDPMaxPacketSize int = 64 * 1024
-
-	defaultFieldName = "value"
-
-	defaultProtocol = "udp"
-
-	defaultSeparator           = "_"
-	defaultAllowPendingMessage = 10000
-
-	parserGoRoutines = 5
-)
-
-var errParsing = errors.New("error parsing statsd line")
-
-// Number will get parsed as an int or float depending on what is passed
-type Number float64
-
-func (n *Number) UnmarshalTOML(b []byte) error {
-	value, err := strconv.ParseFloat(string(b), 64)
-	if err != nil {
-		return err
-	}
-
-	*n = Number(value)
-	return nil
-}
-
-// Statsd allows the importing of statsd and dogstatsd data.
-type Statsd struct {
-	// Protocol used on listener - udp or tcp
-	Protocol string `toml:"protocol"`
-
-	// Address & Port to serve from
-	ServiceAddress string
-
-	// Number of messages allowed to queue up in between calls to Gather. If this
-	// fills up, packets will get dropped until the next Gather interval is ran.
-	AllowedPendingMessages int
-
-	// Percentiles specifies the percentiles that will be calculated for timing
-	// and histogram stats.
-	Percentiles     []Number
-	PercentileLimit int
-
-	DeleteGauges   bool
-	DeleteCounters bool
-	DeleteSets     bool
-	DeleteTimings  bool
-	ConvertNames   bool `toml:"convert_names" deprecated:"0.12.0;2.0.0;use 'metric_separator' instead"`
-
-	// MetricSeparator is the separator between parts of the metric name.
-	MetricSeparator string
-	// This flag enables parsing of tags in the dogstatsd extension to the
-	// statsd protocol (http://docs.datadoghq.com/guides/dogstatsd/)
-	ParseDataDogTags bool `toml:"parse_data_dog_tags" deprecated:"1.10.0;use 'datadog_extensions' instead"`
-
-	// Parses extensions to statsd in the datadog statsd format
-	// currently supports metrics and datadog tags.
-	// http://docs.datadoghq.com/guides/dogstatsd/
-	DataDogExtensions bool `toml:"datadog_extensions"`
-
-	// Parses distribution metrics in the datadog statsd format.
-	// Requires the DataDogExtension flag to be enabled.
-	// https://docs.datadoghq.com/developers/metrics/types/?tab=distribution#definition
-	DataDogDistributions bool `toml:"datadog_distributions"`
-
-	// UDPPacketSize is deprecated, it's only here for legacy support
-	// we now always create 1 max size buffer and then copy only what we need
-	// into the in channel
-	// see https://github.com/influxdata/telegraf/pull/992
-	UDPPacketSize int `toml:"udp_packet_size" deprecated:"0.12.1;2.0.0;option is ignored"`
-
-	ReadBufferSize int `toml:"read_buffer_size"`
-
-	SanitizeNamesMethod string `toml:"sanitize_name_method"`
-
-	sync.Mutex
-	// Lock for preventing a data race during resource cleanup
-	cleanup sync.Mutex
-	wg      sync.WaitGroup
-	// accept channel tracks how many active connections there are, if there
-	// is an available bool in accept, then we are below the maximum and can
-	// accept the connection
-	accept chan bool
-	// drops tracks the number of dropped metrics.
-	drops int
-
-	// Channel for all incoming statsd packets
-	in   chan input
-	done chan struct{}
-
-	// Cache gauges, counters & sets so they can be aggregated as they arrive
-	// gauges and counters map measurement/tags hash -> field name -> metrics
-	// sets and timings map measurement/tags hash -> metrics
-	// distributions aggregate measurement/tags and are published directly
-	gauges        map[string]cachedgauge
-	counters      map[string]cachedcounter
-	sets          map[string]cachedset
-	timings       map[string]cachedtimings
-	distributions []cacheddistributions
-
-	// bucket -> influx templates
-	Templates []string
-
-	// Protocol listeners
-	UDPlistener *net.UDPConn
-	TCPlistener *net.TCPListener
-
-	// track current connections so we can close them in Stop()
-	conns map[string]*net.TCPConn
-
-	MaxTCPConnections int `toml:"max_tcp_connections"`
-
-	TCPKeepAlive       bool             `toml:"tcp_keep_alive"`
-	TCPKeepAlivePeriod *config.Duration `toml:"tcp_keep_alive_period"`
-
-	// Max duration for each metric to stay cached without being updated.
-	MaxTTL config.Duration `toml:"max_ttl"`
-
-	graphiteParser *graphite.Parser
-
-	acc telegraf.Accumulator
-
-	MaxConnections     selfstat.Stat
-	CurrentConnections selfstat.Stat
-	TotalConnections   selfstat.Stat
-	TCPPacketsRecv     selfstat.Stat
-	TCPBytesRecv       selfstat.Stat
-	UDPPacketsRecv     selfstat.Stat
-	UDPPacketsDrop     selfstat.Stat
-	UDPBytesRecv       selfstat.Stat
-	ParseTimeNS        selfstat.Stat
-
-	Log telegraf.Logger `toml:"-"`
-
-	// A pool of byte slices to handle parsing
-	bufPool sync.Pool
-}
-
-type input struct {
-	*bytes.Buffer
-	time.Time
-	Addr string
-}
-
-// One statsd metric, form is <bucket>:<value>|<mtype>|@<samplerate>
-type metric struct {
-	name       string
-	field      string
-	bucket     string
-	hash       string
-	intvalue   int64
-	floatvalue float64
-	strvalue   string
-	mtype      string
-	additive   bool
-	samplerate float64
-	tags       map[string]string
-}
-
-type cachedset struct {
-	name      string
-	fields    map[string]map[string]bool
-	tags      map[string]string
-	expiresAt time.Time
-}
-
-type cachedgauge struct {
-	name      string
-	fields    map[string]interface{}
-	tags      map[string]string
-	expiresAt time.Time
-}
-
-type cachedcounter struct {
-	name      string
-	fields    map[string]interface{}
-	tags      map[string]string
-	expiresAt time.Time
-}
-
-type cachedtimings struct {
-	name      string
-	fields    map[string]RunningStats
-	tags      map[string]string
-	expiresAt time.Time
-}
-
-type cacheddistributions struct {
-	name  string
-	value float64
-	tags  map[string]string
-}
-
-func (*Statsd) SampleConfig() string {
-	return sampleConfig
-}
-
-func (s *Statsd) Gather(acc telegraf.Accumulator) error {
-	s.Lock()
-	defer s.Unlock()
-	now := time.Now()
-
-	for _, m := range s.distributions {
-		fields := map[string]interface{}{
-			defaultFieldName: m.value,
-		}
-		acc.AddFields(m.name, fields, m.tags, now)
-	}
-	s.distributions = make([]cacheddistributions, 0)
-
-	for _, m := range s.timings {
-		// Defining a template to parse field names for timers allows us to split
-		// out multiple fields per timer. In this case we prefix each stat with the
-		// field name and store these all in a single measurement.
-		fields := make(map[string]interface{})
-		for fieldName, stats := range m.fields {
-			var prefix string
-			if fieldName != defaultFieldName {
-				prefix = fieldName + "_"
-			}
-			fields[prefix+"mean"] = stats.Mean()
-			fields[prefix+"stddev"] = stats.Stddev()
-			fields[prefix+"sum"] = stats.Sum()
-			fields[prefix+"upper"] = stats.Upper()
-			fields[prefix+"lower"] = stats.Lower()
-			fields[prefix+"count"] = stats.Count()
-			for _, percentile := range s.Percentiles {
-				name := fmt.Sprintf("%s%v_percentile", prefix, percentile)
-				fields[name] = stats.Percentile(float64(percentile))
-			}
-		}
-
-		acc.AddFields(m.name, fields, m.tags, now)
-	}
-	if s.DeleteTimings {
-		s.timings = make(map[string]cachedtimings)
-	}
-
-	for _, m := range s.gauges {
-		acc.AddGauge(m.name, m.fields, m.tags, now)
-	}
-	if s.DeleteGauges {
-		s.gauges = make(map[string]cachedgauge)
-	}
-
-	for _, m := range s.counters {
-		acc.AddCounter(m.name, m.fields, m.tags, now)
-	}
-	if s.DeleteCounters {
-		s.counters = make(map[string]cachedcounter)
-	}
-
-	for _, m := range s.sets {
-		fields := make(map[string]interface{})
-		for field, set := range m.fields {
-			fields[field] = int64(len(set))
-		}
-		acc.AddFields(m.name, fields, m.tags, now)
-	}
-	if s.DeleteSets {
-		s.sets = make(map[string]cachedset)
-	}
-
-	s.expireCachedMetrics()
-
-	return nil
-}
-
-func (s *Statsd) Start(ac telegraf.Accumulator) error {
-	if s.ParseDataDogTags {
-		s.DataDogExtensions = true
-	}
-
-	s.acc = ac
-
-	// Make data structures
-	s.gauges = make(map[string]cachedgauge)
-	s.counters = make(map[string]cachedcounter)
-	s.sets = make(map[string]cachedset)
-	s.timings = make(map[string]cachedtimings)
-	s.distributions = make([]cacheddistributions, 0)
-
-	s.Lock()
-	defer s.Unlock()
-	//
-	tags := map[string]string{
-		"address": s.ServiceAddress,
-	}
-	s.MaxConnections = selfstat.Register("statsd", "tcp_max_connections", tags)
-	s.MaxConnections.Set(int64(s.MaxTCPConnections))
-	s.CurrentConnections = selfstat.Register("statsd", "tcp_current_connections", tags)
-	s.TotalConnections = selfstat.Register("statsd", "tcp_total_connections", tags)
-	s.TCPPacketsRecv = selfstat.Register("statsd", "tcp_packets_received", tags)
-	s.TCPBytesRecv = selfstat.Register("statsd", "tcp_bytes_received", tags)
-	s.UDPPacketsRecv = selfstat.Register("statsd", "udp_packets_received", tags)
-	s.UDPPacketsDrop = selfstat.Register("statsd", "udp_packets_dropped", tags)
-	s.UDPBytesRecv = selfstat.Register("statsd", "udp_bytes_received", tags)
-	s.ParseTimeNS = selfstat.Register("statsd", "parse_time_ns", tags)
-
-	s.in = make(chan input, s.AllowedPendingMessages)
-	s.done = make(chan struct{})
-	s.accept = make(chan bool, s.MaxTCPConnections)
-	s.conns = make(map[string]*net.TCPConn)
-	s.bufPool = sync.Pool{
-		New: func() interface{} {
-			return new(bytes.Buffer)
-		},
-	}
-	for i := 0; i < s.MaxTCPConnections; i++ {
-		s.accept <- true
-	}
-
-	if s.MetricSeparator == "" {
-		s.MetricSeparator = defaultSeparator
-	}
-
-	if s.isUDP() {
-		address, err := net.ResolveUDPAddr(s.Protocol, s.ServiceAddress)
-		if err != nil {
-			return err
-		}
-
-		conn, err := net.ListenUDP(s.Protocol, address)
-		if err != nil {
-			return err
-		}
-
-		s.Log.Infof("UDP listening on %q", conn.LocalAddr().String())
-		s.UDPlistener = conn
-
-		s.wg.Add(1)
-		go func() {
-			defer s.wg.Done()
-			if err := s.udpListen(conn); err != nil {
-				ac.AddError(err)
-			}
-		}()
-	} else {
-		address, err := net.ResolveTCPAddr("tcp", s.ServiceAddress)
-		if err != nil {
-			return err
-		}
-		listener, err := net.ListenTCP("tcp", address)
-		if err != nil {
-			return err
-		}
-
-		s.Log.Infof("TCP listening on %q", listener.Addr().String())
-		s.TCPlistener = listener
-
-		s.wg.Add(1)
-		go func() {
-			defer s.wg.Done()
-			if err := s.tcpListen(listener); err != nil {
-				ac.AddError(err)
-			}
-		}()
-	}
-
-	for i := 1; i <= parserGoRoutines; i++ {
-		// Start the line parser
-		s.wg.Add(1)
-		go func() {
-			defer s.wg.Done()
-			if err := s.parser(); err != nil {
-				ac.AddError(err)
-			}
-		}()
-	}
-	s.Log.Infof("Started the statsd service on %q", s.ServiceAddress)
-	return nil
-}
-
-// tcpListen() starts listening for TCP packets on the configured port.
-func (s *Statsd) tcpListen(listener *net.TCPListener) error {
-	for {
-		select {
-		case <-s.done:
-			return nil
-		default:
-			// Accept connection:
-			conn, err := listener.AcceptTCP()
-			if err != nil {
-				return err
-			}
-
-			if s.TCPKeepAlive {
-				if err = conn.SetKeepAlive(true); err != nil {
-					return err
-				}
-
-				if s.TCPKeepAlivePeriod != nil {
-					if err = conn.SetKeepAlivePeriod(time.Duration(*s.TCPKeepAlivePeriod)); err != nil {
-						return err
-					}
-				}
-			}
-
-			select {
-			case <-s.accept:
-				// not over connection limit, handle the connection properly.
-				s.wg.Add(1)
-				// generate a random id for this TCPConn
-				id := internal.RandomString(6)
-				s.remember(id, conn)
-				go s.handler(conn, id)
-			default:
-				// We are over the connection limit, refuse & close.
-				s.refuser(conn)
-			}
-		}
-	}
-}
-
-// udpListen starts listening for UDP packets on the configured port.
-func (s *Statsd) udpListen(conn *net.UDPConn) error {
-	if s.ReadBufferSize > 0 {
-		if err := s.UDPlistener.SetReadBuffer(s.ReadBufferSize); err != nil {
-			return err
-		}
-	}
-
-	buf := make([]byte, UDPMaxPacketSize)
-	for {
-		select {
-		case <-s.done:
-			return nil
-		default:
-			n, addr, err := conn.ReadFromUDP(buf)
-			if err != nil {
-				if !strings.Contains(err.Error(), "closed network") {
-					s.Log.Errorf("Error reading: %s", err.Error())
-					continue
-				}
-				return nil
-			}
-			s.UDPPacketsRecv.Incr(1)
-			s.UDPBytesRecv.Incr(int64(n))
-			b, ok := s.bufPool.Get().(*bytes.Buffer)
-			if !ok {
-				return fmt.Errorf("bufPool is not a bytes buffer")
-			}
-			b.Reset()
-			if _, err := b.Write(buf[:n]); err != nil {
-				return err
-			}
-			select {
-			case s.in <- input{
-				Buffer: b,
-				Time:   time.Now(),
-				Addr:   addr.IP.String()}:
-			default:
-				s.UDPPacketsDrop.Incr(1)
-				s.drops++
-				if s.drops == 1 || s.AllowedPendingMessages == 0 || s.drops%s.AllowedPendingMessages == 0 {
-					s.Log.Errorf("Statsd message queue full. "+
-						"We have dropped %d messages so far. "+
-						"You may want to increase allowed_pending_messages in the config", s.drops)
-				}
-			}
-		}
-	}
-}
-
-// parser monitors the s.in channel, if there is a packet ready, it parses the
-// packet into statsd strings and then calls parseStatsdLine, which parses a
-// single statsd metric into a struct.
-func (s *Statsd) parser() error {
-	for {
-		select {
-		case <-s.done:
-			return nil
-		case in := <-s.in:
-			start := time.Now()
-			lines := strings.Split(in.Buffer.String(), "\n")
-			s.bufPool.Put(in.Buffer)
-			for _, line := range lines {
-				line = strings.TrimSpace(line)
-				switch {
-				case line == "":
-				case s.DataDogExtensions && strings.HasPrefix(line, "_e"):
-					if err := s.parseEventMessage(in.Time, line, in.Addr); err != nil {
-						return err
-					}
-				default:
-					if err := s.parseStatsdLine(line); err != nil {
-						if errors.Cause(err) == errParsing {
-							// parsing errors log when the error occurs
-							continue
-						}
-						return err
-					}
-				}
-			}
-			elapsed := time.Since(start)
-			s.ParseTimeNS.Set(elapsed.Nanoseconds())
-		}
-	}
-}
-
-// parseStatsdLine will parse the given statsd line, validating it as it goes.
-// If the line is valid, it will be cached for the next call to Gather()
-func (s *Statsd) parseStatsdLine(line string) error {
-	lineTags := make(map[string]string)
-	if s.DataDogExtensions {
-		recombinedSegments := make([]string, 0)
-		// datadog tags look like this:
-		// users.online:1|c|@0.5|#country:china,environment:production
-		// users.online:1|c|#sometagwithnovalue
-		// we will split on the pipe and remove any elements that are datadog
-		// tags, parse them, and rebuild the line sans the datadog tags
-		pipesplit := strings.Split(line, "|")
-		for _, segment := range pipesplit {
-			if len(segment) > 0 && segment[0] == '#' {
-				// we have ourselves a tag; they are comma separated
-				parseDataDogTags(lineTags, segment[1:])
-			} else {
-				recombinedSegments = append(recombinedSegments, segment)
-			}
-		}
-		line = strings.Join(recombinedSegments, "|")
-	}
-
-	// Validate splitting the line on ":"
-	bits := strings.Split(line, ":")
-	if len(bits) < 2 {
-		s.Log.Errorf("Splitting ':', unable to parse metric: %s", line)
-		return errParsing
-	}
-
-	// Extract bucket name from individual metric bits
-	bucketName, bits := bits[0], bits[1:]
-
-	// Add a metric for each bit available
-	for _, bit := range bits {
-		m := metric{}
-
-		m.bucket = bucketName
-
-		// Validate splitting the bit on "|"
-		pipesplit := strings.Split(bit, "|")
-		if len(pipesplit) < 2 {
-			s.Log.Errorf("Splitting '|', unable to parse metric: %s", line)
-			return errParsing
-		} else if len(pipesplit) > 2 {
-			sr := pipesplit[2]
-
-			if strings.Contains(sr, "@") && len(sr) > 1 {
-				samplerate, err := strconv.ParseFloat(sr[1:], 64)
-				if err != nil {
-					s.Log.Errorf("Parsing sample rate: %s", err.Error())
-				} else {
-					// sample rate successfully parsed
-					m.samplerate = samplerate
-				}
-			} else {
-				s.Log.Debugf("Sample rate must be in format like: "+
-					"@0.1, @0.5, etc. Ignoring sample rate for line: %s", line)
-			}
-		}
-
-		// Validate metric type
-		switch pipesplit[1] {
-		case "g", "c", "s", "ms", "h", "d":
-			m.mtype = pipesplit[1]
-		default:
-			s.Log.Errorf("Metric type %q unsupported", pipesplit[1])
-			return errParsing
-		}
-
-		// Parse the value
-		if strings.HasPrefix(pipesplit[0], "-") || strings.HasPrefix(pipesplit[0], "+") {
-			if m.mtype != "g" && m.mtype != "c" {
-				s.Log.Errorf("+- values are only supported for gauges & counters, unable to parse metric: %s", line)
-				return errParsing
-			}
-			m.additive = true
-		}
-
-		switch m.mtype {
-		case "g", "ms", "h", "d":
-			v, err := strconv.ParseFloat(pipesplit[0], 64)
-			if err != nil {
-				s.Log.Errorf("Parsing value to float64, unable to parse metric: %s", line)
-				return errParsing
-			}
-			m.floatvalue = v
-		case "c":
-			var v int64
-			v, err := strconv.ParseInt(pipesplit[0], 10, 64)
-			if err != nil {
-				v2, err2 := strconv.ParseFloat(pipesplit[0], 64)
-				if err2 != nil {
-					s.Log.Errorf("Parsing value to int64, unable to parse metric: %s", line)
-					return errParsing
-				}
-				v = int64(v2)
-			}
-			// If a sample rate is given with a counter, divide value by the rate
-			if m.samplerate != 0 && m.mtype == "c" {
-				v = int64(float64(v) / m.samplerate)
-			}
-			m.intvalue = v
-		case "s":
-			m.strvalue = pipesplit[0]
-		}
-
-		// Parse the name & tags from bucket
-		m.name, m.field, m.tags = s.parseName(m.bucket)
-		switch m.mtype {
-		case "c":
-			m.tags["metric_type"] = "counter"
-		case "g":
-			m.tags["metric_type"] = "gauge"
-		case "s":
-			m.tags["metric_type"] = "set"
-		case "ms":
-			m.tags["metric_type"] = "timing"
-		case "h":
-			m.tags["metric_type"] = "histogram"
-		case "d":
-			m.tags["metric_type"] = "distribution"
-		}
-		if len(lineTags) > 0 {
-			for k, v := range lineTags {
-				m.tags[k] = v
-			}
-		}
-
-		// Make a unique key for the measurement name/tags
-		var tg []string
-		for k, v := range m.tags {
-			tg = append(tg, k+"="+v)
-		}
-		sort.Strings(tg)
-		tg = append(tg, m.name)
-		m.hash = strings.Join(tg, "")
-
-		s.aggregate(m)
-	}
-
-	return nil
-}
-
-// parseName parses the given bucket name with the list of bucket maps in the
-// config file. If there is a match, it will parse the name of the metric and
-// map of tags.
-// Return values are (<name>, <field>, <tags>)
-func (s *Statsd) parseName(bucket string) (name string, field string, tags map[string]string) {
-	s.Lock()
-	defer s.Unlock()
-	tags = make(map[string]string)
-
-	bucketparts := strings.Split(bucket, ",")
-	// Parse out any tags in the bucket
-	if len(bucketparts) > 1 {
-		for _, btag := range bucketparts[1:] {
-			k, v := parseKeyValue(btag)
-			if k != "" {
-				tags[k] = v
-			}
-		}
-	}
-
-	name = bucketparts[0]
-	switch s.SanitizeNamesMethod {
-	case "":
-	case "upstream":
-		whitespace := regexp.MustCompile(`\s+`)
-		name = whitespace.ReplaceAllString(name, "_")
-		name = strings.ReplaceAll(name, "/", "-")
-		allowedChars := regexp.MustCompile(`[^a-zA-Z_\-0-9\.;=]`)
-		name = allowedChars.ReplaceAllString(name, "")
-	default:
-		s.Log.Errorf("Unknown sanitizae name method: %s", s.SanitizeNamesMethod)
-	}
-
-	p := s.graphiteParser
-	var err error
-
-	if p == nil || s.graphiteParser.Separator != s.MetricSeparator {
-		p = &graphite.Parser{Separator: s.MetricSeparator, Templates: s.Templates}
-		err = p.Init()
-		s.graphiteParser = p
-	}
-
-	if err == nil {
-		p.DefaultTags = tags
-		name, tags, field, _ = p.ApplyTemplate(name)
-	}
-
-	if s.ConvertNames {
-		name = strings.ReplaceAll(name, ".", "_")
-		name = strings.ReplaceAll(name, "-", "__")
-	}
-	if field == "" {
-		field = defaultFieldName
-	}
-
-	return name, field, tags
-}
-
-// Parse the key,value out of a string that looks like "key=value"
-func parseKeyValue(keyValue string) (key string, val string) {
-	split := strings.Split(keyValue, "=")
-	// Must be exactly 2 to get anything meaningful out of them
-	if len(split) == 2 {
-		key = split[0]
-		val = split[1]
-	} else if len(split) == 1 {
-		val = split[0]
-	} else if len(split) > 2 {
-		// fix: https://github.com/influxdata/telegraf/issues/10113
-		// fix: value has "=" parse error
-		// uri=/service/endpoint?sampleParam={paramValue} parse value key="uri", val="/service/endpoint?sampleParam\={paramValue}"
-		key = split[0]
-		val = strings.Join(split[1:], "=")
-	}
-
-	return key, val
-}
-
-// aggregate takes in a metric. It then
-// aggregates and caches the current value(s). It does not deal with the
-// Delete* options, because those are dealt with in the Gather function.
-func (s *Statsd) aggregate(m metric) {
-	s.Lock()
-	defer s.Unlock()
-
-	switch m.mtype {
-	case "d":
-		if s.DataDogExtensions && s.DataDogDistributions {
-			cached := cacheddistributions{
-				name:  m.name,
-				value: m.floatvalue,
-				tags:  m.tags,
-			}
-			s.distributions = append(s.distributions, cached)
-		}
-	case "ms", "h":
-		// Check if the measurement exists
-		cached, ok := s.timings[m.hash]
-		if !ok {
-			cached = cachedtimings{
-				name:   m.name,
-				fields: make(map[string]RunningStats),
-				tags:   m.tags,
-			}
-		}
-		// Check if the field exists. If we've not enabled multiple fields per timer
-		// this will be the default field name, eg. "value"
-		field, ok := cached.fields[m.field]
-		if !ok {
-			field = RunningStats{
-				PercLimit: s.PercentileLimit,
-			}
-		}
-		if m.samplerate > 0 {
-			for i := 0; i < int(1.0/m.samplerate); i++ {
-				field.AddValue(m.floatvalue)
-			}
-		} else {
-			field.AddValue(m.floatvalue)
-		}
-		cached.fields[m.field] = field
-		cached.expiresAt = time.Now().Add(time.Duration(s.MaxTTL))
-		s.timings[m.hash] = cached
-	case "c":
-		// check if the measurement exists
-		cached, ok := s.counters[m.hash]
-		if !ok {
-			cached = cachedcounter{
-				name:   m.name,
-				fields: make(map[string]interface{}),
-				tags:   m.tags,
-			}
-		}
-		// check if the field exists
-		_, ok = cached.fields[m.field]
-		if !ok {
-			cached.fields[m.field] = int64(0)
-		}
-		cached.fields[m.field] = cached.fields[m.field].(int64) + m.intvalue
-		cached.expiresAt = time.Now().Add(time.Duration(s.MaxTTL))
-		s.counters[m.hash] = cached
-	case "g":
-		// check if the measurement exists
-		cached, ok := s.gauges[m.hash]
-		if !ok {
-			cached = cachedgauge{
-				name:   m.name,
-				fields: make(map[string]interface{}),
-				tags:   m.tags,
-			}
-		}
-		// check if the field exists
-		_, ok = cached.fields[m.field]
-		if !ok {
-			cached.fields[m.field] = float64(0)
-		}
-		if m.additive {
-			cached.fields[m.field] = cached.fields[m.field].(float64) + m.floatvalue
-		} else {
-			cached.fields[m.field] = m.floatvalue
-		}
-
-		cached.expiresAt = time.Now().Add(time.Duration(s.MaxTTL))
-		s.gauges[m.hash] = cached
-	case "s":
-		// check if the measurement exists
-		cached, ok := s.sets[m.hash]
-		if !ok {
-			cached = cachedset{
-				name:   m.name,
-				fields: make(map[string]map[string]bool),
-				tags:   m.tags,
-			}
-		}
-		// check if the field exists
-		_, ok = cached.fields[m.field]
-		if !ok {
-			cached.fields[m.field] = make(map[string]bool)
-		}
-		cached.fields[m.field][m.strvalue] = true
-		cached.expiresAt = time.Now().Add(time.Duration(s.MaxTTL))
-		s.sets[m.hash] = cached
-	}
-}
-
-// handler handles a single TCP Connection
-func (s *Statsd) handler(conn *net.TCPConn, id string) {
-	s.CurrentConnections.Incr(1)
-	s.TotalConnections.Incr(1)
-	// connection cleanup function
-	defer func() {
-		s.wg.Done()
-
-		// Ignore the returned error as we cannot do anything about it anyway
-		//nolint:errcheck,revive
-		conn.Close()
-
-		// Add one connection potential back to channel when this one closes
-		s.accept <- true
-		s.forget(id)
-		s.CurrentConnections.Incr(-1)
-	}()
-
-	var remoteIP string
-	if addr, ok := conn.RemoteAddr().(*net.TCPAddr); ok {
-		remoteIP = addr.IP.String()
-	}
-
-	var n int
-	scanner := bufio.NewScanner(conn)
-	for {
-		select {
-		case <-s.done:
-			return
-		default:
-			if !scanner.Scan() {
-				return
-			}
-			n = len(scanner.Bytes())
-			if n == 0 {
-				continue
-			}
-			s.TCPBytesRecv.Incr(int64(n))
-			s.TCPPacketsRecv.Incr(1)
-
-			b := s.bufPool.Get().(*bytes.Buffer)
-			b.Reset()
-			// Writes to a bytes buffer always succeed, so do not check the errors here
-			//nolint:errcheck,revive
-			b.Write(scanner.Bytes())
-			//nolint:errcheck,revive
-			b.WriteByte('\n')
-
-			select {
-			case s.in <- input{Buffer: b, Time: time.Now(), Addr: remoteIP}:
-			default:
-				s.drops++
-				if s.drops == 1 || s.drops%s.AllowedPendingMessages == 0 {
-					s.Log.Errorf("Statsd message queue full. "+
-						"We have dropped %d messages so far. "+
-						"You may want to increase allowed_pending_messages in the config", s.drops)
-				}
-			}
-		}
-	}
-}
-
-// refuser refuses a TCP connection
-func (s *Statsd) refuser(conn *net.TCPConn) {
-	// Ignore the returned error as we cannot do anything about it anyway
-	//nolint:errcheck,revive
-	conn.Close()
-	s.Log.Infof("Refused TCP Connection from %s", conn.RemoteAddr())
-	s.Log.Warn("Maximum TCP Connections reached, you may want to adjust max_tcp_connections")
-}
-
-// forget a TCP connection
-func (s *Statsd) forget(id string) {
-	s.cleanup.Lock()
-	defer s.cleanup.Unlock()
-	delete(s.conns, id)
-}
-
-// remember a TCP connection
-func (s *Statsd) remember(id string, conn *net.TCPConn) {
-	s.cleanup.Lock()
-	defer s.cleanup.Unlock()
-	s.conns[id] = conn
-}
-
-func (s *Statsd) Stop() {
-	s.Lock()
-	s.Log.Infof("Stopping the statsd service")
-	close(s.done)
-	if s.isUDP() {
-		// Ignore the returned error as we cannot do anything about it anyway
-		//nolint:errcheck,revive
-		s.UDPlistener.Close()
-	} else {
-		// Ignore the returned error as we cannot do anything about it anyway
-		//nolint:errcheck,revive
-		s.TCPlistener.Close()
-		// Close all open TCP connections
-		//  - get all conns from the s.conns map and put into slice
-		//  - this is so the forget() function doesnt conflict with looping
-		//    over the s.conns map
-		var conns []*net.TCPConn
-		s.cleanup.Lock()
-		for _, conn := range s.conns {
-			conns = append(conns, conn)
-		}
-		s.cleanup.Unlock()
-		for _, conn := range conns {
-			// Ignore the returned error as we cannot do anything about it anyway
-			//nolint:errcheck,revive
-			conn.Close()
-		}
-	}
-	s.Unlock()
-
-	s.wg.Wait()
-
-	s.Lock()
-	close(s.in)
-	s.Log.Infof("Stopped listener service on %q", s.ServiceAddress)
-	s.Unlock()
-}
-
-// IsUDP returns true if the protocol is UDP, false otherwise.
-func (s *Statsd) isUDP() bool {
-	return strings.HasPrefix(s.Protocol, "udp")
-}
-
-func (s *Statsd) expireCachedMetrics() {
-	// If Max TTL wasn't configured, skip expiration.
-	if s.MaxTTL == 0 {
-		return
-	}
-
-	now := time.Now()
-
-	for key, cached := range s.gauges {
-		if now.After(cached.expiresAt) {
-			delete(s.gauges, key)
-		}
-	}
-
-	for key, cached := range s.sets {
-		if now.After(cached.expiresAt) {
-			delete(s.sets, key)
-		}
-	}
-
-	for key, cached := range s.timings {
-		if now.After(cached.expiresAt) {
-			delete(s.timings, key)
-		}
-	}
-
-	for key, cached := range s.counters {
-		if now.After(cached.expiresAt) {
-			delete(s.counters, key)
-		}
-	}
-}
-
-func init() {
-	inputs.Add("statsd", func() telegraf.Input {
-		return &Statsd{
-			Protocol:               defaultProtocol,
-			ServiceAddress:         ":8125",
-			MaxTCPConnections:      250,
-			TCPKeepAlive:           false,
-			MetricSeparator:        "_",
-			AllowedPendingMessages: defaultAllowPendingMessage,
-			DeleteCounters:         true,
-			DeleteGauges:           true,
-			DeleteSets:             true,
-			DeleteTimings:          true,
-			SanitizeNamesMethod:    "",
-		}
-	})
-}
-=======
-//go:generate ../../../tools/readme_config_includer/generator
-package statsd
-
-import (
-	"bufio"
-	"bytes"
-	_ "embed"
-	"fmt"
-	"net"
-	"regexp"
-	"sort"
-	"strconv"
-	"strings"
-	"sync"
-	"time"
-
-	"github.com/pkg/errors"
-
-	"github.com/influxdata/telegraf"
-	"github.com/influxdata/telegraf/config"
-	"github.com/influxdata/telegraf/internal"
-	"github.com/influxdata/telegraf/plugins/inputs"
-	"github.com/influxdata/telegraf/plugins/parsers/graphite"
-	"github.com/influxdata/telegraf/selfstat"
-)
-
-// DO NOT REMOVE THE NEXT TWO LINES! This is required to embed the sampleConfig data.
-//go:embed sample.conf
-var sampleConfig string
-
-const (
-	// UDPMaxPacketSize is the UDP packet limit, see
-	// https://en.wikipedia.org/wiki/User_Datagram_Protocol#Packet_structure
-	UDPMaxPacketSize int = 64 * 1024
-
-	defaultFieldName = "value"
-
-	defaultProtocol = "udp"
-
-	defaultSeparator           = "_"
-	defaultAllowPendingMessage = 10000
-
-	parserGoRoutines = 5
-)
-
-var errParsing = errors.New("error parsing statsd line")
-
-// Number will get parsed as an int or float depending on what is passed
-type Number float64
-
-func (n *Number) UnmarshalTOML(b []byte) error {
-	value, err := strconv.ParseFloat(string(b), 64)
-	if err != nil {
-		return err
-	}
-
-	*n = Number(value)
-	return nil
-}
-
-// Statsd allows the importing of statsd and dogstatsd data.
-type Statsd struct {
-	// Protocol used on listener - udp or tcp
-	Protocol string `toml:"protocol"`
-
-	// Address & Port to serve from
-	ServiceAddress string
-
-	// Number of messages allowed to queue up in between calls to Gather. If this
-	// fills up, packets will get dropped until the next Gather interval is ran.
-	AllowedPendingMessages int
-
-	// Percentiles specifies the percentiles that will be calculated for timing
-	// and histogram stats.
-	Percentiles     []Number
-	PercentileLimit int
-
-	DeleteGauges   bool
-	DeleteCounters bool
-	DeleteSets     bool
-	DeleteTimings  bool
-	ConvertNames   bool `toml:"convert_names" deprecated:"0.12.0;2.0.0;use 'metric_separator' instead"`
-
-	// MetricSeparator is the separator between parts of the metric name.
-	MetricSeparator string
-	// This flag enables parsing of tags in the dogstatsd extension to the
-	// statsd protocol (http://docs.datadoghq.com/guides/dogstatsd/)
-	ParseDataDogTags bool `toml:"parse_data_dog_tags" deprecated:"1.10.0;use 'datadog_extensions' instead"`
-
-	// Parses extensions to statsd in the datadog statsd format
-	// currently supports metrics and datadog tags.
-	// http://docs.datadoghq.com/guides/dogstatsd/
-	DataDogExtensions bool `toml:"datadog_extensions"`
-
-	// Parses distribution metrics in the datadog statsd format.
-	// Requires the DataDogExtension flag to be enabled.
-	// https://docs.datadoghq.com/developers/metrics/types/?tab=distribution#definition
-	DataDogDistributions bool `toml:"datadog_distributions"`
-
-	// UDPPacketSize is deprecated, it's only here for legacy support
-	// we now always create 1 max size buffer and then copy only what we need
-	// into the in channel
-	// see https://github.com/influxdata/telegraf/pull/992
-	UDPPacketSize int `toml:"udp_packet_size" deprecated:"0.12.1;2.0.0;option is ignored"`
-
-	ReadBufferSize int `toml:"read_buffer_size"`
-
-	SanitizeNamesMethod string `toml:"sanitize_name_method"`
-
-	sync.Mutex
-	// Lock for preventing a data race during resource cleanup
-	cleanup sync.Mutex
-	wg      sync.WaitGroup
-	// accept channel tracks how many active connections there are, if there
-	// is an available bool in accept, then we are below the maximum and can
-	// accept the connection
-	accept chan bool
-	// drops tracks the number of dropped metrics.
-	drops int
-
-	// Channel for all incoming statsd packets
-	in   chan input
-	done chan struct{}
-
-	// Cache gauges, counters & sets so they can be aggregated as they arrive
-	// gauges and counters map measurement/tags hash -> field name -> metrics
-	// sets and timings map measurement/tags hash -> metrics
-	// distributions aggregate measurement/tags and are published directly
-	gauges        map[string]cachedgauge
-	counters      map[string]cachedcounter
-	sets          map[string]cachedset
-	timings       map[string]cachedtimings
-	distributions []cacheddistributions
-
-	// bucket -> influx templates
-	Templates []string
-
-	// Protocol listeners
-	UDPlistener *net.UDPConn
-	TCPlistener *net.TCPListener
-
-	// track current connections so we can close them in Stop()
-	conns map[string]*net.TCPConn
-
-	MaxTCPConnections int `toml:"max_tcp_connections"`
-
-	TCPKeepAlive       bool             `toml:"tcp_keep_alive"`
-	TCPKeepAlivePeriod *config.Duration `toml:"tcp_keep_alive_period"`
-
-	// Max duration for each metric to stay cached without being updated.
-	MaxTTL config.Duration `toml:"max_ttl"`
-
-	graphiteParser *graphite.GraphiteParser
-
-	acc telegraf.Accumulator
-
-	MaxConnections     selfstat.Stat
-	CurrentConnections selfstat.Stat
-	TotalConnections   selfstat.Stat
-	TCPPacketsRecv     selfstat.Stat
-	TCPBytesRecv       selfstat.Stat
-	UDPPacketsRecv     selfstat.Stat
-	UDPPacketsDrop     selfstat.Stat
-	UDPBytesRecv       selfstat.Stat
-	ParseTimeNS        selfstat.Stat
-
-	Log telegraf.Logger `toml:"-"`
-
-	// A pool of byte slices to handle parsing
-	bufPool sync.Pool
-}
-
-type input struct {
-	*bytes.Buffer
-	time.Time
-	Addr string
-}
-
-// One statsd metric, form is <bucket>:<value>|<mtype>|@<samplerate>
-type metric struct {
-	name       string
-	field      string
-	bucket     string
-	hash       string
-	intvalue   int64
-	floatvalue float64
-	strvalue   string
-	mtype      string
-	additive   bool
-	samplerate float64
-	tags       map[string]string
-}
-
-type cachedset struct {
-	name      string
-	fields    map[string]map[string]bool
-	tags      map[string]string
-	expiresAt time.Time
-}
-
-type cachedgauge struct {
-	name      string
-	fields    map[string]interface{}
-	tags      map[string]string
-	expiresAt time.Time
-}
-
-type cachedcounter struct {
-	name      string
-	fields    map[string]interface{}
-	tags      map[string]string
-	expiresAt time.Time
-}
-
-type cachedtimings struct {
-	name      string
-	fields    map[string]RunningStats
-	tags      map[string]string
-	expiresAt time.Time
-}
-
-type cacheddistributions struct {
-	name  string
-	value float64
-	tags  map[string]string
-}
-
-func (*Statsd) SampleConfig() string {
-	return sampleConfig
-}
-
-func (s *Statsd) Gather(acc telegraf.Accumulator) error {
-	s.Lock()
-	defer s.Unlock()
-	now := time.Now()
-
-	for _, m := range s.distributions {
-		fields := map[string]interface{}{
-			defaultFieldName: m.value,
-		}
-		acc.AddFields(m.name, fields, m.tags, now)
-	}
-	s.distributions = make([]cacheddistributions, 0)
-
-	for _, m := range s.timings {
-		// Defining a template to parse field names for timers allows us to split
-		// out multiple fields per timer. In this case we prefix each stat with the
-		// field name and store these all in a single measurement.
-		fields := make(map[string]interface{})
-		for fieldName, stats := range m.fields {
-			var prefix string
-			if fieldName != defaultFieldName {
-				prefix = fieldName + "_"
-			}
-			fields[prefix+"mean"] = stats.Mean()
-			fields[prefix+"stddev"] = stats.Stddev()
-			fields[prefix+"sum"] = stats.Sum()
-			fields[prefix+"upper"] = stats.Upper()
-			fields[prefix+"lower"] = stats.Lower()
-			fields[prefix+"count"] = stats.Count()
-			for _, percentile := range s.Percentiles {
-				name := fmt.Sprintf("%s%v_percentile", prefix, percentile)
-				fields[name] = stats.Percentile(float64(percentile))
-			}
-		}
-
-		acc.AddFields(m.name, fields, m.tags, now)
-	}
-	if s.DeleteTimings {
-		s.timings = make(map[string]cachedtimings)
-	}
-
-	for _, m := range s.gauges {
-		acc.AddGauge(m.name, m.fields, m.tags, now)
-	}
-	if s.DeleteGauges {
-		s.gauges = make(map[string]cachedgauge)
-	}
-
-	for _, m := range s.counters {
-		acc.AddCounter(m.name, m.fields, m.tags, now)
-	}
-	if s.DeleteCounters {
-		s.counters = make(map[string]cachedcounter)
-	}
-
-	for _, m := range s.sets {
-		fields := make(map[string]interface{})
-		for field, set := range m.fields {
-			fields[field] = int64(len(set))
-		}
-		acc.AddFields(m.name, fields, m.tags, now)
-	}
-	if s.DeleteSets {
-		s.sets = make(map[string]cachedset)
-	}
-
-	s.expireCachedMetrics()
-
-	return nil
-}
-
-func (s *Statsd) Start(ac telegraf.Accumulator) error {
-	if s.ParseDataDogTags {
-		s.DataDogExtensions = true
-	}
-
-	s.acc = ac
-
-	// Make data structures
-	s.gauges = make(map[string]cachedgauge)
-	s.counters = make(map[string]cachedcounter)
-	s.sets = make(map[string]cachedset)
-	s.timings = make(map[string]cachedtimings)
-	s.distributions = make([]cacheddistributions, 0)
-
-	s.Lock()
-	defer s.Unlock()
-	//
-	tags := map[string]string{
-		"address": s.ServiceAddress,
-	}
-	s.MaxConnections = selfstat.Register("statsd", "tcp_max_connections", tags)
-	s.MaxConnections.Set(int64(s.MaxTCPConnections))
-	s.CurrentConnections = selfstat.Register("statsd", "tcp_current_connections", tags)
-	s.TotalConnections = selfstat.Register("statsd", "tcp_total_connections", tags)
-	s.TCPPacketsRecv = selfstat.Register("statsd", "tcp_packets_received", tags)
-	s.TCPBytesRecv = selfstat.Register("statsd", "tcp_bytes_received", tags)
-	s.UDPPacketsRecv = selfstat.Register("statsd", "udp_packets_received", tags)
-	s.UDPPacketsDrop = selfstat.Register("statsd", "udp_packets_dropped", tags)
-	s.UDPBytesRecv = selfstat.Register("statsd", "udp_bytes_received", tags)
-	s.ParseTimeNS = selfstat.Register("statsd", "parse_time_ns", tags)
-
-	s.in = make(chan input, s.AllowedPendingMessages)
-	s.done = make(chan struct{})
-	s.accept = make(chan bool, s.MaxTCPConnections)
-	s.conns = make(map[string]*net.TCPConn)
-	s.bufPool = sync.Pool{
-		New: func() interface{} {
-			return new(bytes.Buffer)
-		},
-	}
-	for i := 0; i < s.MaxTCPConnections; i++ {
-		s.accept <- true
-	}
-
-	if s.MetricSeparator == "" {
-		s.MetricSeparator = defaultSeparator
-	}
-
-	if s.isUDP() {
-		address, err := net.ResolveUDPAddr(s.Protocol, s.ServiceAddress)
-		if err != nil {
-			return err
-		}
-
-		conn, err := net.ListenUDP(s.Protocol, address)
-		if err != nil {
-			return err
-		}
-
-		s.Log.Infof("UDP listening on %q", conn.LocalAddr().String())
-		s.UDPlistener = conn
-
-		s.wg.Add(1)
-		go func() {
-			defer s.wg.Done()
-			if err := s.udpListen(conn); err != nil {
-				ac.AddError(err)
-			}
-		}()
-	} else {
-		address, err := net.ResolveTCPAddr("tcp", s.ServiceAddress)
-		if err != nil {
-			return err
-		}
-		listener, err := net.ListenTCP("tcp", address)
-		if err != nil {
-			return err
-		}
-
-		s.Log.Infof("TCP listening on %q", listener.Addr().String())
-		s.TCPlistener = listener
-
-		s.wg.Add(1)
-		go func() {
-			defer s.wg.Done()
-			if err := s.tcpListen(listener); err != nil {
-				ac.AddError(err)
-			}
-		}()
-	}
-
-	for i := 1; i <= parserGoRoutines; i++ {
-		// Start the line parser
-		s.wg.Add(1)
-		go func() {
-			defer s.wg.Done()
-			if err := s.parser(); err != nil {
-				ac.AddError(err)
-			}
-		}()
-	}
-	s.Log.Infof("Started the statsd service on %q", s.ServiceAddress)
-	return nil
-}
-
-// tcpListen() starts listening for TCP packets on the configured port.
-func (s *Statsd) tcpListen(listener *net.TCPListener) error {
-	for {
-		select {
-		case <-s.done:
-			return nil
-		default:
-			// Accept connection:
-			conn, err := listener.AcceptTCP()
-			if err != nil {
-				return err
-			}
-
-			if s.TCPKeepAlive {
-				if err = conn.SetKeepAlive(true); err != nil {
-					return err
-				}
-
-				if s.TCPKeepAlivePeriod != nil {
-					if err = conn.SetKeepAlivePeriod(time.Duration(*s.TCPKeepAlivePeriod)); err != nil {
-						return err
-					}
-				}
-			}
-
-			select {
-			case <-s.accept:
-				// not over connection limit, handle the connection properly.
-				s.wg.Add(1)
-				// generate a random id for this TCPConn
-				id := internal.RandomString(6)
-				s.remember(id, conn)
-				go s.handler(conn, id)
-			default:
-				// We are over the connection limit, refuse & close.
-				s.refuser(conn)
-			}
-		}
-	}
-}
-
-// udpListen starts listening for UDP packets on the configured port.
-func (s *Statsd) udpListen(conn *net.UDPConn) error {
-	if s.ReadBufferSize > 0 {
-		if err := s.UDPlistener.SetReadBuffer(s.ReadBufferSize); err != nil {
-			return err
-		}
-	}
-
-	buf := make([]byte, UDPMaxPacketSize)
-	for {
-		select {
-		case <-s.done:
-			return nil
-		default:
-			n, addr, err := conn.ReadFromUDP(buf)
-			if err != nil {
-				if !strings.Contains(err.Error(), "closed network") {
-					s.Log.Errorf("Error reading: %s", err.Error())
-					continue
-				}
-				return nil
-			}
-			s.UDPPacketsRecv.Incr(1)
-			s.UDPBytesRecv.Incr(int64(n))
-			b, ok := s.bufPool.Get().(*bytes.Buffer)
-			if !ok {
-				return fmt.Errorf("bufPool is not a bytes buffer")
-			}
-			b.Reset()
-			if _, err := b.Write(buf[:n]); err != nil {
-				return err
-			}
-			select {
-			case s.in <- input{
-				Buffer: b,
-				Time:   time.Now(),
-				Addr:   addr.IP.String()}:
-			default:
-				s.UDPPacketsDrop.Incr(1)
-				s.drops++
-				if s.drops == 1 || s.AllowedPendingMessages == 0 || s.drops%s.AllowedPendingMessages == 0 {
-					s.Log.Errorf("Statsd message queue full. "+
-						"We have dropped %d messages so far. "+
-						"You may want to increase allowed_pending_messages in the config", s.drops)
-				}
-			}
-		}
-	}
-}
-
-// parser monitors the s.in channel, if there is a packet ready, it parses the
-// packet into statsd strings and then calls parseStatsdLine, which parses a
-// single statsd metric into a struct.
-func (s *Statsd) parser() error {
-	for {
-		select {
-		case <-s.done:
-			return nil
-		case in := <-s.in:
-			start := time.Now()
-			lines := strings.Split(in.Buffer.String(), "\n")
-			s.bufPool.Put(in.Buffer)
-			for _, line := range lines {
-				line = strings.TrimSpace(line)
-				switch {
-				case line == "":
-				case s.DataDogExtensions && strings.HasPrefix(line, "_e"):
-					if err := s.parseEventMessage(in.Time, line, in.Addr); err != nil {
-						return err
-					}
-				default:
-					if err := s.parseStatsdLine(line); err != nil {
-						if errors.Cause(err) == errParsing {
-							// parsing errors log when the error occurs
-							continue
-						}
-						return err
-					}
-				}
-			}
-			elapsed := time.Since(start)
-			s.ParseTimeNS.Set(elapsed.Nanoseconds())
-		}
-	}
-}
-
-// parseStatsdLine will parse the given statsd line, validating it as it goes.
-// If the line is valid, it will be cached for the next call to Gather()
-func (s *Statsd) parseStatsdLine(line string) error {
-	lineTags := make(map[string]string)
-	if s.DataDogExtensions {
-		recombinedSegments := make([]string, 0)
-		// datadog tags look like this:
-		// users.online:1|c|@0.5|#country:china,environment:production
-		// users.online:1|c|#sometagwithnovalue
-		// we will split on the pipe and remove any elements that are datadog
-		// tags, parse them, and rebuild the line sans the datadog tags
-		pipesplit := strings.Split(line, "|")
-		for _, segment := range pipesplit {
-			if len(segment) > 0 && segment[0] == '#' {
-				// we have ourselves a tag; they are comma separated
-				parseDataDogTags(lineTags, segment[1:])
-			} else {
-				recombinedSegments = append(recombinedSegments, segment)
-			}
-		}
-		line = strings.Join(recombinedSegments, "|")
-	}
-
-	// Validate splitting the line on ":"
-	bits := strings.Split(line, ":")
-	if len(bits) < 2 {
-		s.Log.Errorf("Splitting ':', unable to parse metric: %s", line)
-		return errParsing
-	}
-
-	// Extract bucket name from individual metric bits
-	bucketName, bits := bits[0], bits[1:]
-
-	// Add a metric for each bit available
-	for _, bit := range bits {
-		m := metric{}
-
-		m.bucket = bucketName
-
-		// Validate splitting the bit on "|"
-		pipesplit := strings.Split(bit, "|")
-		if len(pipesplit) < 2 {
-			s.Log.Errorf("Splitting '|', unable to parse metric: %s", line)
-			return errParsing
-		} else if len(pipesplit) > 2 {
-			sr := pipesplit[2]
-
-			if strings.Contains(sr, "@") && len(sr) > 1 {
-				samplerate, err := strconv.ParseFloat(sr[1:], 64)
-				if err != nil {
-					s.Log.Errorf("Parsing sample rate: %s", err.Error())
-				} else {
-					// sample rate successfully parsed
-					m.samplerate = samplerate
-				}
-			} else {
-				s.Log.Debugf("Sample rate must be in format like: "+
-					"@0.1, @0.5, etc. Ignoring sample rate for line: %s", line)
-			}
-		}
-
-		// Validate metric type
-		switch pipesplit[1] {
-		case "g", "c", "s", "ms", "h", "d":
-			m.mtype = pipesplit[1]
-		default:
-			s.Log.Errorf("Metric type %q unsupported", pipesplit[1])
-			return errParsing
-		}
-
-		// Parse the value
-		if strings.HasPrefix(pipesplit[0], "-") || strings.HasPrefix(pipesplit[0], "+") {
-			if m.mtype != "g" && m.mtype != "c" {
-				s.Log.Errorf("+- values are only supported for gauges & counters, unable to parse metric: %s", line)
-				return errParsing
-			}
-			m.additive = true
-		}
-
-		switch m.mtype {
-		case "g", "ms", "h", "d":
-			v, err := strconv.ParseFloat(pipesplit[0], 64)
-			if err != nil {
-				s.Log.Errorf("Parsing value to float64, unable to parse metric: %s", line)
-				return errParsing
-			}
-			m.floatvalue = v
-		case "c":
-			var v int64
-			v, err := strconv.ParseInt(pipesplit[0], 10, 64)
-			if err != nil {
-				v2, err2 := strconv.ParseFloat(pipesplit[0], 64)
-				if err2 != nil {
-					s.Log.Errorf("Parsing value to int64, unable to parse metric: %s", line)
-					return errParsing
-				}
-				v = int64(v2)
-			}
-			// If a sample rate is given with a counter, divide value by the rate
-			if m.samplerate != 0 && m.mtype == "c" {
-				v = int64(float64(v) / m.samplerate)
-			}
-			m.intvalue = v
-		case "s":
-			m.strvalue = pipesplit[0]
-		}
-
-		// Parse the name & tags from bucket
-		m.name, m.field, m.tags = s.parseName(m.bucket)
-		switch m.mtype {
-		case "c":
-			m.tags["metric_type"] = "counter"
-		case "g":
-			m.tags["metric_type"] = "gauge"
-		case "s":
-			m.tags["metric_type"] = "set"
-		case "ms":
-			m.tags["metric_type"] = "timing"
-		case "h":
-			m.tags["metric_type"] = "histogram"
-		case "d":
-			m.tags["metric_type"] = "distribution"
-		}
-		if len(lineTags) > 0 {
-			for k, v := range lineTags {
-				m.tags[k] = v
-			}
-		}
-
-		// Make a unique key for the measurement name/tags
-		var tg []string
-		for k, v := range m.tags {
-			tg = append(tg, k+"="+v)
-		}
-		sort.Strings(tg)
-		tg = append(tg, m.name)
-		m.hash = strings.Join(tg, "")
-
-		s.aggregate(m)
-	}
-
-	return nil
-}
-
-// parseName parses the given bucket name with the list of bucket maps in the
-// config file. If there is a match, it will parse the name of the metric and
-// map of tags.
-// Return values are (<name>, <field>, <tags>)
-func (s *Statsd) parseName(bucket string) (name string, field string, tags map[string]string) {
-	s.Lock()
-	defer s.Unlock()
-	tags = make(map[string]string)
-
-	bucketparts := strings.Split(bucket, ",")
-	// Parse out any tags in the bucket
-	if len(bucketparts) > 1 {
-		for _, btag := range bucketparts[1:] {
-			k, v := parseKeyValue(btag)
-			if k != "" {
-				tags[k] = v
-			}
-		}
-	}
-
-	name = bucketparts[0]
-	switch s.SanitizeNamesMethod {
-	case "":
-	case "upstream":
-		whitespace := regexp.MustCompile(`\s+`)
-		name = whitespace.ReplaceAllString(name, "_")
-		name = strings.ReplaceAll(name, "/", "-")
-		allowedChars := regexp.MustCompile(`[^a-zA-Z_\-0-9\.;=]`)
-		name = allowedChars.ReplaceAllString(name, "")
-	default:
-		s.Log.Errorf("Unknown sanitizae name method: %s", s.SanitizeNamesMethod)
-	}
-
-	p := s.graphiteParser
-	var err error
-
-	if p == nil || s.graphiteParser.Separator != s.MetricSeparator {
-		p, err = graphite.NewGraphiteParser(s.MetricSeparator, s.Templates, nil)
-		s.graphiteParser = p
-	}
-
-	if err == nil {
-		p.DefaultTags = tags
-		name, tags, field, _ = p.ApplyTemplate(name)
-	}
-
-	if s.ConvertNames {
-		name = strings.ReplaceAll(name, ".", "_")
-		name = strings.ReplaceAll(name, "-", "__")
-	}
-	if field == "" {
-		field = defaultFieldName
-	}
-
-	return name, field, tags
-}
-
-// Parse the key,value out of a string that looks like "key=value"
-func parseKeyValue(keyValue string) (key string, val string) {
-	split := strings.Split(keyValue, "=")
-	// Must be exactly 2 to get anything meaningful out of them
-	if len(split) == 2 {
-		key = split[0]
-		val = split[1]
-	} else if len(split) == 1 {
-		val = split[0]
-	} else if len(split) > 2 {
-		// fix: https://github.com/influxdata/telegraf/issues/10113
-		// fix: value has "=" parse error
-		// uri=/service/endpoint?sampleParam={paramValue} parse value key="uri", val="/service/endpoint?sampleParam\={paramValue}"
-		key = split[0]
-		val = strings.Join(split[1:], "=")
-	}
-
-	return key, val
-}
-
-// aggregate takes in a metric. It then
-// aggregates and caches the current value(s). It does not deal with the
-// Delete* options, because those are dealt with in the Gather function.
-func (s *Statsd) aggregate(m metric) {
-	s.Lock()
-	defer s.Unlock()
-
-	switch m.mtype {
-	case "d":
-		if s.DataDogExtensions && s.DataDogDistributions {
-			cached := cacheddistributions{
-				name:  m.name,
-				value: m.floatvalue,
-				tags:  m.tags,
-			}
-			s.distributions = append(s.distributions, cached)
-		}
-	case "ms", "h":
-		// Check if the measurement exists
-		cached, ok := s.timings[m.hash]
-		if !ok {
-			cached = cachedtimings{
-				name:   m.name,
-				fields: make(map[string]RunningStats),
-				tags:   m.tags,
-			}
-		}
-		// Check if the field exists. If we've not enabled multiple fields per timer
-		// this will be the default field name, eg. "value"
-		field, ok := cached.fields[m.field]
-		if !ok {
-			field = RunningStats{
-				PercLimit: s.PercentileLimit,
-			}
-		}
-		if m.samplerate > 0 {
-			for i := 0; i < int(1.0/m.samplerate); i++ {
-				field.AddValue(m.floatvalue)
-			}
-		} else {
-			field.AddValue(m.floatvalue)
-		}
-		cached.fields[m.field] = field
-		cached.expiresAt = time.Now().Add(time.Duration(s.MaxTTL))
-		s.timings[m.hash] = cached
-	case "c":
-		// check if the measurement exists
-		cached, ok := s.counters[m.hash]
-		if !ok {
-			cached = cachedcounter{
-				name:   m.name,
-				fields: make(map[string]interface{}),
-				tags:   m.tags,
-			}
-		}
-		// check if the field exists
-		_, ok = cached.fields[m.field]
-		if !ok {
-			cached.fields[m.field] = int64(0)
-		}
-		cached.fields[m.field] = cached.fields[m.field].(int64) + m.intvalue
-		cached.expiresAt = time.Now().Add(time.Duration(s.MaxTTL))
-		s.counters[m.hash] = cached
-	case "g":
-		// check if the measurement exists
-		cached, ok := s.gauges[m.hash]
-		if !ok {
-			cached = cachedgauge{
-				name:   m.name,
-				fields: make(map[string]interface{}),
-				tags:   m.tags,
-			}
-		}
-		// check if the field exists
-		_, ok = cached.fields[m.field]
-		if !ok {
-			cached.fields[m.field] = float64(0)
-		}
-		if m.additive {
-			cached.fields[m.field] = cached.fields[m.field].(float64) + m.floatvalue
-		} else {
-			cached.fields[m.field] = m.floatvalue
-		}
-
-		cached.expiresAt = time.Now().Add(time.Duration(s.MaxTTL))
-		s.gauges[m.hash] = cached
-	case "s":
-		// check if the measurement exists
-		cached, ok := s.sets[m.hash]
-		if !ok {
-			cached = cachedset{
-				name:   m.name,
-				fields: make(map[string]map[string]bool),
-				tags:   m.tags,
-			}
-		}
-		// check if the field exists
-		_, ok = cached.fields[m.field]
-		if !ok {
-			cached.fields[m.field] = make(map[string]bool)
-		}
-		cached.fields[m.field][m.strvalue] = true
-		cached.expiresAt = time.Now().Add(time.Duration(s.MaxTTL))
-		s.sets[m.hash] = cached
-	}
-}
-
-// handler handles a single TCP Connection
-func (s *Statsd) handler(conn *net.TCPConn, id string) {
-	s.CurrentConnections.Incr(1)
-	s.TotalConnections.Incr(1)
-	// connection cleanup function
-	defer func() {
-		s.wg.Done()
-
-		// Ignore the returned error as we cannot do anything about it anyway
-		//nolint:errcheck,revive
-		conn.Close()
-
-		// Add one connection potential back to channel when this one closes
-		s.accept <- true
-		s.forget(id)
-		s.CurrentConnections.Incr(-1)
-	}()
-
-	var remoteIP string
-	if addr, ok := conn.RemoteAddr().(*net.TCPAddr); ok {
-		remoteIP = addr.IP.String()
-	}
-
-	var n int
-	scanner := bufio.NewScanner(conn)
-	for {
-		select {
-		case <-s.done:
-			return
-		default:
-			if !scanner.Scan() {
-				return
-			}
-			n = len(scanner.Bytes())
-			if n == 0 {
-				continue
-			}
-			s.TCPBytesRecv.Incr(int64(n))
-			s.TCPPacketsRecv.Incr(1)
-
-			b := s.bufPool.Get().(*bytes.Buffer)
-			b.Reset()
-			// Writes to a bytes buffer always succeed, so do not check the errors here
-			//nolint:errcheck,revive
-			b.Write(scanner.Bytes())
-			//nolint:errcheck,revive
-			b.WriteByte('\n')
-
-			select {
-			case s.in <- input{Buffer: b, Time: time.Now(), Addr: remoteIP}:
-			default:
-				s.drops++
-				if s.drops == 1 || s.drops%s.AllowedPendingMessages == 0 {
-					s.Log.Errorf("Statsd message queue full. "+
-						"We have dropped %d messages so far. "+
-						"You may want to increase allowed_pending_messages in the config", s.drops)
-				}
-			}
-		}
-	}
-}
-
-// refuser refuses a TCP connection
-func (s *Statsd) refuser(conn *net.TCPConn) {
-	// Ignore the returned error as we cannot do anything about it anyway
-	//nolint:errcheck,revive
-	conn.Close()
-	s.Log.Infof("Refused TCP Connection from %s", conn.RemoteAddr())
-	s.Log.Warn("Maximum TCP Connections reached, you may want to adjust max_tcp_connections")
-}
-
-// forget a TCP connection
-func (s *Statsd) forget(id string) {
-	s.cleanup.Lock()
-	defer s.cleanup.Unlock()
-	delete(s.conns, id)
-}
-
-// remember a TCP connection
-func (s *Statsd) remember(id string, conn *net.TCPConn) {
-	s.cleanup.Lock()
-	defer s.cleanup.Unlock()
-	s.conns[id] = conn
-}
-
-func (s *Statsd) Stop() {
-	s.Lock()
-	s.Log.Infof("Stopping the statsd service")
-	close(s.done)
-	if s.isUDP() {
-		// Ignore the returned error as we cannot do anything about it anyway
-		//nolint:errcheck,revive
-		s.UDPlistener.Close()
-	} else {
-		// Ignore the returned error as we cannot do anything about it anyway
-		//nolint:errcheck,revive
-		s.TCPlistener.Close()
-		// Close all open TCP connections
-		//  - get all conns from the s.conns map and put into slice
-		//  - this is so the forget() function doesnt conflict with looping
-		//    over the s.conns map
-		var conns []*net.TCPConn
-		s.cleanup.Lock()
-		for _, conn := range s.conns {
-			conns = append(conns, conn)
-		}
-		s.cleanup.Unlock()
-		for _, conn := range conns {
-			// Ignore the returned error as we cannot do anything about it anyway
-			//nolint:errcheck,revive
-			conn.Close()
-		}
-	}
-	s.Unlock()
-
-	s.wg.Wait()
-
-	s.Lock()
-	close(s.in)
-	s.Log.Infof("Stopped listener service on %q", s.ServiceAddress)
-	s.Unlock()
-}
-
-// IsUDP returns true if the protocol is UDP, false otherwise.
-func (s *Statsd) isUDP() bool {
-	return strings.HasPrefix(s.Protocol, "udp")
-}
-
-func (s *Statsd) expireCachedMetrics() {
-	// If Max TTL wasn't configured, skip expiration.
-	if s.MaxTTL == 0 {
-		return
-	}
-
-	now := time.Now()
-
-	for key, cached := range s.gauges {
-		if now.After(cached.expiresAt) {
-			delete(s.gauges, key)
-		}
-	}
-
-	for key, cached := range s.sets {
-		if now.After(cached.expiresAt) {
-			delete(s.sets, key)
-		}
-	}
-
-	for key, cached := range s.timings {
-		if now.After(cached.expiresAt) {
-			delete(s.timings, key)
-		}
-	}
-
-	for key, cached := range s.counters {
-		if now.After(cached.expiresAt) {
-			delete(s.counters, key)
-		}
-	}
-}
-
-func init() {
-	inputs.Add("statsd", func() telegraf.Input {
-		return &Statsd{
-			Protocol:               defaultProtocol,
-			ServiceAddress:         ":8125",
-			MaxTCPConnections:      250,
-			TCPKeepAlive:           false,
-			MetricSeparator:        "_",
-			AllowedPendingMessages: defaultAllowPendingMessage,
-			DeleteCounters:         true,
-			DeleteGauges:           true,
-			DeleteSets:             true,
-			DeleteTimings:          true,
-			SanitizeNamesMethod:    "",
-		}
-	})
-}
->>>>>>> 939a9ddb
+//go:generate ../../../tools/readme_config_includer/generator
+package statsd
+
+import (
+	"bufio"
+	"bytes"
+	_ "embed"
+	"fmt"
+	"net"
+	"regexp"
+	"sort"
+	"strconv"
+	"strings"
+	"sync"
+	"time"
+
+	"github.com/pkg/errors"
+
+	"github.com/influxdata/telegraf"
+	"github.com/influxdata/telegraf/config"
+	"github.com/influxdata/telegraf/internal"
+	"github.com/influxdata/telegraf/plugins/inputs"
+	"github.com/influxdata/telegraf/plugins/parsers/graphite"
+	"github.com/influxdata/telegraf/selfstat"
+)
+
+// DO NOT REMOVE THE NEXT TWO LINES! This is required to embed the sampleConfig data.
+//go:embed sample.conf
+var sampleConfig string
+
+const (
+	// UDPMaxPacketSize is the UDP packet limit, see
+	// https://en.wikipedia.org/wiki/User_Datagram_Protocol#Packet_structure
+	UDPMaxPacketSize int = 64 * 1024
+
+	defaultFieldName = "value"
+
+	defaultProtocol = "udp"
+
+	defaultSeparator           = "_"
+	defaultAllowPendingMessage = 10000
+
+	parserGoRoutines = 5
+)
+
+var errParsing = errors.New("error parsing statsd line")
+
+// Number will get parsed as an int or float depending on what is passed
+type Number float64
+
+func (n *Number) UnmarshalTOML(b []byte) error {
+	value, err := strconv.ParseFloat(string(b), 64)
+	if err != nil {
+		return err
+	}
+
+	*n = Number(value)
+	return nil
+}
+
+// Statsd allows the importing of statsd and dogstatsd data.
+type Statsd struct {
+	// Protocol used on listener - udp or tcp
+	Protocol string `toml:"protocol"`
+
+	// Address & Port to serve from
+	ServiceAddress string
+
+	// Number of messages allowed to queue up in between calls to Gather. If this
+	// fills up, packets will get dropped until the next Gather interval is ran.
+	AllowedPendingMessages int
+
+	// Percentiles specifies the percentiles that will be calculated for timing
+	// and histogram stats.
+	Percentiles     []Number
+	PercentileLimit int
+
+	DeleteGauges   bool
+	DeleteCounters bool
+	DeleteSets     bool
+	DeleteTimings  bool
+	ConvertNames   bool `toml:"convert_names" deprecated:"0.12.0;2.0.0;use 'metric_separator' instead"`
+
+	// MetricSeparator is the separator between parts of the metric name.
+	MetricSeparator string
+	// This flag enables parsing of tags in the dogstatsd extension to the
+	// statsd protocol (http://docs.datadoghq.com/guides/dogstatsd/)
+	ParseDataDogTags bool `toml:"parse_data_dog_tags" deprecated:"1.10.0;use 'datadog_extensions' instead"`
+
+	// Parses extensions to statsd in the datadog statsd format
+	// currently supports metrics and datadog tags.
+	// http://docs.datadoghq.com/guides/dogstatsd/
+	DataDogExtensions bool `toml:"datadog_extensions"`
+
+	// Parses distribution metrics in the datadog statsd format.
+	// Requires the DataDogExtension flag to be enabled.
+	// https://docs.datadoghq.com/developers/metrics/types/?tab=distribution#definition
+	DataDogDistributions bool `toml:"datadog_distributions"`
+
+	// UDPPacketSize is deprecated, it's only here for legacy support
+	// we now always create 1 max size buffer and then copy only what we need
+	// into the in channel
+	// see https://github.com/influxdata/telegraf/pull/992
+	UDPPacketSize int `toml:"udp_packet_size" deprecated:"0.12.1;2.0.0;option is ignored"`
+
+	ReadBufferSize int `toml:"read_buffer_size"`
+
+	SanitizeNamesMethod string `toml:"sanitize_name_method"`
+
+	sync.Mutex
+	// Lock for preventing a data race during resource cleanup
+	cleanup sync.Mutex
+	wg      sync.WaitGroup
+	// accept channel tracks how many active connections there are, if there
+	// is an available bool in accept, then we are below the maximum and can
+	// accept the connection
+	accept chan bool
+	// drops tracks the number of dropped metrics.
+	drops int
+
+	// Channel for all incoming statsd packets
+	in   chan input
+	done chan struct{}
+
+	// Cache gauges, counters & sets so they can be aggregated as they arrive
+	// gauges and counters map measurement/tags hash -> field name -> metrics
+	// sets and timings map measurement/tags hash -> metrics
+	// distributions aggregate measurement/tags and are published directly
+	gauges        map[string]cachedgauge
+	counters      map[string]cachedcounter
+	sets          map[string]cachedset
+	timings       map[string]cachedtimings
+	distributions []cacheddistributions
+
+	// bucket -> influx templates
+	Templates []string
+
+	// Protocol listeners
+	UDPlistener *net.UDPConn
+	TCPlistener *net.TCPListener
+
+	// track current connections so we can close them in Stop()
+	conns map[string]*net.TCPConn
+
+	MaxTCPConnections int `toml:"max_tcp_connections"`
+
+	TCPKeepAlive       bool             `toml:"tcp_keep_alive"`
+	TCPKeepAlivePeriod *config.Duration `toml:"tcp_keep_alive_period"`
+
+	// Max duration for each metric to stay cached without being updated.
+	MaxTTL config.Duration `toml:"max_ttl"`
+
+	graphiteParser *graphite.GraphiteParser
+
+	acc telegraf.Accumulator
+
+	MaxConnections     selfstat.Stat
+	CurrentConnections selfstat.Stat
+	TotalConnections   selfstat.Stat
+	TCPPacketsRecv     selfstat.Stat
+	TCPBytesRecv       selfstat.Stat
+	UDPPacketsRecv     selfstat.Stat
+	UDPPacketsDrop     selfstat.Stat
+	UDPBytesRecv       selfstat.Stat
+	ParseTimeNS        selfstat.Stat
+
+	Log telegraf.Logger `toml:"-"`
+
+	// A pool of byte slices to handle parsing
+	bufPool sync.Pool
+}
+
+type input struct {
+	*bytes.Buffer
+	time.Time
+	Addr string
+}
+
+// One statsd metric, form is <bucket>:<value>|<mtype>|@<samplerate>
+type metric struct {
+	name       string
+	field      string
+	bucket     string
+	hash       string
+	intvalue   int64
+	floatvalue float64
+	strvalue   string
+	mtype      string
+	additive   bool
+	samplerate float64
+	tags       map[string]string
+}
+
+type cachedset struct {
+	name      string
+	fields    map[string]map[string]bool
+	tags      map[string]string
+	expiresAt time.Time
+}
+
+type cachedgauge struct {
+	name      string
+	fields    map[string]interface{}
+	tags      map[string]string
+	expiresAt time.Time
+}
+
+type cachedcounter struct {
+	name      string
+	fields    map[string]interface{}
+	tags      map[string]string
+	expiresAt time.Time
+}
+
+type cachedtimings struct {
+	name      string
+	fields    map[string]RunningStats
+	tags      map[string]string
+	expiresAt time.Time
+}
+
+type cacheddistributions struct {
+	name  string
+	value float64
+	tags  map[string]string
+}
+
+func (*Statsd) SampleConfig() string {
+	return sampleConfig
+}
+
+func (s *Statsd) Gather(acc telegraf.Accumulator) error {
+	s.Lock()
+	defer s.Unlock()
+	now := time.Now()
+
+	for _, m := range s.distributions {
+		fields := map[string]interface{}{
+			defaultFieldName: m.value,
+		}
+		acc.AddFields(m.name, fields, m.tags, now)
+	}
+	s.distributions = make([]cacheddistributions, 0)
+
+	for _, m := range s.timings {
+		// Defining a template to parse field names for timers allows us to split
+		// out multiple fields per timer. In this case we prefix each stat with the
+		// field name and store these all in a single measurement.
+		fields := make(map[string]interface{})
+		for fieldName, stats := range m.fields {
+			var prefix string
+			if fieldName != defaultFieldName {
+				prefix = fieldName + "_"
+			}
+			fields[prefix+"mean"] = stats.Mean()
+			fields[prefix+"stddev"] = stats.Stddev()
+			fields[prefix+"sum"] = stats.Sum()
+			fields[prefix+"upper"] = stats.Upper()
+			fields[prefix+"lower"] = stats.Lower()
+			fields[prefix+"count"] = stats.Count()
+			for _, percentile := range s.Percentiles {
+				name := fmt.Sprintf("%s%v_percentile", prefix, percentile)
+				fields[name] = stats.Percentile(float64(percentile))
+			}
+		}
+
+		acc.AddFields(m.name, fields, m.tags, now)
+	}
+	if s.DeleteTimings {
+		s.timings = make(map[string]cachedtimings)
+	}
+
+	for _, m := range s.gauges {
+		acc.AddGauge(m.name, m.fields, m.tags, now)
+	}
+	if s.DeleteGauges {
+		s.gauges = make(map[string]cachedgauge)
+	}
+
+	for _, m := range s.counters {
+		acc.AddCounter(m.name, m.fields, m.tags, now)
+	}
+	if s.DeleteCounters {
+		s.counters = make(map[string]cachedcounter)
+	}
+
+	for _, m := range s.sets {
+		fields := make(map[string]interface{})
+		for field, set := range m.fields {
+			fields[field] = int64(len(set))
+		}
+		acc.AddFields(m.name, fields, m.tags, now)
+	}
+	if s.DeleteSets {
+		s.sets = make(map[string]cachedset)
+	}
+
+	s.expireCachedMetrics()
+
+	return nil
+}
+
+func (s *Statsd) Start(ac telegraf.Accumulator) error {
+	if s.ParseDataDogTags {
+		s.DataDogExtensions = true
+	}
+
+	s.acc = ac
+
+	// Make data structures
+	s.gauges = make(map[string]cachedgauge)
+	s.counters = make(map[string]cachedcounter)
+	s.sets = make(map[string]cachedset)
+	s.timings = make(map[string]cachedtimings)
+	s.distributions = make([]cacheddistributions, 0)
+
+	s.Lock()
+	defer s.Unlock()
+	//
+	tags := map[string]string{
+		"address": s.ServiceAddress,
+	}
+	s.MaxConnections = selfstat.Register("statsd", "tcp_max_connections", tags)
+	s.MaxConnections.Set(int64(s.MaxTCPConnections))
+	s.CurrentConnections = selfstat.Register("statsd", "tcp_current_connections", tags)
+	s.TotalConnections = selfstat.Register("statsd", "tcp_total_connections", tags)
+	s.TCPPacketsRecv = selfstat.Register("statsd", "tcp_packets_received", tags)
+	s.TCPBytesRecv = selfstat.Register("statsd", "tcp_bytes_received", tags)
+	s.UDPPacketsRecv = selfstat.Register("statsd", "udp_packets_received", tags)
+	s.UDPPacketsDrop = selfstat.Register("statsd", "udp_packets_dropped", tags)
+	s.UDPBytesRecv = selfstat.Register("statsd", "udp_bytes_received", tags)
+	s.ParseTimeNS = selfstat.Register("statsd", "parse_time_ns", tags)
+
+	s.in = make(chan input, s.AllowedPendingMessages)
+	s.done = make(chan struct{})
+	s.accept = make(chan bool, s.MaxTCPConnections)
+	s.conns = make(map[string]*net.TCPConn)
+	s.bufPool = sync.Pool{
+		New: func() interface{} {
+			return new(bytes.Buffer)
+		},
+	}
+	for i := 0; i < s.MaxTCPConnections; i++ {
+		s.accept <- true
+	}
+
+	if s.MetricSeparator == "" {
+		s.MetricSeparator = defaultSeparator
+	}
+
+	if s.isUDP() {
+		address, err := net.ResolveUDPAddr(s.Protocol, s.ServiceAddress)
+		if err != nil {
+			return err
+		}
+
+		conn, err := net.ListenUDP(s.Protocol, address)
+		if err != nil {
+			return err
+		}
+
+		s.Log.Infof("UDP listening on %q", conn.LocalAddr().String())
+		s.UDPlistener = conn
+
+		s.wg.Add(1)
+		go func() {
+			defer s.wg.Done()
+			if err := s.udpListen(conn); err != nil {
+				ac.AddError(err)
+			}
+		}()
+	} else {
+		address, err := net.ResolveTCPAddr("tcp", s.ServiceAddress)
+		if err != nil {
+			return err
+		}
+		listener, err := net.ListenTCP("tcp", address)
+		if err != nil {
+			return err
+		}
+
+		s.Log.Infof("TCP listening on %q", listener.Addr().String())
+		s.TCPlistener = listener
+
+		s.wg.Add(1)
+		go func() {
+			defer s.wg.Done()
+			if err := s.tcpListen(listener); err != nil {
+				ac.AddError(err)
+			}
+		}()
+	}
+
+	for i := 1; i <= parserGoRoutines; i++ {
+		// Start the line parser
+		s.wg.Add(1)
+		go func() {
+			defer s.wg.Done()
+			if err := s.parser(); err != nil {
+				ac.AddError(err)
+			}
+		}()
+	}
+	s.Log.Infof("Started the statsd service on %q", s.ServiceAddress)
+	return nil
+}
+
+// tcpListen() starts listening for TCP packets on the configured port.
+func (s *Statsd) tcpListen(listener *net.TCPListener) error {
+	for {
+		select {
+		case <-s.done:
+			return nil
+		default:
+			// Accept connection:
+			conn, err := listener.AcceptTCP()
+			if err != nil {
+				return err
+			}
+
+			if s.TCPKeepAlive {
+				if err = conn.SetKeepAlive(true); err != nil {
+					return err
+				}
+
+				if s.TCPKeepAlivePeriod != nil {
+					if err = conn.SetKeepAlivePeriod(time.Duration(*s.TCPKeepAlivePeriod)); err != nil {
+						return err
+					}
+				}
+			}
+
+			select {
+			case <-s.accept:
+				// not over connection limit, handle the connection properly.
+				s.wg.Add(1)
+				// generate a random id for this TCPConn
+				id := internal.RandomString(6)
+				s.remember(id, conn)
+				go s.handler(conn, id)
+			default:
+				// We are over the connection limit, refuse & close.
+				s.refuser(conn)
+			}
+		}
+	}
+}
+
+// udpListen starts listening for UDP packets on the configured port.
+func (s *Statsd) udpListen(conn *net.UDPConn) error {
+	if s.ReadBufferSize > 0 {
+		if err := s.UDPlistener.SetReadBuffer(s.ReadBufferSize); err != nil {
+			return err
+		}
+	}
+
+	buf := make([]byte, UDPMaxPacketSize)
+	for {
+		select {
+		case <-s.done:
+			return nil
+		default:
+			n, addr, err := conn.ReadFromUDP(buf)
+			if err != nil {
+				if !strings.Contains(err.Error(), "closed network") {
+					s.Log.Errorf("Error reading: %s", err.Error())
+					continue
+				}
+				return nil
+			}
+			s.UDPPacketsRecv.Incr(1)
+			s.UDPBytesRecv.Incr(int64(n))
+			b, ok := s.bufPool.Get().(*bytes.Buffer)
+			if !ok {
+				return fmt.Errorf("bufPool is not a bytes buffer")
+			}
+			b.Reset()
+			if _, err := b.Write(buf[:n]); err != nil {
+				return err
+			}
+			select {
+			case s.in <- input{
+				Buffer: b,
+				Time:   time.Now(),
+				Addr:   addr.IP.String()}:
+			default:
+				s.UDPPacketsDrop.Incr(1)
+				s.drops++
+				if s.drops == 1 || s.AllowedPendingMessages == 0 || s.drops%s.AllowedPendingMessages == 0 {
+					s.Log.Errorf("Statsd message queue full. "+
+						"We have dropped %d messages so far. "+
+						"You may want to increase allowed_pending_messages in the config", s.drops)
+				}
+			}
+		}
+	}
+}
+
+// parser monitors the s.in channel, if there is a packet ready, it parses the
+// packet into statsd strings and then calls parseStatsdLine, which parses a
+// single statsd metric into a struct.
+func (s *Statsd) parser() error {
+	for {
+		select {
+		case <-s.done:
+			return nil
+		case in := <-s.in:
+			start := time.Now()
+			lines := strings.Split(in.Buffer.String(), "\n")
+			s.bufPool.Put(in.Buffer)
+			for _, line := range lines {
+				line = strings.TrimSpace(line)
+				switch {
+				case line == "":
+				case s.DataDogExtensions && strings.HasPrefix(line, "_e"):
+					if err := s.parseEventMessage(in.Time, line, in.Addr); err != nil {
+						return err
+					}
+				default:
+					if err := s.parseStatsdLine(line); err != nil {
+						if errors.Cause(err) == errParsing {
+							// parsing errors log when the error occurs
+							continue
+						}
+						return err
+					}
+				}
+			}
+			elapsed := time.Since(start)
+			s.ParseTimeNS.Set(elapsed.Nanoseconds())
+		}
+	}
+}
+
+// parseStatsdLine will parse the given statsd line, validating it as it goes.
+// If the line is valid, it will be cached for the next call to Gather()
+func (s *Statsd) parseStatsdLine(line string) error {
+	lineTags := make(map[string]string)
+	if s.DataDogExtensions {
+		recombinedSegments := make([]string, 0)
+		// datadog tags look like this:
+		// users.online:1|c|@0.5|#country:china,environment:production
+		// users.online:1|c|#sometagwithnovalue
+		// we will split on the pipe and remove any elements that are datadog
+		// tags, parse them, and rebuild the line sans the datadog tags
+		pipesplit := strings.Split(line, "|")
+		for _, segment := range pipesplit {
+			if len(segment) > 0 && segment[0] == '#' {
+				// we have ourselves a tag; they are comma separated
+				parseDataDogTags(lineTags, segment[1:])
+			} else {
+				recombinedSegments = append(recombinedSegments, segment)
+			}
+		}
+		line = strings.Join(recombinedSegments, "|")
+	}
+
+	// Validate splitting the line on ":"
+	bits := strings.Split(line, ":")
+	if len(bits) < 2 {
+		s.Log.Errorf("Splitting ':', unable to parse metric: %s", line)
+		return errParsing
+	}
+
+	// Extract bucket name from individual metric bits
+	bucketName, bits := bits[0], bits[1:]
+
+	// Add a metric for each bit available
+	for _, bit := range bits {
+		m := metric{}
+
+		m.bucket = bucketName
+
+		// Validate splitting the bit on "|"
+		pipesplit := strings.Split(bit, "|")
+		if len(pipesplit) < 2 {
+			s.Log.Errorf("Splitting '|', unable to parse metric: %s", line)
+			return errParsing
+		} else if len(pipesplit) > 2 {
+			sr := pipesplit[2]
+
+			if strings.Contains(sr, "@") && len(sr) > 1 {
+				samplerate, err := strconv.ParseFloat(sr[1:], 64)
+				if err != nil {
+					s.Log.Errorf("Parsing sample rate: %s", err.Error())
+				} else {
+					// sample rate successfully parsed
+					m.samplerate = samplerate
+				}
+			} else {
+				s.Log.Debugf("Sample rate must be in format like: "+
+					"@0.1, @0.5, etc. Ignoring sample rate for line: %s", line)
+			}
+		}
+
+		// Validate metric type
+		switch pipesplit[1] {
+		case "g", "c", "s", "ms", "h", "d":
+			m.mtype = pipesplit[1]
+		default:
+			s.Log.Errorf("Metric type %q unsupported", pipesplit[1])
+			return errParsing
+		}
+
+		// Parse the value
+		if strings.HasPrefix(pipesplit[0], "-") || strings.HasPrefix(pipesplit[0], "+") {
+			if m.mtype != "g" && m.mtype != "c" {
+				s.Log.Errorf("+- values are only supported for gauges & counters, unable to parse metric: %s", line)
+				return errParsing
+			}
+			m.additive = true
+		}
+
+		switch m.mtype {
+		case "g", "ms", "h", "d":
+			v, err := strconv.ParseFloat(pipesplit[0], 64)
+			if err != nil {
+				s.Log.Errorf("Parsing value to float64, unable to parse metric: %s", line)
+				return errParsing
+			}
+			m.floatvalue = v
+		case "c":
+			var v int64
+			v, err := strconv.ParseInt(pipesplit[0], 10, 64)
+			if err != nil {
+				v2, err2 := strconv.ParseFloat(pipesplit[0], 64)
+				if err2 != nil {
+					s.Log.Errorf("Parsing value to int64, unable to parse metric: %s", line)
+					return errParsing
+				}
+				v = int64(v2)
+			}
+			// If a sample rate is given with a counter, divide value by the rate
+			if m.samplerate != 0 && m.mtype == "c" {
+				v = int64(float64(v) / m.samplerate)
+			}
+			m.intvalue = v
+		case "s":
+			m.strvalue = pipesplit[0]
+		}
+
+		// Parse the name & tags from bucket
+		m.name, m.field, m.tags = s.parseName(m.bucket)
+		switch m.mtype {
+		case "c":
+			m.tags["metric_type"] = "counter"
+		case "g":
+			m.tags["metric_type"] = "gauge"
+		case "s":
+			m.tags["metric_type"] = "set"
+		case "ms":
+			m.tags["metric_type"] = "timing"
+		case "h":
+			m.tags["metric_type"] = "histogram"
+		case "d":
+			m.tags["metric_type"] = "distribution"
+		}
+		if len(lineTags) > 0 {
+			for k, v := range lineTags {
+				m.tags[k] = v
+			}
+		}
+
+		// Make a unique key for the measurement name/tags
+		var tg []string
+		for k, v := range m.tags {
+			tg = append(tg, k+"="+v)
+		}
+		sort.Strings(tg)
+		tg = append(tg, m.name)
+		m.hash = strings.Join(tg, "")
+
+		s.aggregate(m)
+	}
+
+	return nil
+}
+
+// parseName parses the given bucket name with the list of bucket maps in the
+// config file. If there is a match, it will parse the name of the metric and
+// map of tags.
+// Return values are (<name>, <field>, <tags>)
+func (s *Statsd) parseName(bucket string) (name string, field string, tags map[string]string) {
+	s.Lock()
+	defer s.Unlock()
+	tags = make(map[string]string)
+
+	bucketparts := strings.Split(bucket, ",")
+	// Parse out any tags in the bucket
+	if len(bucketparts) > 1 {
+		for _, btag := range bucketparts[1:] {
+			k, v := parseKeyValue(btag)
+			if k != "" {
+				tags[k] = v
+			}
+		}
+	}
+
+	name = bucketparts[0]
+	switch s.SanitizeNamesMethod {
+	case "":
+	case "upstream":
+		whitespace := regexp.MustCompile(`\s+`)
+		name = whitespace.ReplaceAllString(name, "_")
+		name = strings.ReplaceAll(name, "/", "-")
+		allowedChars := regexp.MustCompile(`[^a-zA-Z_\-0-9\.;=]`)
+		name = allowedChars.ReplaceAllString(name, "")
+	default:
+		s.Log.Errorf("Unknown sanitizae name method: %s", s.SanitizeNamesMethod)
+	}
+
+	p := s.graphiteParser
+	var err error
+
+	if p == nil || s.graphiteParser.Separator != s.MetricSeparator {
+		p, err = graphite.NewGraphiteParser(s.MetricSeparator, s.Templates, nil)
+		s.graphiteParser = p
+	}
+
+	if err == nil {
+		p.DefaultTags = tags
+		name, tags, field, _ = p.ApplyTemplate(name)
+	}
+
+	if s.ConvertNames {
+		name = strings.ReplaceAll(name, ".", "_")
+		name = strings.ReplaceAll(name, "-", "__")
+	}
+	if field == "" {
+		field = defaultFieldName
+	}
+
+	return name, field, tags
+}
+
+// Parse the key,value out of a string that looks like "key=value"
+func parseKeyValue(keyValue string) (key string, val string) {
+	split := strings.Split(keyValue, "=")
+	// Must be exactly 2 to get anything meaningful out of them
+	if len(split) == 2 {
+		key = split[0]
+		val = split[1]
+	} else if len(split) == 1 {
+		val = split[0]
+	} else if len(split) > 2 {
+		// fix: https://github.com/influxdata/telegraf/issues/10113
+		// fix: value has "=" parse error
+		// uri=/service/endpoint?sampleParam={paramValue} parse value key="uri", val="/service/endpoint?sampleParam\={paramValue}"
+		key = split[0]
+		val = strings.Join(split[1:], "=")
+	}
+
+	return key, val
+}
+
+// aggregate takes in a metric. It then
+// aggregates and caches the current value(s). It does not deal with the
+// Delete* options, because those are dealt with in the Gather function.
+func (s *Statsd) aggregate(m metric) {
+	s.Lock()
+	defer s.Unlock()
+
+	switch m.mtype {
+	case "d":
+		if s.DataDogExtensions && s.DataDogDistributions {
+			cached := cacheddistributions{
+				name:  m.name,
+				value: m.floatvalue,
+				tags:  m.tags,
+			}
+			s.distributions = append(s.distributions, cached)
+		}
+	case "ms", "h":
+		// Check if the measurement exists
+		cached, ok := s.timings[m.hash]
+		if !ok {
+			cached = cachedtimings{
+				name:   m.name,
+				fields: make(map[string]RunningStats),
+				tags:   m.tags,
+			}
+		}
+		// Check if the field exists. If we've not enabled multiple fields per timer
+		// this will be the default field name, eg. "value"
+		field, ok := cached.fields[m.field]
+		if !ok {
+			field = RunningStats{
+				PercLimit: s.PercentileLimit,
+			}
+		}
+		if m.samplerate > 0 {
+			for i := 0; i < int(1.0/m.samplerate); i++ {
+				field.AddValue(m.floatvalue)
+			}
+		} else {
+			field.AddValue(m.floatvalue)
+		}
+		cached.fields[m.field] = field
+		cached.expiresAt = time.Now().Add(time.Duration(s.MaxTTL))
+		s.timings[m.hash] = cached
+	case "c":
+		// check if the measurement exists
+		cached, ok := s.counters[m.hash]
+		if !ok {
+			cached = cachedcounter{
+				name:   m.name,
+				fields: make(map[string]interface{}),
+				tags:   m.tags,
+			}
+		}
+		// check if the field exists
+		_, ok = cached.fields[m.field]
+		if !ok {
+			cached.fields[m.field] = int64(0)
+		}
+		cached.fields[m.field] = cached.fields[m.field].(int64) + m.intvalue
+		cached.expiresAt = time.Now().Add(time.Duration(s.MaxTTL))
+		s.counters[m.hash] = cached
+	case "g":
+		// check if the measurement exists
+		cached, ok := s.gauges[m.hash]
+		if !ok {
+			cached = cachedgauge{
+				name:   m.name,
+				fields: make(map[string]interface{}),
+				tags:   m.tags,
+			}
+		}
+		// check if the field exists
+		_, ok = cached.fields[m.field]
+		if !ok {
+			cached.fields[m.field] = float64(0)
+		}
+		if m.additive {
+			cached.fields[m.field] = cached.fields[m.field].(float64) + m.floatvalue
+		} else {
+			cached.fields[m.field] = m.floatvalue
+		}
+
+		cached.expiresAt = time.Now().Add(time.Duration(s.MaxTTL))
+		s.gauges[m.hash] = cached
+	case "s":
+		// check if the measurement exists
+		cached, ok := s.sets[m.hash]
+		if !ok {
+			cached = cachedset{
+				name:   m.name,
+				fields: make(map[string]map[string]bool),
+				tags:   m.tags,
+			}
+		}
+		// check if the field exists
+		_, ok = cached.fields[m.field]
+		if !ok {
+			cached.fields[m.field] = make(map[string]bool)
+		}
+		cached.fields[m.field][m.strvalue] = true
+		cached.expiresAt = time.Now().Add(time.Duration(s.MaxTTL))
+		s.sets[m.hash] = cached
+	}
+}
+
+// handler handles a single TCP Connection
+func (s *Statsd) handler(conn *net.TCPConn, id string) {
+	s.CurrentConnections.Incr(1)
+	s.TotalConnections.Incr(1)
+	// connection cleanup function
+	defer func() {
+		s.wg.Done()
+
+		// Ignore the returned error as we cannot do anything about it anyway
+		//nolint:errcheck,revive
+		conn.Close()
+
+		// Add one connection potential back to channel when this one closes
+		s.accept <- true
+		s.forget(id)
+		s.CurrentConnections.Incr(-1)
+	}()
+
+	var remoteIP string
+	if addr, ok := conn.RemoteAddr().(*net.TCPAddr); ok {
+		remoteIP = addr.IP.String()
+	}
+
+	var n int
+	scanner := bufio.NewScanner(conn)
+	for {
+		select {
+		case <-s.done:
+			return
+		default:
+			if !scanner.Scan() {
+				return
+			}
+			n = len(scanner.Bytes())
+			if n == 0 {
+				continue
+			}
+			s.TCPBytesRecv.Incr(int64(n))
+			s.TCPPacketsRecv.Incr(1)
+
+			b := s.bufPool.Get().(*bytes.Buffer)
+			b.Reset()
+			// Writes to a bytes buffer always succeed, so do not check the errors here
+			//nolint:errcheck,revive
+			b.Write(scanner.Bytes())
+			//nolint:errcheck,revive
+			b.WriteByte('\n')
+
+			select {
+			case s.in <- input{Buffer: b, Time: time.Now(), Addr: remoteIP}:
+			default:
+				s.drops++
+				if s.drops == 1 || s.drops%s.AllowedPendingMessages == 0 {
+					s.Log.Errorf("Statsd message queue full. "+
+						"We have dropped %d messages so far. "+
+						"You may want to increase allowed_pending_messages in the config", s.drops)
+				}
+			}
+		}
+	}
+}
+
+// refuser refuses a TCP connection
+func (s *Statsd) refuser(conn *net.TCPConn) {
+	// Ignore the returned error as we cannot do anything about it anyway
+	//nolint:errcheck,revive
+	conn.Close()
+	s.Log.Infof("Refused TCP Connection from %s", conn.RemoteAddr())
+	s.Log.Warn("Maximum TCP Connections reached, you may want to adjust max_tcp_connections")
+}
+
+// forget a TCP connection
+func (s *Statsd) forget(id string) {
+	s.cleanup.Lock()
+	defer s.cleanup.Unlock()
+	delete(s.conns, id)
+}
+
+// remember a TCP connection
+func (s *Statsd) remember(id string, conn *net.TCPConn) {
+	s.cleanup.Lock()
+	defer s.cleanup.Unlock()
+	s.conns[id] = conn
+}
+
+func (s *Statsd) Stop() {
+	s.Lock()
+	s.Log.Infof("Stopping the statsd service")
+	close(s.done)
+	if s.isUDP() {
+		// Ignore the returned error as we cannot do anything about it anyway
+		//nolint:errcheck,revive
+		s.UDPlistener.Close()
+	} else {
+		// Ignore the returned error as we cannot do anything about it anyway
+		//nolint:errcheck,revive
+		s.TCPlistener.Close()
+		// Close all open TCP connections
+		//  - get all conns from the s.conns map and put into slice
+		//  - this is so the forget() function doesnt conflict with looping
+		//    over the s.conns map
+		var conns []*net.TCPConn
+		s.cleanup.Lock()
+		for _, conn := range s.conns {
+			conns = append(conns, conn)
+		}
+		s.cleanup.Unlock()
+		for _, conn := range conns {
+			// Ignore the returned error as we cannot do anything about it anyway
+			//nolint:errcheck,revive
+			conn.Close()
+		}
+	}
+	s.Unlock()
+
+	s.wg.Wait()
+
+	s.Lock()
+	close(s.in)
+	s.Log.Infof("Stopped listener service on %q", s.ServiceAddress)
+	s.Unlock()
+}
+
+// IsUDP returns true if the protocol is UDP, false otherwise.
+func (s *Statsd) isUDP() bool {
+	return strings.HasPrefix(s.Protocol, "udp")
+}
+
+func (s *Statsd) expireCachedMetrics() {
+	// If Max TTL wasn't configured, skip expiration.
+	if s.MaxTTL == 0 {
+		return
+	}
+
+	now := time.Now()
+
+	for key, cached := range s.gauges {
+		if now.After(cached.expiresAt) {
+			delete(s.gauges, key)
+		}
+	}
+
+	for key, cached := range s.sets {
+		if now.After(cached.expiresAt) {
+			delete(s.sets, key)
+		}
+	}
+
+	for key, cached := range s.timings {
+		if now.After(cached.expiresAt) {
+			delete(s.timings, key)
+		}
+	}
+
+	for key, cached := range s.counters {
+		if now.After(cached.expiresAt) {
+			delete(s.counters, key)
+		}
+	}
+}
+
+func init() {
+	inputs.Add("statsd", func() telegraf.Input {
+		return &Statsd{
+			Protocol:               defaultProtocol,
+			ServiceAddress:         ":8125",
+			MaxTCPConnections:      250,
+			TCPKeepAlive:           false,
+			MetricSeparator:        "_",
+			AllowedPendingMessages: defaultAllowPendingMessage,
+			DeleteCounters:         true,
+			DeleteGauges:           true,
+			DeleteSets:             true,
+			DeleteTimings:          true,
+			SanitizeNamesMethod:    "",
+		}
+	})
+}