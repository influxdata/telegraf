--- conflicted
+++ resolved
@@ -196,17 +196,13 @@
 	expiresAt time.Time
 }
 
-<<<<<<< HEAD
-func (s *Statsd) Description() string {
-=======
 type cacheddistributions struct {
 	name  string
 	value float64
 	tags  map[string]string
 }
 
-func (_ *Statsd) Description() string {
->>>>>>> f8881363
+func (s *Statsd) Description() string {
 	return "Statsd UDP/TCP Server"
 }
 
