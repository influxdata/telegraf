package cloudwatch

import (
	"context"
	"net/http"
<<<<<<< HEAD
	"net/url"
=======
>>>>>>> 939a9ddb
	"testing"
	"time"

	"github.com/aws/aws-sdk-go-v2/aws"
	cwClient "github.com/aws/aws-sdk-go-v2/service/cloudwatch"
	"github.com/aws/aws-sdk-go-v2/service/cloudwatch/types"
	"github.com/stretchr/testify/require"

	"github.com/influxdata/telegraf/config"
	internalaws "github.com/influxdata/telegraf/config/aws"
	"github.com/influxdata/telegraf/filter"
	"github.com/influxdata/telegraf/plugins/common/proxy"
	"github.com/influxdata/telegraf/testutil"
)

type mockGatherCloudWatchClient struct{}

func (m *mockGatherCloudWatchClient) ListMetrics(_ context.Context, params *cwClient.ListMetricsInput, _ ...func(*cwClient.Options)) (*cwClient.ListMetricsOutput, error) {
	return &cwClient.ListMetricsOutput{
		Metrics: []types.Metric{
			{
				Namespace:  params.Namespace,
				MetricName: aws.String("Latency"),
				Dimensions: []types.Dimension{
					{
						Name:  aws.String("LoadBalancerName"),
						Value: aws.String("p-example"),
					},
				},
			},
		},
	}, nil
}

func (m *mockGatherCloudWatchClient) GetMetricData(_ context.Context, params *cwClient.GetMetricDataInput, _ ...func(*cwClient.Options)) (*cwClient.GetMetricDataOutput, error) {
	return &cwClient.GetMetricDataOutput{
		MetricDataResults: []types.MetricDataResult{
			{
				Id:         aws.String("minimum_0_0"),
				Label:      aws.String("latency_minimum"),
				StatusCode: types.StatusCodeComplete,
				Timestamps: []time.Time{
					*params.EndTime,
				},
				Values: []float64{0.1},
			},
			{
				Id:         aws.String("maximum_0_0"),
				Label:      aws.String("latency_maximum"),
				StatusCode: types.StatusCodeComplete,
				Timestamps: []time.Time{
					*params.EndTime,
				},
				Values: []float64{0.3},
			},
			{
				Id:         aws.String("average_0_0"),
				Label:      aws.String("latency_average"),
				StatusCode: types.StatusCodeComplete,
				Timestamps: []time.Time{
					*params.EndTime,
				},
				Values: []float64{0.2},
			},
			{
				Id:         aws.String("sum_0_0"),
				Label:      aws.String("latency_sum"),
				StatusCode: types.StatusCodeComplete,
				Timestamps: []time.Time{
					*params.EndTime,
				},
				Values: []float64{123},
			},
			{
				Id:         aws.String("sample_count_0_0"),
				Label:      aws.String("latency_sample_count"),
				StatusCode: types.StatusCodeComplete,
				Timestamps: []time.Time{
					*params.EndTime,
				},
				Values: []float64{100},
			},
		},
	}, nil
}

func TestSnakeCase(t *testing.T) {
	require.Equal(t, "cluster_name", snakeCase("Cluster Name"))
	require.Equal(t, "broker_id", snakeCase("Broker ID"))
}

func TestGather(t *testing.T) {
	duration, _ := time.ParseDuration("1m")
	internalDuration := config.Duration(duration)
	c := &CloudWatch{
		CredentialConfig: internalaws.CredentialConfig{
			Region: "us-east-1",
		},
		Namespace: "AWS/ELB",
		Delay:     internalDuration,
		Period:    internalDuration,
		RateLimit: 200,
		BatchSize: 500,
	}

	var acc testutil.Accumulator

	require.NoError(t, c.Init())
	c.client = &mockGatherCloudWatchClient{}
	require.NoError(t, acc.GatherError(c.Gather))

	fields := map[string]interface{}{}
	fields["latency_minimum"] = 0.1
	fields["latency_maximum"] = 0.3
	fields["latency_average"] = 0.2
	fields["latency_sum"] = 123.0
	fields["latency_sample_count"] = 100.0

	tags := map[string]string{}
	tags["region"] = "us-east-1"
	tags["load_balancer_name"] = "p-example"

	require.True(t, acc.HasMeasurement("cloudwatch_aws_elb"))
	acc.AssertContainsTaggedFields(t, "cloudwatch_aws_elb", fields, tags)
}

func TestGather_MultipleNamespaces(t *testing.T) {
	duration, _ := time.ParseDuration("1m")
	internalDuration := config.Duration(duration)
	c := &CloudWatch{
		Namespaces: []string{"AWS/ELB", "AWS/EC2"},
		Delay:      internalDuration,
		Period:     internalDuration,
		RateLimit:  200,
<<<<<<< HEAD
=======
		BatchSize:  500,
>>>>>>> 939a9ddb
	}

	var acc testutil.Accumulator

	require.NoError(t, c.Init())
	c.client = &mockGatherCloudWatchClient{}
	require.NoError(t, acc.GatherError(c.Gather))

	require.True(t, acc.HasMeasurement("cloudwatch_aws_elb"))
	require.True(t, acc.HasMeasurement("cloudwatch_aws_ec2"))
}

type mockSelectMetricsCloudWatchClient struct{}

func (m *mockSelectMetricsCloudWatchClient) ListMetrics(_ context.Context, params *cwClient.ListMetricsInput, _ ...func(*cwClient.Options)) (*cwClient.ListMetricsOutput, error) {
	metrics := []types.Metric{}
	// 4 metrics are available
	metricNames := []string{"Latency", "RequestCount", "HealthyHostCount", "UnHealthyHostCount"}
	// for 3 ELBs
	loadBalancers := []string{"lb-1", "lb-2", "lb-3"}
	// in 2 AZs
	availabilityZones := []string{"us-east-1a", "us-east-1b"}
	for _, m := range metricNames {
		for _, lb := range loadBalancers {
			// For each metric/ELB pair, we get an aggregate value across all AZs.
			metrics = append(metrics, types.Metric{
				Namespace:  aws.String("AWS/ELB"),
				MetricName: aws.String(m),
				Dimensions: []types.Dimension{
					{
						Name:  aws.String("LoadBalancerName"),
						Value: aws.String(lb),
					},
				},
			})
			for _, az := range availabilityZones {
				// We get a metric for each metric/ELB/AZ triplet.
				metrics = append(metrics, types.Metric{
					Namespace:  aws.String("AWS/ELB"),
					MetricName: aws.String(m),
					Dimensions: []types.Dimension{
						{
							Name:  aws.String("LoadBalancerName"),
							Value: aws.String(lb),
						},
						{
							Name:  aws.String("AvailabilityZone"),
							Value: aws.String(az),
						},
					},
				})
			}
		}
	}

	result := &cwClient.ListMetricsOutput{
		Metrics: metrics,
	}
	return result, nil
}

func (m *mockSelectMetricsCloudWatchClient) GetMetricData(_ context.Context, params *cwClient.GetMetricDataInput, _ ...func(*cwClient.Options)) (*cwClient.GetMetricDataOutput, error) {
	return nil, nil
}

func TestSelectMetrics(t *testing.T) {
	duration, _ := time.ParseDuration("1m")
	internalDuration := config.Duration(duration)
	c := &CloudWatch{
		CredentialConfig: internalaws.CredentialConfig{
			Region: "us-east-1",
		},
		Namespace: "AWS/ELB",
		Delay:     internalDuration,
		Period:    internalDuration,
		RateLimit: 200,
		BatchSize: 500,
		Metrics: []*Metric{
			{
				MetricNames: []string{"Latency", "RequestCount"},
				Dimensions: []*Dimension{
					{
						Name:  "LoadBalancerName",
						Value: "lb*",
					},
					{
						Name:  "AvailabilityZone",
						Value: "us-east*",
					},
				},
			},
		},
	}
	require.NoError(t, c.Init())
	c.client = &mockSelectMetricsCloudWatchClient{}
	filtered, err := getFilteredMetrics(c)
	// We've asked for 2 (out of 4) metrics, over all 3 load balancers in all 2
	// AZs. We should get 12 metrics.
	require.Equal(t, 12, len(filtered[0].metrics))
	require.NoError(t, err)
}

func TestGenerateStatisticsInputParams(t *testing.T) {
	d := types.Dimension{
		Name:  aws.String("LoadBalancerName"),
		Value: aws.String("p-example"),
	}

	namespace := "AWS/ELB"
	m := types.Metric{
		MetricName: aws.String("Latency"),
		Dimensions: []types.Dimension{d},
		Namespace:  aws.String(namespace),
	}

	duration, _ := time.ParseDuration("1m")
	internalDuration := config.Duration(duration)

	c := &CloudWatch{
		Namespaces: []string{namespace},
		Delay:      internalDuration,
		Period:     internalDuration,
<<<<<<< HEAD
=======
		BatchSize:  500,
>>>>>>> 939a9ddb
	}

	require.NoError(t, c.initializeCloudWatch())

	now := time.Now()

	c.updateWindow(now)

	statFilter, _ := filter.NewIncludeExcludeFilter(nil, nil)
	queries := c.getDataQueries([]filteredMetric{{metrics: []types.Metric{m}, statFilter: statFilter}})
	params := c.getDataInputs(queries[namespace])

	require.EqualValues(t, *params.EndTime, now.Add(-time.Duration(c.Delay)))
	require.EqualValues(t, *params.StartTime, now.Add(-time.Duration(c.Period)).Add(-time.Duration(c.Delay)))
	require.Len(t, params.MetricDataQueries, 5)
	require.Len(t, params.MetricDataQueries[0].MetricStat.Metric.Dimensions, 1)
	require.EqualValues(t, *params.MetricDataQueries[0].MetricStat.Period, 60)
}

func TestGenerateStatisticsInputParamsFiltered(t *testing.T) {
	d := types.Dimension{
		Name:  aws.String("LoadBalancerName"),
		Value: aws.String("p-example"),
	}

	namespace := "AWS/ELB"
	m := types.Metric{
		MetricName: aws.String("Latency"),
		Dimensions: []types.Dimension{d},
		Namespace:  aws.String(namespace),
	}

	duration, _ := time.ParseDuration("1m")
	internalDuration := config.Duration(duration)

	c := &CloudWatch{
		Namespaces: []string{namespace},
		Delay:      internalDuration,
		Period:     internalDuration,
<<<<<<< HEAD
=======
		BatchSize:  500,
>>>>>>> 939a9ddb
	}

	require.NoError(t, c.initializeCloudWatch())

	now := time.Now()

	c.updateWindow(now)

	statFilter, _ := filter.NewIncludeExcludeFilter([]string{"average", "sample_count"}, nil)
	queries := c.getDataQueries([]filteredMetric{{metrics: []types.Metric{m}, statFilter: statFilter}})
	params := c.getDataInputs(queries[namespace])

	require.EqualValues(t, *params.EndTime, now.Add(-time.Duration(c.Delay)))
	require.EqualValues(t, *params.StartTime, now.Add(-time.Duration(c.Period)).Add(-time.Duration(c.Delay)))
	require.Len(t, params.MetricDataQueries, 2)
	require.Len(t, params.MetricDataQueries[0].MetricStat.Metric.Dimensions, 1)
	require.EqualValues(t, *params.MetricDataQueries[0].MetricStat.Period, 60)
}

func TestMetricsCacheTimeout(t *testing.T) {
	cache := &metricCache{
		metrics: []filteredMetric{},
		built:   time.Now(),
		ttl:     time.Minute,
	}

	require.True(t, cache.isValid())
	cache.built = time.Now().Add(-time.Minute)
	require.False(t, cache.isValid())
}

func TestUpdateWindow(t *testing.T) {
	duration, _ := time.ParseDuration("1m")
	internalDuration := config.Duration(duration)

	c := &CloudWatch{
		Namespace: "AWS/ELB",
		Delay:     internalDuration,
		Period:    internalDuration,
		BatchSize: 500,
	}

	now := time.Now()

	require.True(t, c.windowEnd.IsZero())
	require.True(t, c.windowStart.IsZero())

	c.updateWindow(now)

	newStartTime := c.windowEnd

	// initial window just has a single period
	require.EqualValues(t, c.windowEnd, now.Add(-time.Duration(c.Delay)))
	require.EqualValues(t, c.windowStart, now.Add(-time.Duration(c.Delay)).Add(-time.Duration(c.Period)))

	now = time.Now()
	c.updateWindow(now)

	// subsequent window uses previous end time as start time
	require.EqualValues(t, c.windowEnd, now.Add(-time.Duration(c.Delay)))
	require.EqualValues(t, c.windowStart, newStartTime)
}

func TestProxyFunction(t *testing.T) {
	c := &CloudWatch{
		HTTPProxy: proxy.HTTPProxy{
			HTTPProxyURL: "http://www.penguins.com",
		},
<<<<<<< HEAD
=======
		BatchSize: 500,
>>>>>>> 939a9ddb
	}

	proxyFunction, err := c.HTTPProxy.Proxy()
	require.NoError(t, err)

<<<<<<< HEAD
	u, err := url.Parse("https://monitoring.us-west-1.amazonaws.com/")
	require.NoError(t, err)

	proxyResult, err := proxyFunction(&http.Request{URL: u})
=======
	proxyResult, err := proxyFunction(&http.Request{})
>>>>>>> 939a9ddb
	require.NoError(t, err)
	require.Equal(t, "www.penguins.com", proxyResult.Host)
}

func TestCombineNamespaces(t *testing.T) {
<<<<<<< HEAD
	c := &CloudWatch{Namespace: "AWS/ELB", Namespaces: []string{"AWS/EC2", "AWS/Billing"}}
=======
	c := &CloudWatch{
		Namespace:  "AWS/ELB",
		Namespaces: []string{"AWS/EC2", "AWS/Billing"},
		BatchSize:  500,
	}
>>>>>>> 939a9ddb

	require.NoError(t, c.Init())
	require.Equal(t, []string{"AWS/EC2", "AWS/Billing", "AWS/ELB"}, c.Namespaces)
}<|MERGE_RESOLUTION|>--- conflicted
+++ resolved
@@ -3,10 +3,6 @@
 import (
 	"context"
 	"net/http"
-<<<<<<< HEAD
-	"net/url"
-=======
->>>>>>> 939a9ddb
 	"testing"
 	"time"
 
@@ -141,10 +137,7 @@
 		Delay:      internalDuration,
 		Period:     internalDuration,
 		RateLimit:  200,
-<<<<<<< HEAD
-=======
 		BatchSize:  500,
->>>>>>> 939a9ddb
 	}
 
 	var acc testutil.Accumulator
@@ -267,10 +260,7 @@
 		Namespaces: []string{namespace},
 		Delay:      internalDuration,
 		Period:     internalDuration,
-<<<<<<< HEAD
-=======
 		BatchSize:  500,
->>>>>>> 939a9ddb
 	}
 
 	require.NoError(t, c.initializeCloudWatch())
@@ -310,10 +300,7 @@
 		Namespaces: []string{namespace},
 		Delay:      internalDuration,
 		Period:     internalDuration,
-<<<<<<< HEAD
-=======
 		BatchSize:  500,
->>>>>>> 939a9ddb
 	}
 
 	require.NoError(t, c.initializeCloudWatch())
@@ -382,37 +369,23 @@
 		HTTPProxy: proxy.HTTPProxy{
 			HTTPProxyURL: "http://www.penguins.com",
 		},
-<<<<<<< HEAD
-=======
 		BatchSize: 500,
->>>>>>> 939a9ddb
 	}
 
 	proxyFunction, err := c.HTTPProxy.Proxy()
 	require.NoError(t, err)
 
-<<<<<<< HEAD
-	u, err := url.Parse("https://monitoring.us-west-1.amazonaws.com/")
-	require.NoError(t, err)
-
-	proxyResult, err := proxyFunction(&http.Request{URL: u})
-=======
 	proxyResult, err := proxyFunction(&http.Request{})
->>>>>>> 939a9ddb
 	require.NoError(t, err)
 	require.Equal(t, "www.penguins.com", proxyResult.Host)
 }
 
 func TestCombineNamespaces(t *testing.T) {
-<<<<<<< HEAD
-	c := &CloudWatch{Namespace: "AWS/ELB", Namespaces: []string{"AWS/EC2", "AWS/Billing"}}
-=======
 	c := &CloudWatch{
 		Namespace:  "AWS/ELB",
 		Namespaces: []string{"AWS/EC2", "AWS/Billing"},
 		BatchSize:  500,
 	}
->>>>>>> 939a9ddb
 
 	require.NoError(t, c.Init())
 	require.Equal(t, []string{"AWS/EC2", "AWS/Billing", "AWS/ELB"}, c.Namespaces)
