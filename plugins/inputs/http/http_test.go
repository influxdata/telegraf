--- conflicted
+++ resolved
@@ -18,11 +18,6 @@
 	httpplugin "github.com/influxdata/telegraf/plugins/inputs/http"
 	"github.com/influxdata/telegraf/plugins/parsers"
 	"github.com/influxdata/telegraf/plugins/parsers/csv"
-<<<<<<< HEAD
-	"github.com/influxdata/telegraf/plugins/parsers/json"
-	"github.com/influxdata/telegraf/plugins/parsers/value"
-=======
->>>>>>> 939a9ddb
 	"github.com/influxdata/telegraf/testutil"
 )
 
@@ -44,16 +39,10 @@
 	metricName := "metricName"
 
 	plugin.SetParserFunc(func() (telegraf.Parser, error) {
-<<<<<<< HEAD
-		p := &json.Parser{MetricName: "metricName"}
-		err := p.Init()
-		return p, err
-=======
-		return parsers.NewParser(&parsers.Config{
-			DataFormat: "json",
-			MetricName: "metricName",
-		})
->>>>>>> 939a9ddb
+		return parsers.NewParser(&parsers.Config{
+			DataFormat: "json",
+			MetricName: "metricName",
+		})
 	})
 
 	var acc testutil.Accumulator
@@ -91,13 +80,13 @@
 		URLs:    []string{address},
 		Headers: map[string]string{header: headerValue},
 		Log:     testutil.Logger{},
-<<<<<<< HEAD
-	}
-
-	plugin.SetParserFunc(func() (telegraf.Parser, error) {
-		p := &json.Parser{MetricName: "metricName"}
-		err := p.Init()
-		return p, err
+	}
+
+	plugin.SetParserFunc(func() (telegraf.Parser, error) {
+		return parsers.NewParser(&parsers.Config{
+			DataFormat: "json",
+			MetricName: "metricName",
+		})
 	})
 
 	var acc testutil.Accumulator
@@ -128,59 +117,14 @@
 	}
 
 	plugin.SetParserFunc(func() (telegraf.Parser, error) {
-		p := &json.Parser{MetricName: "metricName"}
-		err := p.Init()
-		return p, err
-=======
-	}
-
-	plugin.SetParserFunc(func() (telegraf.Parser, error) {
-		return parsers.NewParser(&parsers.Config{
-			DataFormat: "json",
-			MetricName: "metricName",
-		})
->>>>>>> 939a9ddb
-	})
-
-	var acc testutil.Accumulator
-	require.NoError(t, plugin.Init())
-<<<<<<< HEAD
-=======
-	require.NoError(t, acc.GatherError(plugin.Gather))
-}
-
-func TestHTTPContentLengthHeader(t *testing.T) {
-	fakeServer := httptest.NewServer(http.HandlerFunc(func(w http.ResponseWriter, r *http.Request) {
-		if r.URL.Path == "/endpoint" {
-			if r.Header.Get("Content-Length") != "" {
-				_, _ = w.Write([]byte(simpleJSON))
-			} else {
-				w.WriteHeader(http.StatusForbidden)
-			}
-		} else {
-			w.WriteHeader(http.StatusNotFound)
-		}
-	}))
-	defer fakeServer.Close()
-
-	address := fakeServer.URL + "/endpoint"
-	plugin := &httpplugin.HTTP{
-		URLs:    []string{address},
-		Headers: map[string]string{},
-		Body:    "{}",
-		Log:     testutil.Logger{},
-	}
-
-	plugin.SetParserFunc(func() (telegraf.Parser, error) {
-		return parsers.NewParser(&parsers.Config{
-			DataFormat: "json",
-			MetricName: "metricName",
-		})
-	})
-
-	var acc testutil.Accumulator
-	require.NoError(t, plugin.Init())
->>>>>>> 939a9ddb
+		return parsers.NewParser(&parsers.Config{
+			DataFormat: "json",
+			MetricName: "metricName",
+		})
+	})
+
+	var acc testutil.Accumulator
+	require.NoError(t, plugin.Init())
 	require.NoError(t, acc.GatherError(plugin.Gather))
 }
 
@@ -197,16 +141,10 @@
 	}
 
 	plugin.SetParserFunc(func() (telegraf.Parser, error) {
-<<<<<<< HEAD
-		p := &json.Parser{MetricName: "metricName"}
-		err := p.Init()
-		return p, err
-=======
-		return parsers.NewParser(&parsers.Config{
-			DataFormat: "json",
-			MetricName: "metricName",
-		})
->>>>>>> 939a9ddb
+		return parsers.NewParser(&parsers.Config{
+			DataFormat: "json",
+			MetricName: "metricName",
+		})
 	})
 
 	var acc testutil.Accumulator
@@ -228,16 +166,10 @@
 	}
 
 	plugin.SetParserFunc(func() (telegraf.Parser, error) {
-<<<<<<< HEAD
-		p := &json.Parser{MetricName: "metricName"}
-		err := p.Init()
-		return p, err
-=======
-		return parsers.NewParser(&parsers.Config{
-			DataFormat: "json",
-			MetricName: "metricName",
-		})
->>>>>>> 939a9ddb
+		return parsers.NewParser(&parsers.Config{
+			DataFormat: "json",
+			MetricName: "metricName",
+		})
 	})
 
 	var acc testutil.Accumulator
@@ -262,16 +194,10 @@
 	}
 
 	plugin.SetParserFunc(func() (telegraf.Parser, error) {
-<<<<<<< HEAD
-		p := &json.Parser{MetricName: "metricName"}
-		err := p.Init()
-		return p, err
-=======
-		return parsers.NewParser(&parsers.Config{
-			DataFormat: "json",
-			MetricName: "metricName",
-		})
->>>>>>> 939a9ddb
+		return parsers.NewParser(&parsers.Config{
+			DataFormat: "json",
+			MetricName: "metricName",
+		})
 	})
 
 	var acc testutil.Accumulator
@@ -375,7 +301,6 @@
 			tt.plugin.SetParserFunc(func() (telegraf.Parser, error) {
 				return parsers.NewParser(&parsers.Config{DataFormat: "influx"})
 			})
-<<<<<<< HEAD
 
 			var acc testutil.Accumulator
 			require.NoError(t, tt.plugin.Init())
@@ -384,16 +309,6 @@
 	}
 }
 
-=======
-
-			var acc testutil.Accumulator
-			require.NoError(t, tt.plugin.Init())
-			require.NoError(t, tt.plugin.Gather(&acc))
-		})
-	}
-}
-
->>>>>>> 939a9ddb
 type TestHandlerFunc func(t *testing.T, w http.ResponseWriter, r *http.Request)
 
 func TestOAuthClientCredentialsGrant(t *testing.T) {
@@ -464,16 +379,7 @@
 			})
 
 			tt.plugin.SetParserFunc(func() (telegraf.Parser, error) {
-<<<<<<< HEAD
-				p := &value.Parser{
-					MetricName: "metric",
-					DataType:   "string",
-				}
-				err := p.Init()
-				return p, err
-=======
 				return parsers.NewValueParser("metric", "string", "", nil)
->>>>>>> 939a9ddb
 			})
 
 			err = tt.plugin.Init()
