--- conflicted
+++ resolved
@@ -107,13 +107,8 @@
 		ks.SelectorExclude = v.exclude
 		ks.createSelectorFilters()
 		acc := new(testutil.Accumulator)
-<<<<<<< HEAD
-		for _, service := range ((v.handler.responseMap["/service/"]).(*v1.ServiceList)).Items {
-			ks.gatherService(*service, acc)
-=======
 		for _, service := range ((v.handler.responseMap["/service/"]).(*corev1.ServiceList)).Items {
 			ks.gatherService(service, acc)
->>>>>>> 24c8fb20
 		}
 
 		err := acc.FirstError()
@@ -282,13 +277,8 @@
 		ks.SelectorExclude = v.exclude
 		ks.createSelectorFilters()
 		acc := new(testutil.Accumulator)
-<<<<<<< HEAD
-		for _, service := range ((v.handler.responseMap["/service/"]).(*v1.ServiceList)).Items {
-			ks.gatherService(*service, acc)
-=======
 		for _, service := range ((v.handler.responseMap["/service/"]).(*corev1.ServiceList)).Items {
 			ks.gatherService(service, acc)
->>>>>>> 24c8fb20
 		}
 
 		// Grab selector tags
