package kube_inventory

import (
	"context"
	"time"

	appsv1 "k8s.io/api/apps/v1"
	corev1 "k8s.io/api/core/v1"
	netv1 "k8s.io/api/networking/v1"
	metav1 "k8s.io/apimachinery/pkg/apis/meta/v1"
	"k8s.io/client-go/kubernetes"
	"k8s.io/client-go/rest"

	"github.com/influxdata/telegraf/plugins/common/tls"
)

type client struct {
	namespace string
	timeout   time.Duration
	*kubernetes.Clientset
}

<<<<<<< HEAD
func newClient(baseURL, namespace, bearerToken string, timeout time.Duration, tlsConfig tls.ClientConfig) (*client, error) {
	c, err := kubernetes.NewForConfig(&rest.Config{
=======
func newClient(baseURL, namespace, bearerTokenFile string, bearerToken string, timeout time.Duration, tlsConfig tls.ClientConfig) (*client, error) {
	config := &rest.Config{
>>>>>>> 939a9ddb
		TLSClientConfig: rest.TLSClientConfig{
			ServerName: tlsConfig.ServerName,
			Insecure:   tlsConfig.InsecureSkipVerify,
			CAFile:     tlsConfig.TLSCA,
			CertFile:   tlsConfig.TLSCert,
			KeyFile:    tlsConfig.TLSKey,
		},
		Host:          baseURL,
<<<<<<< HEAD
		BearerToken:   bearerToken,
		ContentConfig: rest.ContentConfig{},
	})
=======
		ContentConfig: rest.ContentConfig{},
	}

	if bearerTokenFile != "" {
		config.BearerTokenFile = bearerTokenFile
	} else if bearerToken != "" {
		config.BearerToken = bearerToken
	}

	c, err := kubernetes.NewForConfig(config)
>>>>>>> 939a9ddb
	if err != nil {
		return nil, err
	}

	return &client{
		Clientset: c,
		timeout:   timeout,
		namespace: namespace,
	}, nil
}

func (c *client) getDaemonSets(ctx context.Context) (*appsv1.DaemonSetList, error) {
	ctx, cancel := context.WithTimeout(ctx, c.timeout)
	defer cancel()
	return c.AppsV1().DaemonSets(c.namespace).List(ctx, metav1.ListOptions{})
}

func (c *client) getDeployments(ctx context.Context) (*appsv1.DeploymentList, error) {
	ctx, cancel := context.WithTimeout(ctx, c.timeout)
	defer cancel()
	return c.AppsV1().Deployments(c.namespace).List(ctx, metav1.ListOptions{})
}

func (c *client) getEndpoints(ctx context.Context) (*corev1.EndpointsList, error) {
	ctx, cancel := context.WithTimeout(ctx, c.timeout)
	defer cancel()
	return c.CoreV1().Endpoints(c.namespace).List(ctx, metav1.ListOptions{})
}

func (c *client) getIngress(ctx context.Context) (*netv1.IngressList, error) {
	ctx, cancel := context.WithTimeout(ctx, c.timeout)
	defer cancel()
	return c.NetworkingV1().Ingresses(c.namespace).List(ctx, metav1.ListOptions{})
}

func (c *client) getNodes(ctx context.Context) (*corev1.NodeList, error) {
	ctx, cancel := context.WithTimeout(ctx, c.timeout)
	defer cancel()
	return c.CoreV1().Nodes().List(ctx, metav1.ListOptions{})
}

func (c *client) getPersistentVolumes(ctx context.Context) (*corev1.PersistentVolumeList, error) {
	ctx, cancel := context.WithTimeout(ctx, c.timeout)
	defer cancel()
	return c.CoreV1().PersistentVolumes().List(ctx, metav1.ListOptions{})
}

func (c *client) getPersistentVolumeClaims(ctx context.Context) (*corev1.PersistentVolumeClaimList, error) {
	ctx, cancel := context.WithTimeout(ctx, c.timeout)
	defer cancel()
	return c.CoreV1().PersistentVolumeClaims(c.namespace).List(ctx, metav1.ListOptions{})
}

func (c *client) getPods(ctx context.Context) (*corev1.PodList, error) {
	ctx, cancel := context.WithTimeout(ctx, c.timeout)
	defer cancel()
	return c.CoreV1().Pods(c.namespace).List(ctx, metav1.ListOptions{})
}

func (c *client) getServices(ctx context.Context) (*corev1.ServiceList, error) {
	ctx, cancel := context.WithTimeout(ctx, c.timeout)
	defer cancel()
	return c.CoreV1().Services(c.namespace).List(ctx, metav1.ListOptions{})
}

func (c *client) getStatefulSets(ctx context.Context) (*appsv1.StatefulSetList, error) {
	ctx, cancel := context.WithTimeout(ctx, c.timeout)
	defer cancel()
	return c.AppsV1().StatefulSets(c.namespace).List(ctx, metav1.ListOptions{})
}<|MERGE_RESOLUTION|>--- conflicted
+++ resolved
@@ -20,13 +20,8 @@
 	*kubernetes.Clientset
 }
 
-<<<<<<< HEAD
-func newClient(baseURL, namespace, bearerToken string, timeout time.Duration, tlsConfig tls.ClientConfig) (*client, error) {
-	c, err := kubernetes.NewForConfig(&rest.Config{
-=======
 func newClient(baseURL, namespace, bearerTokenFile string, bearerToken string, timeout time.Duration, tlsConfig tls.ClientConfig) (*client, error) {
 	config := &rest.Config{
->>>>>>> 939a9ddb
 		TLSClientConfig: rest.TLSClientConfig{
 			ServerName: tlsConfig.ServerName,
 			Insecure:   tlsConfig.InsecureSkipVerify,
@@ -35,11 +30,6 @@
 			KeyFile:    tlsConfig.TLSKey,
 		},
 		Host:          baseURL,
-<<<<<<< HEAD
-		BearerToken:   bearerToken,
-		ContentConfig: rest.ContentConfig{},
-	})
-=======
 		ContentConfig: rest.ContentConfig{},
 	}
 
@@ -50,7 +40,6 @@
 	}
 
 	c, err := kubernetes.NewForConfig(config)
->>>>>>> 939a9ddb
 	if err != nil {
 		return nil, err
 	}
