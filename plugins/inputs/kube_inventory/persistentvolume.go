--- conflicted
+++ resolved
@@ -16,19 +16,11 @@
 		return
 	}
 	for _, pv := range list.Items {
-<<<<<<< HEAD
-		ki.gatherPersistentVolume(*pv, acc)
-	}
-}
-
-func (ki *KubernetesInventory) gatherPersistentVolume(pv v1.PersistentVolume, acc telegraf.Accumulator) {
-=======
 		ki.gatherPersistentVolume(pv, acc)
 	}
 }
 
 func (ki *KubernetesInventory) gatherPersistentVolume(pv corev1.PersistentVolume, acc telegraf.Accumulator) {
->>>>>>> 24c8fb20
 	phaseType := 5
 	switch strings.ToLower(string(pv.Status.Phase)) {
 	case "bound":
