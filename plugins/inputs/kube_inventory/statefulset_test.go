--- conflicted
+++ resolved
@@ -102,14 +102,10 @@
 		ks.createSelectorFilters()
 		acc := new(testutil.Accumulator)
 		for _, ss := range ((v.handler.responseMap["/statefulsets/"]).(*v1.StatefulSetList)).Items {
-<<<<<<< HEAD
-			ks.gatherStatefulSet(*ss, acc)
-=======
 			err := ks.gatherStatefulSet(ss, acc)
 			if err != nil {
 				t.Errorf("Failed to gather ss - %s", err.Error())
 			}
->>>>>>> 24c8fb20
 		}
 
 		err := acc.FirstError()
@@ -277,14 +273,10 @@
 		ks.createSelectorFilters()
 		acc := new(testutil.Accumulator)
 		for _, ss := range ((v.handler.responseMap["/statefulsets/"]).(*v1.StatefulSetList)).Items {
-<<<<<<< HEAD
-			ks.gatherStatefulSet(*ss, acc)
-=======
 			err := ks.gatherStatefulSet(ss, acc)
 			if err != nil {
 				t.Errorf("Failed to gather ss - %s", err.Error())
 			}
->>>>>>> 24c8fb20
 		}
 
 		// Grab selector tags
