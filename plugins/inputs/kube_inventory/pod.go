--- conflicted
+++ resolved
@@ -15,21 +15,12 @@
 		return
 	}
 	for _, p := range list.Items {
-<<<<<<< HEAD
-		ki.gatherPod(*p, acc)
-	}
-}
-
-func (ki *KubernetesInventory) gatherPod(p v1.Pod, acc telegraf.Accumulator) {
-	if p.Metadata.CreationTimestamp.GetSeconds() == 0 && p.Metadata.CreationTimestamp.GetNanos() == 0 {
-=======
 		ki.gatherPod(p, acc)
 	}
 }
 
 func (ki *KubernetesInventory) gatherPod(p corev1.Pod, acc telegraf.Accumulator) {
 	if p.GetCreationTimestamp().Second() == 0 && p.GetCreationTimestamp().Nanosecond() == 0 {
->>>>>>> 24c8fb20
 		return
 	}
 
@@ -43,19 +34,11 @@
 		if !ok {
 			cs = &corev1.ContainerStatus{}
 		}
-<<<<<<< HEAD
-		gatherPodContainer(ki, p, *cs, *c, acc)
-	}
-}
-
-func gatherPodContainer(ki *KubernetesInventory, p v1.Pod, cs v1.ContainerStatus, c v1.Container, acc telegraf.Accumulator) {
-=======
 		gatherPodContainer(ki, p, *cs, c, acc)
 	}
 }
 
 func gatherPodContainer(ki *KubernetesInventory, p corev1.Pod, cs corev1.ContainerStatus, c corev1.Container, acc telegraf.Accumulator) {
->>>>>>> 24c8fb20
 	stateCode := 3
 	stateReason := ""
 	state := "unknown"
