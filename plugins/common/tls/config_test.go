--- conflicted
+++ resolved
@@ -45,7 +45,6 @@
 			},
 		},
 		{
-<<<<<<< HEAD
 			name: "success with unencrypted pkcs#8 key",
 			client: tls.ClientConfig{
 				TLSCA:   pki.CACertPath(),
@@ -70,20 +69,11 @@
 				TLSCert:   pki.ClientCertPath(),
 				TLSKey:    pki.ClientEncPKCS8KeyPath(),
 				TLSKeyPwd: "incorrect",
-=======
-			name: "fail with enc tls key",
-			client: tls.ClientConfig{
-				TLSCA:          pki.CACertPath(),
-				TLSCert:        pki.ClientCertPath(),
-				TLSKey:         pki.ClientEncKeyPath(),
-				TLSKeyPassword: "changeme",
->>>>>>> 6a6115bc
-			},
-			expNil: true,
-			expErr: true,
-		},
-		{
-<<<<<<< HEAD
+			},
+			expNil: true,
+			expErr: true,
+		},
+		{
 			name: "success with encrypted pkcs#8 key and password set",
 			client: tls.ClientConfig{
 				TLSCA:     pki.CACertPath(),
@@ -99,28 +89,10 @@
 				TLSCert:   pki.ClientCertPath(),
 				TLSKey:    pki.ClientEncKeyPath(),
 				TLSKeyPwd: "changeme",
-=======
-			name: "success with cert and key",
-			client: tls.ClientConfig{
-				TLSCA:         pki.CACertPath(),
-				TLSCertAndKey: pki.ClientCertAndKeyPath(),
-			},
-		},
-		{
-			name: "fail with cert and enc key",
-			client: tls.ClientConfig{
-				TLSCA:          pki.CACertPath(),
-				TLSCertAndKey:  pki.ClientCertAndEncKeyPath(),
-				TLSKeyPassword: "changeme",
->>>>>>> 6a6115bc
-			},
-			expNil: true,
-			expErr: true,
-		},
-<<<<<<< HEAD
-
-=======
->>>>>>> 6a6115bc
+			},
+			expNil: true,
+			expErr: true,
+		},
 		{
 			name: "invalid ca",
 			client: tls.ClientConfig{
@@ -238,41 +210,14 @@
 			},
 		},
 		{
-			name: "fail with enc tls key",
-			server: tls.ServerConfig{
-				TLSCert:           pki.ServerCertPath(),
-				TLSKey:            pki.ServerEncKeyPath(),
-				TLSKeyPassword:    "changeme",
+			name: "success with cert and key",
+			server: tls.ServerConfig{
+				TLSCertAndKey:     pki.ServerCertAndKeyPath(),
 				TLSAllowedCACerts: []string{pki.CACertPath()},
 				TLSCipherSuites:   []string{pki.CipherSuite()},
 				TLSMinVersion:     pki.TLSMinVersion(),
 				TLSMaxVersion:     pki.TLSMaxVersion(),
 			},
-			expNil: true,
-			expErr: true,
-		},
-		{
-			name: "success with cert and key",
-			server: tls.ServerConfig{
-				TLSCertAndKey:     pki.ServerCertAndKeyPath(),
-				TLSAllowedCACerts: []string{pki.CACertPath()},
-				TLSCipherSuites:   []string{pki.CipherSuite()},
-				TLSMinVersion:     pki.TLSMinVersion(),
-				TLSMaxVersion:     pki.TLSMaxVersion(),
-			},
-		},
-		{
-			name: "fail with cert and enc key",
-			server: tls.ServerConfig{
-				TLSCertAndKey:     pki.ServerCertAndEncKeyPath(),
-				TLSKeyPassword:    "changeme",
-				TLSAllowedCACerts: []string{pki.CACertPath()},
-				TLSCipherSuites:   []string{pki.CipherSuite()},
-				TLSMinVersion:     pki.TLSMinVersion(),
-				TLSMaxVersion:     pki.TLSMaxVersion(),
-			},
-			expNil: true,
-			expErr: true,
 		},
 		{
 			name: "missing tls cipher suites is okay",
