--- conflicted
+++ resolved
@@ -361,15 +361,9 @@
 
 		o.LastReceivedData[nodeIdx].Value = d.Value.Value()
 		if o.LastReceivedData[nodeIdx].DataType == ua.TypeIDDateTime {
-<<<<<<< HEAD
-			o.LastReceivedData[nodeIdx].Value = d.Value.Value().(time.Time).Format(o.Config.TimestampFormat)
-		} else {
-			o.LastReceivedData[nodeIdx].Value = d.Value.Value()
-=======
 			if t, ok := d.Value.Value().(time.Time); ok {
-				o.LastReceivedData[nodeIdx].Value = t.Format(time.RFC3339Nano)
-			}
->>>>>>> a0433f2f
+				o.LastReceivedData[nodeIdx].Value = t.Format(o.Config.TimestampFormat)
+			}
 		}
 	}
 	o.LastReceivedData[nodeIdx].ServerTime = d.ServerTimestamp
