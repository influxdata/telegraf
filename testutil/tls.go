--- conflicted
+++ resolved
@@ -82,15 +82,11 @@
 }
 
 func (p *pki) ClientEncKeyPath() string {
-<<<<<<< HEAD
 	return path.Join(p.path, "clientenckey.pem")
 }
 
 func (p *pki) ReadClientCertAndEncKey() string {
 	return tls.ReadKey(p.ClientCertAndEncKeyPath())
-=======
-	return path.Join(p.keyPath, "clientkeyenc.pem")
->>>>>>> 4fcff21c
 }
 
 func (p *pki) ClientCertAndEncKeyPath() string {
