--- conflicted
+++ resolved
@@ -71,31 +71,24 @@
 openssl genrsa -out ./private/serverkey.pem 2048 &&
 openssl req -new -key ./private/serverkey.pem -out ./certs/servercsr.pem -outform PEM -subj "/CN=$(cat /proc/sys/kernel/hostname)/O=server/" &&
 openssl ca -config ./openssl.conf -in ./certs/servercsr.pem -out ./certs/servercert.pem -notext -batch -extensions server_ca_extensions &&
-<<<<<<< HEAD
-openssl ca -config ./openssl.conf -in ./certs/servercsr.pem -out ./certs/servercertexp.pem -startdate "$(date +%y%m%d%H%M00 --date='-5 minutes')Z" -enddate "$(date +%y%m%d%H%M00 --date='5 minutes')Z" -notext -batch -extensions server_ca_extensions &&
-=======
 openssl ca -config ./openssl.conf -in ./certs/servercsr.pem -out ./certs/servercertexp.pem -startdate $(date +%y%m%d%H%M00 --date='-5 minutes')'Z' -enddate $(date +%y%m%d%H%M00 --date='5 minutes')'Z' -notext -batch -extensions server_ca_extensions &&
 cp ./private/serverkey.pem ./private/serverkeyenc.pem &&
 ssh-keygen -p -f ./private/serverkeyenc.pem -m PEM -N 'changeme' &&
->>>>>>> 6a6115bc
 
 # Create client and client encrypted keypair
 openssl genrsa -out ./private/clientkey.pem 2048 &&
 openssl req -new -key ./private/clientkey.pem -out ./certs/clientcsr.pem -outform PEM -subj "/CN=$(cat /proc/sys/kernel/hostname)/O=client/" &&
 openssl ca -config ./openssl.conf -in ./certs/clientcsr.pem -out ./certs/clientcert.pem -notext -batch -extensions client_ca_extensions &&
-<<<<<<< HEAD
 cp ./private/clientkey.pem ./private/clientenckey.pem &&
 ssh-keygen -p -f ./private/clientenckey.pem -m PEM -N 'changeme' &&
+
 # Generate a pkcs#8 encrypted private key using pkcs#5 v2.0 algorithm
 openssl pkcs8 -topk8 -v2 des3 -in ./private/clientkey.pem -out ./private/clientenckey.pkcs8.pem -passout pass:changeme &&
 openssl pkcs8 -topk8 -in clientenckey.pem -passin pass:changeme -nocrypt -out clientkey.pkcs8.pem &&
-=======
-cp ./private/clientkey.pem ./private/clientkeyenc.pem &&
-ssh-keygen -p -f ./private/clientkeyenc.pem -m PEM -N 'changeme' && 
->>>>>>> 6a6115bc
+ssh-keygen -p -f ./private/clientenckey.pem -m PEM -N 'changeme' && 
 
 # Combine crt and key to create pem formatted keyfile
 cat ./certs/clientcert.pem ./private/clientkey.pem > ./private/client.pem &&
-cat ./certs/clientcert.pem ./private/clientkeyenc.pem > ./private/clientenc.pem &&
+cat ./certs/clientcert.pem ./private/clientenckey.pem > ./private/clientenc.pem &&
 cat ./certs/servercert.pem ./private/serverkey.pem > ./private/server.pem &&
 cat ./certs/servercertexp.pem ./private/serverkey.pem > ./private/serverexp.pem