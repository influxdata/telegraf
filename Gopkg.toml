--- conflicted
+++ resolved
@@ -239,14 +239,13 @@
   name = "golang.org/x/oauth2"
 
 [[constraint]]
-<<<<<<< HEAD
-  name = "github.com/karrick/godirwalk"
-  version = "1.7.5"
-=======
   branch = "master"
   name = "github.com/docker/libnetwork"
 
 [[override]]
   name = "github.com/vishvananda/netlink"
   revision = "b2de5d10e38ecce8607e6b438b6d174f389a004e"
->>>>>>> 7a779a75
+
+[[constraint]]
+  name = "github.com/karrick/godirwalk"
+  version = "1.7.5"
