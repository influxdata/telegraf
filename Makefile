--- conflicted
+++ resolved
@@ -136,8 +136,4 @@
 	docker run --rm -ti -v "$(CURDIR):/src" -v "$(CURDIR)/output:/output" golang:1.9.2 bash /src/scripts/build_sfx.sh
 
 .PHONY: deps telegraf telegraf.exe install test test-windows lint test-all \
-<<<<<<< HEAD
-	package clean docker-run docker-run-circle docker-kill windows linux
-=======
-	package clean docker-run docker-run-circle docker-kill docker-image
->>>>>>> a1668bbf
+	package clean docker-run docker-run-circle docker-kill docker-image windows linux