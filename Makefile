UNAME := $(shell sh -c 'uname')
VERSION := $(shell sh -c 'git describe --always --tags')
ifndef GOBIN
	GOBIN = $(GOPATH)/bin
endif

build: prepare
<<<<<<< HEAD
	$(GOPATH)/bin/godep go build -o telegraf -ldflags \
		"-X main.Version=$(VERSION)" \
		./cmd/telegraf/telegraf.go

build-linux-bins: prepare
	GOARCH=amd64 GOOS=linux $(GOPATH)/bin/godep go build -o telegraf_linux_amd64 \
                     -ldflags "-X main.Version=$(VERSION)" \
                     ./cmd/telegraf/telegraf.go
	GOARCH=386 GOOS=linux $(GOPATH)/bin/godep go build -o telegraf_linux_386 \
                     -ldflags "-X main.Version=$(VERSION)" \
                     ./cmd/telegraf/telegraf.go
	GOARCH=arm GOOS=linux $(GOPATH)/bin/godep go build -o telegraf_linux_arm \
                     -ldflags "-X main.Version=$(VERSION)" \
=======
	$(GOBIN)/godep go build -o telegraf -ldflags \
		"-X main.Version $(VERSION)" \
		./cmd/telegraf/telegraf.go

build-linux-bins: prepare
	GOARCH=amd64 GOOS=linux $(GOBIN)/godep go build -o telegraf_linux_amd64 \
                     -ldflags "-X main.Version $(VERSION)" \
                     ./cmd/telegraf/telegraf.go
	GOARCH=386 GOOS=linux $(GOBIN)/godep go build -o telegraf_linux_386 \
                     -ldflags "-X main.Version $(VERSION)" \
                     ./cmd/telegraf/telegraf.go
	GOARCH=arm GOOS=linux $(GOBIN)/godep go build -o telegraf_linux_arm \
                     -ldflags "-X main.Version $(VERSION)" \
>>>>>>> f7a43179
                     ./cmd/telegraf/telegraf.go

prepare:
	go get github.com/tools/godep

docker-compose:
ifeq ($(UNAME), Darwin)
	ADVERTISED_HOST=$(shell sh -c 'boot2docker ip || docker-machine ip default') \
		docker-compose --file scripts/docker-compose.yml up -d
endif
ifeq ($(UNAME), Linux)
	ADVERTISED_HOST=localhost docker-compose --file scripts/docker-compose.yml up -d
endif

test: prepare docker-compose
	$(GOBIN)/godep go test -v ./...

test-short: prepare
	$(GOBIN)/godep go test -short ./...

test-cleanup:
	docker-compose --file scripts/docker-compose.yml kill

.PHONY: test<|MERGE_RESOLUTION|>--- conflicted
+++ resolved
@@ -5,21 +5,6 @@
 endif
 
 build: prepare
-<<<<<<< HEAD
-	$(GOPATH)/bin/godep go build -o telegraf -ldflags \
-		"-X main.Version=$(VERSION)" \
-		./cmd/telegraf/telegraf.go
-
-build-linux-bins: prepare
-	GOARCH=amd64 GOOS=linux $(GOPATH)/bin/godep go build -o telegraf_linux_amd64 \
-                     -ldflags "-X main.Version=$(VERSION)" \
-                     ./cmd/telegraf/telegraf.go
-	GOARCH=386 GOOS=linux $(GOPATH)/bin/godep go build -o telegraf_linux_386 \
-                     -ldflags "-X main.Version=$(VERSION)" \
-                     ./cmd/telegraf/telegraf.go
-	GOARCH=arm GOOS=linux $(GOPATH)/bin/godep go build -o telegraf_linux_arm \
-                     -ldflags "-X main.Version=$(VERSION)" \
-=======
 	$(GOBIN)/godep go build -o telegraf -ldflags \
 		"-X main.Version $(VERSION)" \
 		./cmd/telegraf/telegraf.go
@@ -33,7 +18,6 @@
                      ./cmd/telegraf/telegraf.go
 	GOARCH=arm GOOS=linux $(GOBIN)/godep go build -o telegraf_linux_arm \
                      -ldflags "-X main.Version $(VERSION)" \
->>>>>>> f7a43179
                      ./cmd/telegraf/telegraf.go
 
 prepare:
